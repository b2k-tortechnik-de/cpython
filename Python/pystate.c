--- conflicted
+++ resolved
@@ -263,14 +263,6 @@
     return _PyStatus_OK();
 }
 
-<<<<<<< HEAD
-/* For small object freelist */
-#define SMALL_OBJECT_FREELIST_SIZE 256
-union _small_object {
-    PyFloatObject f;
-    PyLongObject l;
-};
-=======
 static PyInterpreterState *
 alloc_interpreter(void)
 {
@@ -320,7 +312,6 @@
 
     interp->_initialized = 1;
 }
->>>>>>> f8edc6ff
 
 PyInterpreterState *
 PyInterpreterState_New(void)
@@ -393,17 +384,12 @@
 
     init_interpreter(interp, runtime, id, old_head, pending_lock);
 
-<<<<<<< HEAD
 #if WITH_FREELISTS
-    interp->small_object_freelist.ptr = NULL;
-    interp->small_object_freelist.space = SMALL_OBJECT_FREELIST_SIZE;
-    interp->small_object_freelist.size = sizeof(union _small_object);
-    interp->small_object_freelist.capacity = SMALL_OBJECT_FREELIST_SIZE;
+    _PyFreeList_Init(&interp->small_int_freelist, sizeof(PyLongObject), SMALL_OBJECT_FREELIST_SIZE);
+    _PyFreeList_Init(&interp->float_freelist, sizeof(PyFloatObject), SMALL_OBJECT_FREELIST_SIZE);
 #endif
 
-=======
     HEAD_UNLOCK(runtime);
->>>>>>> f8edc6ff
     return interp;
 
 error:
