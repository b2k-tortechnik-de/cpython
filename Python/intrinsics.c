
#define _PY_INTERPRETER

#include "Python.h"
#include "pycore_frame.h"
#include "pycore_runtime.h"
#include "pycore_global_objects.h"
#include "pycore_intrinsics.h"
#include "pycore_pyerrors.h"
#include "pycore_typevarobject.h"


/******** Unary functions ********/

static PyObject *
no_intrinsic(PyThreadState* tstate, PyObject *unused)
{
    _PyErr_SetString(tstate, PyExc_SystemError, "invalid intrinsic function");
    return NULL;
}

static PyObject *
print_expr(PyThreadState* tstate, PyObject *value)
{
    PyObject *hook = _PySys_GetAttr(tstate, &_Py_ID(displayhook));
    // Can't use ERROR_IF here.
    if (hook == NULL) {
        _PyErr_SetString(tstate, PyExc_RuntimeError,
                            "lost sys.displayhook");
        return NULL;
    }
    return PyObject_CallOneArg(hook, value);
}

static int
import_all_from(PyThreadState *tstate, PyObject *locals, PyObject *v)
{
    PyObject *all, *dict, *name, *value;
    int skip_leading_underscores = 0;
    int pos, err;

    if (_PyObject_LookupAttr(v, &_Py_ID(__all__), &all) < 0) {
        return -1; /* Unexpected error */
    }
    if (all == NULL) {
        if (_PyObject_LookupAttr(v, &_Py_ID(__dict__), &dict) < 0) {
            return -1;
        }
        if (dict == NULL) {
            _PyErr_SetString(tstate, PyExc_ImportError,
                    "from-import-* object has no __dict__ and no __all__");
            return -1;
        }
        all = PyMapping_Keys(dict);
        Py_DECREF(dict);
        if (all == NULL)
            return -1;
        skip_leading_underscores = 1;
    }

    for (pos = 0, err = 0; ; pos++) {
        name = PySequence_GetItem(all, pos);
        if (name == NULL) {
            if (!_PyErr_ExceptionMatches(tstate, PyExc_IndexError)) {
                err = -1;
            }
            else {
                _PyErr_Clear(tstate);
            }
            break;
        }
        if (!PyUnicode_Check(name)) {
            PyObject *modname = PyObject_GetAttr(v, &_Py_ID(__name__));
            if (modname == NULL) {
                Py_DECREF(name);
                err = -1;
                break;
            }
            if (!PyUnicode_Check(modname)) {
                _PyErr_Format(tstate, PyExc_TypeError,
                              "module __name__ must be a string, not %.100s",
                              Py_TYPE(modname)->tp_name);
            }
            else {
                _PyErr_Format(tstate, PyExc_TypeError,
                              "%s in %U.%s must be str, not %.100s",
                              skip_leading_underscores ? "Key" : "Item",
                              modname,
                              skip_leading_underscores ? "__dict__" : "__all__",
                              Py_TYPE(name)->tp_name);
            }
            Py_DECREF(modname);
            Py_DECREF(name);
            err = -1;
            break;
        }
        if (skip_leading_underscores) {
            if (PyUnicode_READY(name) == -1) {
                Py_DECREF(name);
                err = -1;
                break;
            }
            if (PyUnicode_READ_CHAR(name, 0) == '_') {
                Py_DECREF(name);
                continue;
            }
        }
        value = PyObject_GetAttr(v, name);
        if (value == NULL)
            err = -1;
        else if (PyDict_CheckExact(locals))
            err = PyDict_SetItem(locals, name, value);
        else
            err = PyObject_SetItem(locals, name, value);
        Py_DECREF(name);
        Py_XDECREF(value);
        if (err < 0)
            break;
    }
    Py_DECREF(all);
    return err;
}

static PyObject *
import_star(PyThreadState* tstate, PyObject *from)
{
    _PyInterpreterFrame *frame = tstate->cframe->current_frame;
    if (_PyFrame_FastToLocalsWithError(frame) < 0) {
        return NULL;
    }

    PyObject *locals = frame->f_locals;
    if (locals == NULL) {
        _PyErr_SetString(tstate, PyExc_SystemError,
                            "no locals found during 'import *'");
        return NULL;
    }
    int err = import_all_from(tstate, locals, from);
    _PyFrame_LocalsToFast(frame, 0);
    if (err < 0) {
        return NULL;
    }
    Py_RETURN_NONE;
}

static PyObject *
stopiteration_error(PyThreadState* tstate, PyObject *exc)
{
    _PyInterpreterFrame *frame = tstate->cframe->current_frame;
    assert(frame->owner == FRAME_OWNED_BY_GENERATOR);
    assert(PyExceptionInstance_Check(exc));
    const char *msg = NULL;
    if (PyErr_GivenExceptionMatches(exc, PyExc_StopIteration)) {
        msg = "generator raised StopIteration";
        if (frame->f_code->co_flags & CO_ASYNC_GENERATOR) {
            msg = "async generator raised StopIteration";
        }
        else if (frame->f_code->co_flags & CO_COROUTINE) {
            msg = "coroutine raised StopIteration";
        }
    }
    else if ((frame->f_code->co_flags & CO_ASYNC_GENERATOR) &&
            PyErr_GivenExceptionMatches(exc, PyExc_StopAsyncIteration))
    {
        /* code in `gen` raised a StopAsyncIteration error:
        raise a RuntimeError.
        */
        msg = "async generator raised StopAsyncIteration";
    }
    if (msg != NULL) {
        PyObject *message = _PyUnicode_FromASCII(msg, strlen(msg));
        if (message == NULL) {
            return NULL;
        }
        PyObject *error = PyObject_CallOneArg(PyExc_RuntimeError, message);
        if (error == NULL) {
            Py_DECREF(message);
            return NULL;
        }
        assert(PyExceptionInstance_Check(error));
        PyException_SetCause(error, Py_NewRef(exc));
        // Steal exc reference, rather than Py_NewRef+Py_DECREF
        PyException_SetContext(error, Py_NewRef(exc));
        Py_DECREF(message);
        return error;
    }
    return Py_NewRef(exc);
}

static PyObject *
unary_pos(PyThreadState* unused, PyObject *value)
{
    return PyNumber_Positive(value);
}

static PyObject *
list_to_tuple(PyThreadState* unused, PyObject *v)
{
    assert(PyList_Check(v));
    return _PyTuple_FromArray(((PyListObject *)v)->ob_item, Py_SIZE(v));
}

static PyObject *
make_typevar(PyThreadState* unused, PyObject *v)
{
    assert(PyUnicode_Check(v));
    return _Py_make_typevar(PyUnicode_AsUTF8(v), NULL, NULL);
}

const instrinsic_func1
_PyIntrinsics_UnaryFunctions[] = {
    [0] = no_intrinsic,
    [INTRINSIC_PRINT] = print_expr,
    [INTRINSIC_IMPORT_STAR] = import_star,
    [INTRINSIC_STOPITERATION_ERROR] = stopiteration_error,
    [INTRINSIC_ASYNC_GEN_WRAP] = _PyAsyncGenValueWrapperNew,
    [INTRINSIC_UNARY_POSITIVE] = unary_pos,
    [INTRINSIC_LIST_TO_TUPLE] = list_to_tuple,
    [INTRINSIC_TYPEVAR] = make_typevar,
    [INTRINSIC_PARAMSPEC] = _Py_make_paramspec,
    [INTRINSIC_TYPEVARTUPLE] = _Py_make_typevartuple,
    [INTRINSIC_SUBSCRIPT_GENERIC] = _Py_subscript_generic,
    [INTRINSIC_TYPEALIAS] = _Py_make_typealias,
};


/******** Binary functions ********/


static PyObject *
prep_reraise_star(PyThreadState* unused, PyObject *orig, PyObject *excs)
{
    assert(PyList_Check(excs));
    return _PyExc_PrepReraiseStar(orig, excs);
}

static PyObject *
<<<<<<< HEAD
make_typevar_with_bound(PyThreadState* unused, PyObject *name,
                        PyObject *evaluate_bound)
{
    assert(PyUnicode_Check(name));
    return _Py_make_typevar(PyUnicode_AsUTF8(name), evaluate_bound, NULL);
}

static PyObject *
make_typevar_with_constraints(PyThreadState* unused, PyObject *name,
                              PyObject *evaluate_constraints)
{
    assert(PyUnicode_Check(name));
    return _Py_make_typevar(PyUnicode_AsUTF8(name), NULL,
                            evaluate_constraints);
}
const instrinsic_func2
_PyIntrinsics_BinaryFunctions[] = {
    [INTRINSIC_PREP_RERAISE_STAR] = prep_reraise_star,
    [INTRINSIC_TYPEVAR_WITH_BOUND] = make_typevar_with_bound,
    [INTRINSIC_TYPEVAR_WITH_CONSTRAINTS] = make_typevar_with_constraints,
    [INTRINSIC_SET_FUNCTION_TYPE_PARAMS] = _Py_set_function_type_params,
};
=======
set_class_dict(PyThreadState* unused, PyObject *fn, PyObject *class_dict)
{
    assert(PyFunction_Check(fn));
    assert(PyDict_Check(class_dict));
    PyFunctionObject *func = (PyFunctionObject *)fn;
    Py_XSETREF(func->func_class_dict, Py_NewRef(class_dict));
    return Py_NewRef(fn);
}

const instrinsic_func2
_PyIntrinsics_BinaryFunctions[] = {
    [INTRINSIC_PREP_RERAISE_STAR] = prep_reraise_star,
    [INTRINSIC_SET_CLASS_DICT] = set_class_dict,
};
>>>>>>> e0acb871
<|MERGE_RESOLUTION|>--- conflicted
+++ resolved
@@ -235,7 +235,6 @@
 }
 
 static PyObject *
-<<<<<<< HEAD
 make_typevar_with_bound(PyThreadState* unused, PyObject *name,
                         PyObject *evaluate_bound)
 {
@@ -251,26 +250,22 @@
     return _Py_make_typevar(PyUnicode_AsUTF8(name), NULL,
                             evaluate_constraints);
 }
+
+static PyObject *
+set_class_dict(PyThreadState* unused, PyObject *fn, PyObject *class_dict)
+{
+    assert(PyFunction_Check(fn));
+    assert(PyDict_Check(class_dict));
+    PyFunctionObject *func = (PyFunctionObject *)fn;
+    Py_XSETREF(func->func_class_dict, Py_NewRef(class_dict));
+    return Py_NewRef(fn);
+}
+
 const instrinsic_func2
 _PyIntrinsics_BinaryFunctions[] = {
     [INTRINSIC_PREP_RERAISE_STAR] = prep_reraise_star,
     [INTRINSIC_TYPEVAR_WITH_BOUND] = make_typevar_with_bound,
     [INTRINSIC_TYPEVAR_WITH_CONSTRAINTS] = make_typevar_with_constraints,
     [INTRINSIC_SET_FUNCTION_TYPE_PARAMS] = _Py_set_function_type_params,
-};
-=======
-set_class_dict(PyThreadState* unused, PyObject *fn, PyObject *class_dict)
-{
-    assert(PyFunction_Check(fn));
-    assert(PyDict_Check(class_dict));
-    PyFunctionObject *func = (PyFunctionObject *)fn;
-    Py_XSETREF(func->func_class_dict, Py_NewRef(class_dict));
-    return Py_NewRef(fn);
-}
-
-const instrinsic_func2
-_PyIntrinsics_BinaryFunctions[] = {
-    [INTRINSIC_PREP_RERAISE_STAR] = prep_reraise_star,
     [INTRINSIC_SET_CLASS_DICT] = set_class_dict,
-};
->>>>>>> e0acb871
+};