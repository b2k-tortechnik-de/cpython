static void *opcode_targets[256] = {
    &&TARGET_CACHE,
    &&TARGET_POP_TOP,
    &&TARGET_PUSH_NULL,
    &&TARGET_INTERPRETER_EXIT,
    &&TARGET_BINARY_OP_ADAPTIVE,
    &&TARGET_BINARY_OP_ADD_FLOAT,
    &&TARGET_BINARY_OP_ADD_INT,
    &&TARGET_BINARY_OP_ADD_UNICODE,
    &&TARGET_BINARY_OP_INPLACE_ADD_UNICODE,
    &&TARGET_NOP,
    &&TARGET_UNARY_POSITIVE,
    &&TARGET_UNARY_NEGATIVE,
    &&TARGET_UNARY_NOT,
    &&TARGET_BINARY_OP_MULTIPLY_FLOAT,
    &&TARGET_BINARY_OP_MULTIPLY_INT,
    &&TARGET_UNARY_INVERT,
    &&TARGET_BINARY_OP_SUBTRACT_FLOAT,
    &&TARGET_BINARY_OP_SUBTRACT_INT,
    &&TARGET_BINARY_SUBSCR_ADAPTIVE,
    &&TARGET_BINARY_SUBSCR_DICT,
    &&TARGET_BINARY_SUBSCR_GETITEM,
    &&TARGET_BINARY_SUBSCR_LIST_INT,
    &&TARGET_BINARY_SUBSCR_TUPLE_INT,
    &&TARGET_CALL_ADAPTIVE,
    &&TARGET_CALL_PY_EXACT_ARGS,
    &&TARGET_BINARY_SUBSCR,
    &&TARGET_BINARY_SLICE,
    &&TARGET_STORE_SLICE,
    &&TARGET_CALL_PY_WITH_DEFAULTS,
    &&TARGET_CALL_BOUND_METHOD_EXACT_ARGS,
    &&TARGET_GET_LEN,
    &&TARGET_MATCH_MAPPING,
    &&TARGET_MATCH_SEQUENCE,
    &&TARGET_MATCH_KEYS,
    &&TARGET_CALL_BUILTIN_CLASS,
    &&TARGET_PUSH_EXC_INFO,
    &&TARGET_CHECK_EXC_MATCH,
    &&TARGET_CHECK_EG_MATCH,
    &&TARGET_CALL_BUILTIN_FAST_WITH_KEYWORDS,
    &&TARGET_CALL_METHOD_DESCRIPTOR_FAST_WITH_KEYWORDS,
    &&TARGET_CALL_NO_KW_BUILTIN_FAST,
    &&TARGET_CALL_NO_KW_BUILTIN_O,
    &&TARGET_CALL_NO_KW_ISINSTANCE,
    &&TARGET_CALL_NO_KW_LEN,
    &&TARGET_CALL_NO_KW_LIST_APPEND,
    &&TARGET_CALL_NO_KW_METHOD_DESCRIPTOR_FAST,
    &&TARGET_CALL_NO_KW_METHOD_DESCRIPTOR_NOARGS,
    &&TARGET_CALL_NO_KW_METHOD_DESCRIPTOR_O,
    &&TARGET_CALL_NO_KW_STR_1,
    &&TARGET_WITH_EXCEPT_START,
    &&TARGET_GET_AITER,
    &&TARGET_GET_ANEXT,
    &&TARGET_BEFORE_ASYNC_WITH,
    &&TARGET_BEFORE_WITH,
    &&TARGET_END_ASYNC_FOR,
    &&TARGET_CLEANUP_THROW,
    &&TARGET_CALL_NO_KW_TUPLE_1,
    &&TARGET_CALL_NO_KW_TYPE_1,
    &&TARGET_COMPARE_OP_ADAPTIVE,
    &&TARGET_COMPARE_OP_FLOAT_JUMP,
    &&TARGET_STORE_SUBSCR,
    &&TARGET_DELETE_SUBSCR,
    &&TARGET_COMPARE_OP_INT_JUMP,
    &&TARGET_COMPARE_OP_STR_JUMP,
    &&TARGET_EXTENDED_ARG_QUICK,
    &&TARGET_FOR_ITER_ADAPTIVE,
    &&TARGET_FOR_ITER_LIST,
    &&TARGET_FOR_ITER_RANGE,
    &&TARGET_GET_ITER,
    &&TARGET_GET_YIELD_FROM_ITER,
    &&TARGET_PRINT_EXPR,
    &&TARGET_LOAD_BUILD_CLASS,
    &&TARGET_JUMP_BACKWARD_QUICK,
    &&TARGET_LOAD_ATTR_ADAPTIVE,
    &&TARGET_LOAD_ASSERTION_ERROR,
    &&TARGET_RETURN_GENERATOR,
    &&TARGET_LOAD_ATTR_CLASS,
    &&TARGET_LOAD_ATTR_GETATTRIBUTE_OVERRIDDEN,
    &&TARGET_LOAD_ATTR_INSTANCE_VALUE,
    &&TARGET_LOAD_ATTR_MODULE,
    &&TARGET_LOAD_ATTR_PROPERTY,
    &&TARGET_LOAD_ATTR_SLOT,
    &&TARGET_LIST_TO_TUPLE,
    &&TARGET_RETURN_VALUE,
    &&TARGET_IMPORT_STAR,
    &&TARGET_SETUP_ANNOTATIONS,
    &&TARGET_LOAD_ATTR_WITH_HINT,
    &&TARGET_ASYNC_GEN_WRAP,
    &&TARGET_PREP_RERAISE_STAR,
    &&TARGET_POP_EXCEPT,
    &&TARGET_STORE_NAME,
    &&TARGET_DELETE_NAME,
    &&TARGET_UNPACK_SEQUENCE,
    &&TARGET_FOR_ITER,
    &&TARGET_UNPACK_EX,
    &&TARGET_STORE_ATTR,
    &&TARGET_DELETE_ATTR,
    &&TARGET_STORE_GLOBAL,
    &&TARGET_DELETE_GLOBAL,
    &&TARGET_SWAP,
    &&TARGET_LOAD_CONST,
    &&TARGET_LOAD_NAME,
    &&TARGET_BUILD_TUPLE,
    &&TARGET_BUILD_LIST,
    &&TARGET_BUILD_SET,
    &&TARGET_BUILD_MAP,
    &&TARGET_LOAD_ATTR,
    &&TARGET_COMPARE_OP,
    &&TARGET_IMPORT_NAME,
    &&TARGET_IMPORT_FROM,
    &&TARGET_JUMP_FORWARD,
    &&TARGET_JUMP_IF_FALSE_OR_POP,
    &&TARGET_JUMP_IF_TRUE_OR_POP,
<<<<<<< HEAD
    &&TARGET_LOAD_ATTR_METHOD_LAZY_DICT,
    &&TARGET_POP_JUMP_FORWARD_IF_FALSE,
    &&TARGET_POP_JUMP_FORWARD_IF_TRUE,
=======
    &&TARGET_LOAD_ATTR_METHOD_NO_DICT,
    &&TARGET_POP_JUMP_IF_FALSE,
    &&TARGET_POP_JUMP_IF_TRUE,
>>>>>>> a9d58fec
    &&TARGET_LOAD_GLOBAL,
    &&TARGET_IS_OP,
    &&TARGET_CONTAINS_OP,
    &&TARGET_RERAISE,
    &&TARGET_COPY,
    &&TARGET_LOAD_ATTR_METHOD_NO_DICT,
    &&TARGET_BINARY_OP,
    &&TARGET_SEND,
    &&TARGET_LOAD_FAST,
    &&TARGET_STORE_FAST,
    &&TARGET_DELETE_FAST,
    &&TARGET_LOAD_FAST_CHECK,
    &&TARGET_POP_JUMP_IF_NOT_NONE,
    &&TARGET_POP_JUMP_IF_NONE,
    &&TARGET_RAISE_VARARGS,
    &&TARGET_GET_AWAITABLE,
    &&TARGET_MAKE_FUNCTION,
    &&TARGET_BUILD_SLICE,
    &&TARGET_JUMP_BACKWARD_NO_INTERRUPT,
    &&TARGET_MAKE_CELL,
    &&TARGET_LOAD_CLOSURE,
    &&TARGET_LOAD_DEREF,
    &&TARGET_STORE_DEREF,
    &&TARGET_DELETE_DEREF,
    &&TARGET_JUMP_BACKWARD,
    &&TARGET_LOAD_ATTR_METHOD_WITH_DICT,
    &&TARGET_CALL_FUNCTION_EX,
    &&TARGET_LOAD_ATTR_METHOD_WITH_VALUES,
    &&TARGET_EXTENDED_ARG,
    &&TARGET_LIST_APPEND,
    &&TARGET_SET_ADD,
    &&TARGET_MAP_ADD,
    &&TARGET_LOAD_CLASSDEREF,
    &&TARGET_COPY_FREE_VARS,
    &&TARGET_YIELD_VALUE,
    &&TARGET_RESUME,
    &&TARGET_MATCH_CLASS,
    &&TARGET_LOAD_CONST__LOAD_FAST,
    &&TARGET_LOAD_FAST__LOAD_CONST,
    &&TARGET_FORMAT_VALUE,
    &&TARGET_BUILD_CONST_KEY_MAP,
    &&TARGET_BUILD_STRING,
    &&TARGET_LOAD_FAST__LOAD_FAST,
    &&TARGET_LOAD_GLOBAL_ADAPTIVE,
    &&TARGET_LOAD_GLOBAL_BUILTIN,
    &&TARGET_LOAD_GLOBAL_MODULE,
    &&TARGET_LIST_EXTEND,
    &&TARGET_SET_UPDATE,
    &&TARGET_DICT_MERGE,
    &&TARGET_DICT_UPDATE,
    &&TARGET_RESUME_QUICK,
    &&TARGET_STORE_ATTR_ADAPTIVE,
    &&TARGET_STORE_ATTR_INSTANCE_VALUE,
    &&TARGET_STORE_ATTR_SLOT,
    &&TARGET_STORE_ATTR_WITH_HINT,
    &&TARGET_CALL,
    &&TARGET_KW_NAMES,
<<<<<<< HEAD
    &&TARGET_POP_JUMP_BACKWARD_IF_NOT_NONE,
    &&TARGET_POP_JUMP_BACKWARD_IF_NONE,
    &&TARGET_POP_JUMP_BACKWARD_IF_FALSE,
    &&TARGET_POP_JUMP_BACKWARD_IF_TRUE,
    &&TARGET_STORE_FAST__LOAD_FAST,
=======
>>>>>>> a9d58fec
    &&TARGET_STORE_FAST__STORE_FAST,
    &&TARGET_STORE_SUBSCR_ADAPTIVE,
    &&TARGET_STORE_SUBSCR_DICT,
    &&TARGET_STORE_SUBSCR_LIST_INT,
    &&TARGET_UNPACK_SEQUENCE_ADAPTIVE,
    &&TARGET_UNPACK_SEQUENCE_LIST,
    &&TARGET_UNPACK_SEQUENCE_TUPLE,
    &&TARGET_UNPACK_SEQUENCE_TWO_TUPLE,
    &&_unknown_opcode,
    &&_unknown_opcode,
    &&_unknown_opcode,
    &&_unknown_opcode,
    &&_unknown_opcode,
    &&_unknown_opcode,
    &&_unknown_opcode,
    &&_unknown_opcode,
    &&_unknown_opcode,
    &&_unknown_opcode,
    &&_unknown_opcode,
    &&_unknown_opcode,
    &&_unknown_opcode,
    &&_unknown_opcode,
    &&_unknown_opcode,
    &&_unknown_opcode,
    &&_unknown_opcode,
    &&_unknown_opcode,
    &&_unknown_opcode,
    &&_unknown_opcode,
    &&_unknown_opcode,
    &&_unknown_opcode,
    &&_unknown_opcode,
    &&_unknown_opcode,
    &&_unknown_opcode,
    &&_unknown_opcode,
    &&_unknown_opcode,
    &&_unknown_opcode,
    &&_unknown_opcode,
    &&_unknown_opcode,
    &&_unknown_opcode,
    &&_unknown_opcode,
    &&_unknown_opcode,
    &&_unknown_opcode,
    &&_unknown_opcode,
    &&_unknown_opcode,
    &&_unknown_opcode,
    &&_unknown_opcode,
    &&_unknown_opcode,
    &&_unknown_opcode,
    &&_unknown_opcode,
    &&_unknown_opcode,
    &&_unknown_opcode,
    &&_unknown_opcode,
    &&_unknown_opcode,
    &&_unknown_opcode,
    &&_unknown_opcode,
    &&_unknown_opcode,
    &&_unknown_opcode,
    &&_unknown_opcode,
    &&_unknown_opcode,
    &&_unknown_opcode,
    &&_unknown_opcode,
    &&_unknown_opcode,
    &&_unknown_opcode,
    &&_unknown_opcode,
    &&_unknown_opcode,
    &&_unknown_opcode,
    &&_unknown_opcode,
    &&_unknown_opcode,
    &&_unknown_opcode,
    &&_unknown_opcode,
    &&_unknown_opcode,
    &&_unknown_opcode,
    &&_unknown_opcode,
    &&_unknown_opcode,
    &&_unknown_opcode,
    &&_unknown_opcode,
    &&_unknown_opcode,
<<<<<<< HEAD
=======
    &&_unknown_opcode,
    &&_unknown_opcode,
    &&_unknown_opcode,
    &&_unknown_opcode,
    &&_unknown_opcode,
>>>>>>> a9d58fec
    &&TARGET_DO_TRACING
};<|MERGE_RESOLUTION|>--- conflicted
+++ resolved
@@ -112,15 +112,9 @@
     &&TARGET_JUMP_FORWARD,
     &&TARGET_JUMP_IF_FALSE_OR_POP,
     &&TARGET_JUMP_IF_TRUE_OR_POP,
-<<<<<<< HEAD
     &&TARGET_LOAD_ATTR_METHOD_LAZY_DICT,
-    &&TARGET_POP_JUMP_FORWARD_IF_FALSE,
-    &&TARGET_POP_JUMP_FORWARD_IF_TRUE,
-=======
-    &&TARGET_LOAD_ATTR_METHOD_NO_DICT,
     &&TARGET_POP_JUMP_IF_FALSE,
     &&TARGET_POP_JUMP_IF_TRUE,
->>>>>>> a9d58fec
     &&TARGET_LOAD_GLOBAL,
     &&TARGET_IS_OP,
     &&TARGET_CONTAINS_OP,
@@ -178,14 +172,7 @@
     &&TARGET_STORE_ATTR_WITH_HINT,
     &&TARGET_CALL,
     &&TARGET_KW_NAMES,
-<<<<<<< HEAD
-    &&TARGET_POP_JUMP_BACKWARD_IF_NOT_NONE,
-    &&TARGET_POP_JUMP_BACKWARD_IF_NONE,
-    &&TARGET_POP_JUMP_BACKWARD_IF_FALSE,
-    &&TARGET_POP_JUMP_BACKWARD_IF_TRUE,
     &&TARGET_STORE_FAST__LOAD_FAST,
-=======
->>>>>>> a9d58fec
     &&TARGET_STORE_FAST__STORE_FAST,
     &&TARGET_STORE_SUBSCR_ADAPTIVE,
     &&TARGET_STORE_SUBSCR_DICT,
@@ -263,13 +250,9 @@
     &&_unknown_opcode,
     &&_unknown_opcode,
     &&_unknown_opcode,
-<<<<<<< HEAD
-=======
-    &&_unknown_opcode,
-    &&_unknown_opcode,
-    &&_unknown_opcode,
-    &&_unknown_opcode,
-    &&_unknown_opcode,
->>>>>>> a9d58fec
+    &&_unknown_opcode,
+    &&_unknown_opcode,
+    &&_unknown_opcode,
+    &&_unknown_opcode,
     &&TARGET_DO_TRACING
 };