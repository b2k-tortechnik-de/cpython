/* Execute compiled code */

/* XXX TO DO:
   XXX speed up searching for keywords by using a dictionary
   XXX document it!
   */

#define _PY_INTERPRETER

#include "Python.h"
#include "pycore_abstract.h"      // _PyIndex_Check()
#include "pycore_call.h"          // _PyObject_FastCallDictTstate()
#include "pycore_ceval.h"         // _PyEval_SignalAsyncExc()
#include "pycore_code.h"
#include "pycore_function.h"
#include "pycore_intrinsics.h"
#include "pycore_long.h"          // _PyLong_GetZero()
#include "pycore_instruments.h"
#include "pycore_object.h"        // _PyObject_GC_TRACK()
#include "pycore_moduleobject.h"  // PyModuleObject
#include "pycore_opcode.h"        // EXTRA_CASES
#include "pycore_pyerrors.h"      // _PyErr_Fetch()
#include "pycore_pymem.h"         // _PyMem_IsPtrFreed()
#include "pycore_pystate.h"       // _PyInterpreterState_GET()
#include "pycore_range.h"         // _PyRangeIterObject
#include "pycore_sliceobject.h"   // _PyBuildSlice_ConsumeRefs
#include "pycore_sysmodule.h"     // _PySys_Audit()
#include "pycore_tuple.h"         // _PyTuple_ITEMS()
#include "pycore_emscripten_signal.h"  // _Py_CHECK_EMSCRIPTEN_SIGNALS

#include "pycore_dict.h"
#include "dictobject.h"
#include "pycore_frame.h"
#include "opcode.h"
#include "pydtrace.h"
#include "setobject.h"
#include "structmember.h"         // struct PyMemberDef, T_OFFSET_EX

#include <ctype.h>
#include <stdbool.h>

#ifdef Py_DEBUG
   /* For debugging the interpreter: */
#  define LLTRACE  1      /* Low-level trace feature */
#endif

#if !defined(Py_BUILD_CORE)
#  error "ceval.c must be build with Py_BUILD_CORE define for best performance"
#endif

#if !defined(Py_DEBUG) && !defined(Py_TRACE_REFS)
// GH-89279: The MSVC compiler does not inline these static inline functions
// in PGO build in _PyEval_EvalFrameDefault(), because this function is over
// the limit of PGO, and that limit cannot be configured.
// Define them as macros to make sure that they are always inlined by the
// preprocessor.

#undef Py_DECREF
#define Py_DECREF(arg) \
    do { \
        _Py_DECREF_STAT_INC(); \
        PyObject *op = _PyObject_CAST(arg); \
        if (--op->ob_refcnt == 0) { \
            destructor dealloc = Py_TYPE(op)->tp_dealloc; \
            (*dealloc)(op); \
        } \
    } while (0)

#undef Py_XDECREF
#define Py_XDECREF(arg) \
    do { \
        PyObject *xop = _PyObject_CAST(arg); \
        if (xop != NULL) { \
            Py_DECREF(xop); \
        } \
    } while (0)

#undef Py_IS_TYPE
#define Py_IS_TYPE(ob, type) \
    (_PyObject_CAST(ob)->ob_type == (type))

#undef _Py_DECREF_SPECIALIZED
#define _Py_DECREF_SPECIALIZED(arg, dealloc) \
    do { \
        _Py_DECREF_STAT_INC(); \
        PyObject *op = _PyObject_CAST(arg); \
        if (--op->ob_refcnt == 0) { \
            destructor d = (destructor)(dealloc); \
            d(op); \
        } \
    } while (0)
#endif

// GH-89279: Similar to above, force inlining by using a macro.
#if defined(_MSC_VER) && SIZEOF_INT == 4
#define _Py_atomic_load_relaxed_int32(ATOMIC_VAL) (assert(sizeof((ATOMIC_VAL)->_value) == 4), *((volatile int*)&((ATOMIC_VAL)->_value)))
#else
#define _Py_atomic_load_relaxed_int32(ATOMIC_VAL) _Py_atomic_load_relaxed(ATOMIC_VAL)
#endif

#define HEAD_LOCK(runtime) \
    PyThread_acquire_lock((runtime)->interpreters.mutex, WAIT_LOCK)
#define HEAD_UNLOCK(runtime) \
    PyThread_release_lock((runtime)->interpreters.mutex)


#ifdef LLTRACE
static void
dump_stack(_PyInterpreterFrame *frame, PyObject **stack_pointer)
{
    PyObject **stack_base = _PyFrame_Stackbase(frame);
    PyObject *type, *value, *traceback;
    PyErr_Fetch(&type, &value, &traceback);
    printf("    stack=[");
    for (PyObject **ptr = stack_base; ptr < stack_pointer; ptr++) {
        if (ptr != stack_base) {
            printf(", ");
        }
        if (PyObject_Print(*ptr, stdout, 0) != 0) {
            PyErr_Clear();
            printf("<%s object at %p>",
                   Py_TYPE(*ptr)->tp_name, (void *)(*ptr));
        }
    }
    printf("]\n");
    fflush(stdout);
    PyErr_Restore(type, value, traceback);
}

static void
lltrace_instruction(_PyInterpreterFrame *frame,
                    PyObject **stack_pointer,
                    _Py_CODEUNIT *next_instr)
{
    dump_stack(frame, stack_pointer);
    int oparg = _Py_OPARG(*next_instr);
    int opcode = _Py_OPCODE(*next_instr);
    const char *opname = _PyOpcode_OpName[opcode];
    assert(opname != NULL);
    int offset = (int)(next_instr - _PyCode_CODE(frame->f_code));
    if (HAS_ARG((int)_PyOpcode_Deopt[opcode])) {
        printf("%d: %s %d\n", offset * 2, opname, oparg);
    }
    else {
        printf("%d: %s\n", offset * 2, opname);
    }
    fflush(stdout);
}
static void
lltrace_resume_frame(_PyInterpreterFrame *frame)
{
    PyObject *fobj = frame->f_funcobj;
    if (frame->owner == FRAME_OWNED_BY_CSTACK ||
        fobj == NULL ||
        !PyFunction_Check(fobj)
    ) {
        printf("\nResuming frame.");
        return;
    }
    PyFunctionObject *f = (PyFunctionObject *)fobj;
    PyObject *type, *value, *traceback;
    PyErr_Fetch(&type, &value, &traceback);
    PyObject *name = f->func_qualname;
    if (name == NULL) {
        name = f->func_name;
    }
    printf("\nResuming frame");
    if (name) {
        printf(" for ");
        if (PyObject_Print(name, stdout, 0) < 0) {
            PyErr_Clear();
        }
    }
    if (f->func_module) {
        printf(" in module ");
        if (PyObject_Print(f->func_module, stdout, 0) < 0) {
            PyErr_Clear();
        }
    }
    printf("\n");
    fflush(stdout);
    PyErr_Restore(type, value, traceback);
}
#endif

static void monitor_raise(PyThreadState *tstate,
                 _PyInterpreterFrame *frame,
                 _Py_CODEUNIT *instr);
static void monitor_unwind(PyThreadState *tstate,
                 _PyInterpreterFrame *frame,
                 _Py_CODEUNIT *instr);
static void monitor_handled(PyThreadState *tstate,
                 _PyInterpreterFrame *frame,
                 _Py_CODEUNIT *instr, PyObject *exc);

static PyObject * import_name(PyThreadState *, _PyInterpreterFrame *,
                              PyObject *, PyObject *, PyObject *);
static PyObject * import_from(PyThreadState *, PyObject *, PyObject *);
static void format_exc_check_arg(PyThreadState *, PyObject *, const char *, PyObject *);
static void format_exc_unbound(PyThreadState *tstate, PyCodeObject *co, int oparg);
static int check_args_iterable(PyThreadState *, PyObject *func, PyObject *vararg);
static int check_except_type_valid(PyThreadState *tstate, PyObject* right);
static int check_except_star_type_valid(PyThreadState *tstate, PyObject* right);
static void format_kwargs_error(PyThreadState *, PyObject *func, PyObject *kwargs);
static void format_awaitable_error(PyThreadState *, PyTypeObject *, int);
static int get_exception_handler(PyCodeObject *, int, int*, int*, int*);
static _PyInterpreterFrame *
_PyEvalFramePushAndInit(PyThreadState *tstate, PyFunctionObject *func,
                        PyObject *locals, PyObject* const* args,
                        size_t argcount, PyObject *kwnames);
static void
_PyEvalFrameClearAndPop(PyThreadState *tstate, _PyInterpreterFrame *frame);

#define NAME_ERROR_MSG \
    "name '%.200s' is not defined"
#define UNBOUNDLOCAL_ERROR_MSG \
    "cannot access local variable '%s' where it is not associated with a value"
#define UNBOUNDFREE_ERROR_MSG \
    "cannot access free variable '%s' where it is not associated with a" \
    " value in enclosing scope"


#ifdef HAVE_ERRNO_H
#include <errno.h>
#endif

int
Py_GetRecursionLimit(void)
{
    PyInterpreterState *interp = _PyInterpreterState_GET();
    return interp->ceval.recursion_limit;
}

void
Py_SetRecursionLimit(int new_limit)
{
    PyInterpreterState *interp = _PyInterpreterState_GET();
    interp->ceval.recursion_limit = new_limit;
    for (PyThreadState *p = interp->threads.head; p != NULL; p = p->next) {
        int depth = p->py_recursion_limit - p->py_recursion_remaining;
        p->py_recursion_limit = new_limit;
        p->py_recursion_remaining = new_limit - depth;
    }
}

/* The function _Py_EnterRecursiveCallTstate() only calls _Py_CheckRecursiveCall()
   if the recursion_depth reaches recursion_limit. */
int
_Py_CheckRecursiveCall(PyThreadState *tstate, const char *where)
{
#ifdef USE_STACKCHECK
    if (PyOS_CheckStack()) {
        ++tstate->c_recursion_remaining;
        _PyErr_SetString(tstate, PyExc_MemoryError, "Stack overflow");
        return -1;
    }
#endif
    if (tstate->recursion_headroom) {
        if (tstate->c_recursion_remaining < -50) {
            /* Overflowing while handling an overflow. Give up. */
            Py_FatalError("Cannot recover from stack overflow.");
        }
    }
    else {
        if (tstate->c_recursion_remaining <= 0) {
            tstate->recursion_headroom++;
            _PyErr_Format(tstate, PyExc_RecursionError,
                        "maximum recursion depth exceeded%s",
                        where);
            tstate->recursion_headroom--;
            ++tstate->c_recursion_remaining;
            return -1;
        }
    }
    return 0;
}


static const binaryfunc binary_ops[] = {
    [NB_ADD] = PyNumber_Add,
    [NB_AND] = PyNumber_And,
    [NB_FLOOR_DIVIDE] = PyNumber_FloorDivide,
    [NB_LSHIFT] = PyNumber_Lshift,
    [NB_MATRIX_MULTIPLY] = PyNumber_MatrixMultiply,
    [NB_MULTIPLY] = PyNumber_Multiply,
    [NB_REMAINDER] = PyNumber_Remainder,
    [NB_OR] = PyNumber_Or,
    [NB_POWER] = _PyNumber_PowerNoMod,
    [NB_RSHIFT] = PyNumber_Rshift,
    [NB_SUBTRACT] = PyNumber_Subtract,
    [NB_TRUE_DIVIDE] = PyNumber_TrueDivide,
    [NB_XOR] = PyNumber_Xor,
    [NB_INPLACE_ADD] = PyNumber_InPlaceAdd,
    [NB_INPLACE_AND] = PyNumber_InPlaceAnd,
    [NB_INPLACE_FLOOR_DIVIDE] = PyNumber_InPlaceFloorDivide,
    [NB_INPLACE_LSHIFT] = PyNumber_InPlaceLshift,
    [NB_INPLACE_MATRIX_MULTIPLY] = PyNumber_InPlaceMatrixMultiply,
    [NB_INPLACE_MULTIPLY] = PyNumber_InPlaceMultiply,
    [NB_INPLACE_REMAINDER] = PyNumber_InPlaceRemainder,
    [NB_INPLACE_OR] = PyNumber_InPlaceOr,
    [NB_INPLACE_POWER] = _PyNumber_InPlacePowerNoMod,
    [NB_INPLACE_RSHIFT] = PyNumber_InPlaceRshift,
    [NB_INPLACE_SUBTRACT] = PyNumber_InPlaceSubtract,
    [NB_INPLACE_TRUE_DIVIDE] = PyNumber_InPlaceTrueDivide,
    [NB_INPLACE_XOR] = PyNumber_InPlaceXor,
};


// PEP 634: Structural Pattern Matching


// Return a tuple of values corresponding to keys, with error checks for
// duplicate/missing keys.
static PyObject*
match_keys(PyThreadState *tstate, PyObject *map, PyObject *keys)
{
    assert(PyTuple_CheckExact(keys));
    Py_ssize_t nkeys = PyTuple_GET_SIZE(keys);
    if (!nkeys) {
        // No keys means no items.
        return PyTuple_New(0);
    }
    PyObject *seen = NULL;
    PyObject *dummy = NULL;
    PyObject *values = NULL;
    PyObject *get = NULL;
    // We use the two argument form of map.get(key, default) for two reasons:
    // - Atomically check for a key and get its value without error handling.
    // - Don't cause key creation or resizing in dict subclasses like
    //   collections.defaultdict that define __missing__ (or similar).
    int meth_found = _PyObject_GetMethod(map, &_Py_ID(get), &get);
    if (get == NULL) {
        goto fail;
    }
    seen = PySet_New(NULL);
    if (seen == NULL) {
        goto fail;
    }
    // dummy = object()
    dummy = _PyObject_CallNoArgs((PyObject *)&PyBaseObject_Type);
    if (dummy == NULL) {
        goto fail;
    }
    values = PyTuple_New(nkeys);
    if (values == NULL) {
        goto fail;
    }
    for (Py_ssize_t i = 0; i < nkeys; i++) {
        PyObject *key = PyTuple_GET_ITEM(keys, i);
        if (PySet_Contains(seen, key) || PySet_Add(seen, key)) {
            if (!_PyErr_Occurred(tstate)) {
                // Seen it before!
                _PyErr_Format(tstate, PyExc_ValueError,
                              "mapping pattern checks duplicate key (%R)", key);
            }
            goto fail;
        }
        PyObject *args[] = { map, key, dummy };
        PyObject *value = NULL;
        if (meth_found) {
            value = PyObject_Vectorcall(get, args, 3, NULL);
        }
        else {
            value = PyObject_Vectorcall(get, &args[1], 2, NULL);
        }
        if (value == NULL) {
            goto fail;
        }
        if (value == dummy) {
            // key not in map!
            Py_DECREF(value);
            Py_DECREF(values);
            // Return None:
            values = Py_NewRef(Py_None);
            goto done;
        }
        PyTuple_SET_ITEM(values, i, value);
    }
    // Success:
done:
    Py_DECREF(get);
    Py_DECREF(seen);
    Py_DECREF(dummy);
    return values;
fail:
    Py_XDECREF(get);
    Py_XDECREF(seen);
    Py_XDECREF(dummy);
    Py_XDECREF(values);
    return NULL;
}

// Extract a named attribute from the subject, with additional bookkeeping to
// raise TypeErrors for repeated lookups. On failure, return NULL (with no
// error set). Use _PyErr_Occurred(tstate) to disambiguate.
static PyObject*
match_class_attr(PyThreadState *tstate, PyObject *subject, PyObject *type,
                 PyObject *name, PyObject *seen)
{
    assert(PyUnicode_CheckExact(name));
    assert(PySet_CheckExact(seen));
    if (PySet_Contains(seen, name) || PySet_Add(seen, name)) {
        if (!_PyErr_Occurred(tstate)) {
            // Seen it before!
            _PyErr_Format(tstate, PyExc_TypeError,
                          "%s() got multiple sub-patterns for attribute %R",
                          ((PyTypeObject*)type)->tp_name, name);
        }
        return NULL;
    }
    PyObject *attr = PyObject_GetAttr(subject, name);
    if (attr == NULL && _PyErr_ExceptionMatches(tstate, PyExc_AttributeError)) {
        _PyErr_Clear(tstate);
    }
    return attr;
}

// On success (match), return a tuple of extracted attributes. On failure (no
// match), return NULL. Use _PyErr_Occurred(tstate) to disambiguate.
static PyObject*
match_class(PyThreadState *tstate, PyObject *subject, PyObject *type,
            Py_ssize_t nargs, PyObject *kwargs)
{
    if (!PyType_Check(type)) {
        const char *e = "called match pattern must be a type";
        _PyErr_Format(tstate, PyExc_TypeError, e);
        return NULL;
    }
    assert(PyTuple_CheckExact(kwargs));
    // First, an isinstance check:
    if (PyObject_IsInstance(subject, type) <= 0) {
        return NULL;
    }
    // So far so good:
    PyObject *seen = PySet_New(NULL);
    if (seen == NULL) {
        return NULL;
    }
    PyObject *attrs = PyList_New(0);
    if (attrs == NULL) {
        Py_DECREF(seen);
        return NULL;
    }
    // NOTE: From this point on, goto fail on failure:
    PyObject *match_args = NULL;
    // First, the positional subpatterns:
    if (nargs) {
        int match_self = 0;
        match_args = PyObject_GetAttrString(type, "__match_args__");
        if (match_args) {
            if (!PyTuple_CheckExact(match_args)) {
                const char *e = "%s.__match_args__ must be a tuple (got %s)";
                _PyErr_Format(tstate, PyExc_TypeError, e,
                              ((PyTypeObject *)type)->tp_name,
                              Py_TYPE(match_args)->tp_name);
                goto fail;
            }
        }
        else if (_PyErr_ExceptionMatches(tstate, PyExc_AttributeError)) {
            _PyErr_Clear(tstate);
            // _Py_TPFLAGS_MATCH_SELF is only acknowledged if the type does not
            // define __match_args__. This is natural behavior for subclasses:
            // it's as if __match_args__ is some "magic" value that is lost as
            // soon as they redefine it.
            match_args = PyTuple_New(0);
            match_self = PyType_HasFeature((PyTypeObject*)type,
                                            _Py_TPFLAGS_MATCH_SELF);
        }
        else {
            goto fail;
        }
        assert(PyTuple_CheckExact(match_args));
        Py_ssize_t allowed = match_self ? 1 : PyTuple_GET_SIZE(match_args);
        if (allowed < nargs) {
            const char *plural = (allowed == 1) ? "" : "s";
            _PyErr_Format(tstate, PyExc_TypeError,
                          "%s() accepts %d positional sub-pattern%s (%d given)",
                          ((PyTypeObject*)type)->tp_name,
                          allowed, plural, nargs);
            goto fail;
        }
        if (match_self) {
            // Easy. Copy the subject itself, and move on to kwargs.
            PyList_Append(attrs, subject);
        }
        else {
            for (Py_ssize_t i = 0; i < nargs; i++) {
                PyObject *name = PyTuple_GET_ITEM(match_args, i);
                if (!PyUnicode_CheckExact(name)) {
                    _PyErr_Format(tstate, PyExc_TypeError,
                                  "__match_args__ elements must be strings "
                                  "(got %s)", Py_TYPE(name)->tp_name);
                    goto fail;
                }
                PyObject *attr = match_class_attr(tstate, subject, type, name,
                                                  seen);
                if (attr == NULL) {
                    goto fail;
                }
                PyList_Append(attrs, attr);
                Py_DECREF(attr);
            }
        }
        Py_CLEAR(match_args);
    }
    // Finally, the keyword subpatterns:
    for (Py_ssize_t i = 0; i < PyTuple_GET_SIZE(kwargs); i++) {
        PyObject *name = PyTuple_GET_ITEM(kwargs, i);
        PyObject *attr = match_class_attr(tstate, subject, type, name, seen);
        if (attr == NULL) {
            goto fail;
        }
        PyList_Append(attrs, attr);
        Py_DECREF(attr);
    }
    Py_SETREF(attrs, PyList_AsTuple(attrs));
    Py_DECREF(seen);
    return attrs;
fail:
    // We really don't care whether an error was raised or not... that's our
    // caller's problem. All we know is that the match failed.
    Py_XDECREF(match_args);
    Py_DECREF(seen);
    Py_DECREF(attrs);
    return NULL;
}


static int do_raise(PyThreadState *tstate, PyObject *exc, PyObject *cause);
static int exception_group_match(
    PyObject* exc_value, PyObject *match_type,
    PyObject **match, PyObject **rest);

static int unpack_iterable(PyThreadState *, PyObject *, int, int, PyObject **);

PyObject *
PyEval_EvalCode(PyObject *co, PyObject *globals, PyObject *locals)
{
    PyThreadState *tstate = _PyThreadState_GET();
    if (locals == NULL) {
        locals = globals;
    }
    PyObject *builtins = _PyEval_BuiltinsFromGlobals(tstate, globals); // borrowed ref
    if (builtins == NULL) {
        return NULL;
    }
    PyFrameConstructor desc = {
        .fc_globals = globals,
        .fc_builtins = builtins,
        .fc_name = ((PyCodeObject *)co)->co_name,
        .fc_qualname = ((PyCodeObject *)co)->co_name,
        .fc_code = co,
        .fc_defaults = NULL,
        .fc_kwdefaults = NULL,
        .fc_closure = NULL
    };
    PyFunctionObject *func = _PyFunction_FromConstructor(&desc);
    if (func == NULL) {
        return NULL;
    }
    EVAL_CALL_STAT_INC(EVAL_CALL_LEGACY);
    PyObject *res = _PyEval_Vector(tstate, func, locals, NULL, 0, NULL);
    Py_DECREF(func);
    return res;
}


/* Interpreter main loop */

PyObject *
PyEval_EvalFrame(PyFrameObject *f)
{
    /* Function kept for backward compatibility */
    PyThreadState *tstate = _PyThreadState_GET();
    return _PyEval_EvalFrame(tstate, f->f_frame, 0);
}

PyObject *
PyEval_EvalFrameEx(PyFrameObject *f, int throwflag)
{
    PyThreadState *tstate = _PyThreadState_GET();
    return _PyEval_EvalFrame(tstate, f->f_frame, throwflag);
}


/* Computed GOTOs, or
       the-optimization-commonly-but-improperly-known-as-"threaded code"
   using gcc's labels-as-values extension
   (http://gcc.gnu.org/onlinedocs/gcc/Labels-as-Values.html).

   The traditional bytecode evaluation loop uses a "switch" statement, which
   decent compilers will optimize as a single indirect branch instruction
   combined with a lookup table of jump addresses. However, since the
   indirect jump instruction is shared by all opcodes, the CPU will have a
   hard time making the right prediction for where to jump next (actually,
   it will be always wrong except in the uncommon case of a sequence of
   several identical opcodes).

   "Threaded code" in contrast, uses an explicit jump table and an explicit
   indirect jump instruction at the end of each opcode. Since the jump
   instruction is at a different address for each opcode, the CPU will make a
   separate prediction for each of these instructions, which is equivalent to
   predicting the second opcode of each opcode pair. These predictions have
   a much better chance to turn out valid, especially in small bytecode loops.

   A mispredicted branch on a modern CPU flushes the whole pipeline and
   can cost several CPU cycles (depending on the pipeline depth),
   and potentially many more instructions (depending on the pipeline width).
   A correctly predicted branch, however, is nearly free.

   At the time of this writing, the "threaded code" version is up to 15-20%
   faster than the normal "switch" version, depending on the compiler and the
   CPU architecture.

   NOTE: care must be taken that the compiler doesn't try to "optimize" the
   indirect jumps by sharing them between all opcodes. Such optimizations
   can be disabled on gcc by using the -fno-gcse flag (or possibly
   -fno-crossjumping).
*/

/* Use macros rather than inline functions, to make it as clear as possible
 * to the C compiler that the tracing check is a simple test then branch.
 * We want to be sure that the compiler knows this before it generates
 * the CFG.
 */

#ifdef WITH_DTRACE
#define OR_DTRACE_LINE | (PyDTrace_LINE_ENABLED() ? 255 : 0)
#else
#define OR_DTRACE_LINE
#endif

#ifdef HAVE_COMPUTED_GOTOS
    #ifndef USE_COMPUTED_GOTOS
    #define USE_COMPUTED_GOTOS 1
    #endif
#else
    #if defined(USE_COMPUTED_GOTOS) && USE_COMPUTED_GOTOS
    #error "Computed gotos are not supported on this compiler."
    #endif
    #undef USE_COMPUTED_GOTOS
    #define USE_COMPUTED_GOTOS 0
#endif

#ifdef Py_STATS
#define INSTRUCTION_START(op) \
    do { \
        frame->prev_instr = next_instr++; \
        OPCODE_EXE_INC(op); \
        if (_py_stats) _py_stats->opcode_stats[lastopcode].pair_count[op]++; \
        lastopcode = op; \
    } while (0)
#else
#define INSTRUCTION_START(op) (frame->prev_instr = next_instr++)
#endif

#if USE_COMPUTED_GOTOS
#  define TARGET(op) TARGET_##op: INSTRUCTION_START(op);
#  define DISPATCH_GOTO() goto *opcode_targets[opcode]
#else
#  define TARGET(op) case op: TARGET_##op: INSTRUCTION_START(op);
#  define DISPATCH_GOTO() goto dispatch_opcode
#endif

/* PRE_DISPATCH_GOTO() does lltrace if enabled. Normally a no-op */
#ifdef LLTRACE
#define PRE_DISPATCH_GOTO() if (lltrace) { \
    lltrace_instruction(frame, stack_pointer, next_instr); }
#else
#define PRE_DISPATCH_GOTO() ((void)0)
#endif


/* Do interpreter dispatch accounting for tracing and instrumentation */
#define DISPATCH() \
    { \
        NEXTOPARG(); \
        PRE_DISPATCH_GOTO(); \
        DISPATCH_GOTO(); \
    }

#define DISPATCH_SAME_OPARG() \
    { \
        opcode = _Py_OPCODE(*next_instr); \
        PRE_DISPATCH_GOTO(); \
        DISPATCH_GOTO(); \
    }

#define DISPATCH_INLINED(NEW_FRAME)                     \
    do {                                                \
        _PyFrame_SetStackPointer(frame, stack_pointer); \
        frame->prev_instr = next_instr - 1;             \
        (NEW_FRAME)->previous = frame;                  \
        frame = cframe.current_frame = (NEW_FRAME);     \
        CALL_STAT_INC(inlined_py_calls);                \
        goto start_frame;                               \
    } while (0)

#define CHECK_EVAL_BREAKER() \
    _Py_CHECK_EMSCRIPTEN_SIGNALS_PERIODICALLY(); \
    if (_Py_atomic_load_relaxed_int32(eval_breaker)) { \
        goto handle_eval_breaker; \
    }


/* Tuple access macros */

#ifndef Py_DEBUG
#define GETITEM(v, i) PyTuple_GET_ITEM((v), (i))
#else
static inline PyObject *
GETITEM(PyObject *v, Py_ssize_t i) {
    assert(PyTuple_Check(v));
    assert(i >= 0);
    assert(i < PyTuple_GET_SIZE(v));
    return PyTuple_GET_ITEM(v, i);
}
#endif

/* Code access macros */

/* The integer overflow is checked by an assertion below. */
#define INSTR_OFFSET() ((int)(next_instr - _PyCode_CODE(frame->f_code)))
#define NEXTOPARG()  do { \
        _Py_CODEUNIT word = *next_instr; \
        opcode = _Py_OPCODE(word); \
        oparg = _Py_OPARG(word); \
    } while (0)
#define JUMPTO(x)       (next_instr = _PyCode_CODE(frame->f_code) + (x))
#define JUMPBY(x)       (next_instr += (x))

/* OpCode prediction macros
    Some opcodes tend to come in pairs thus making it possible to
    predict the second code when the first is run.  For example,
    COMPARE_OP is often followed by POP_JUMP_IF_FALSE or POP_JUMP_IF_TRUE.

    Verifying the prediction costs a single high-speed test of a register
    variable against a constant.  If the pairing was good, then the
    processor's own internal branch predication has a high likelihood of
    success, resulting in a nearly zero-overhead transition to the
    next opcode.  A successful prediction saves a trip through the eval-loop
    including its unpredictable switch-case branch.  Combined with the
    processor's internal branch prediction, a successful PREDICT has the
    effect of making the two opcodes run as if they were a single new opcode
    with the bodies combined.

    If collecting opcode statistics, your choices are to either keep the
    predictions turned-on and interpret the results as if some opcodes
    had been combined or turn-off predictions so that the opcode frequency
    counter updates for both opcodes.

    Opcode prediction is disabled with threaded code, since the latter allows
    the CPU to record separate branch prediction information for each
    opcode.

*/

#define PREDICT_ID(op)          PRED_##op

#if USE_COMPUTED_GOTOS
#define PREDICT(op)             if (0) goto PREDICT_ID(op)
#else
#define PREDICT(op) \
    do { \
        _Py_CODEUNIT word = *next_instr; \
        opcode = _Py_OPCODE(word) \
        if (opcode == op) { \
            oparg = _Py_OPARG(word); \
            INSTRUCTION_START(op); \
            goto PREDICT_ID(op); \
        } \
    } while(0)
#endif
#define PREDICTED(op)           PREDICT_ID(op):


/* Stack manipulation macros */

/* The stack can grow at most MAXINT deep, as co_nlocals and
   co_stacksize are ints. */
#define STACK_LEVEL()     ((int)(stack_pointer - _PyFrame_Stackbase(frame)))
#define STACK_SIZE()      (frame->f_code->co_stacksize)
#define EMPTY()           (STACK_LEVEL() == 0)
#define TOP()             (stack_pointer[-1])
#define SECOND()          (stack_pointer[-2])
#define THIRD()           (stack_pointer[-3])
#define FOURTH()          (stack_pointer[-4])
#define PEEK(n)           (stack_pointer[-(n)])
#define POKE(n, v)        (stack_pointer[-(n)] = (v))
#define SET_TOP(v)        (stack_pointer[-1] = (v))
#define SET_SECOND(v)     (stack_pointer[-2] = (v))
#define BASIC_STACKADJ(n) (stack_pointer += n)
#define BASIC_PUSH(v)     (*stack_pointer++ = (v))
#define BASIC_POP()       (*--stack_pointer)

#ifdef Py_DEBUG
#define PUSH(v)         do { \
                            BASIC_PUSH(v); \
                            assert(STACK_LEVEL() <= STACK_SIZE()); \
                        } while (0)
#define POP()           (assert(STACK_LEVEL() > 0), BASIC_POP())
#define STACK_GROW(n)   do { \
                            assert(n >= 0); \
                            BASIC_STACKADJ(n); \
                            assert(STACK_LEVEL() <= STACK_SIZE()); \
                        } while (0)
#define STACK_SHRINK(n) do { \
                            assert(n >= 0); \
                            assert(STACK_LEVEL() >= n); \
                            BASIC_STACKADJ(-(n)); \
                        } while (0)
#else
#define PUSH(v)                BASIC_PUSH(v)
#define POP()                  BASIC_POP()
#define STACK_GROW(n)          BASIC_STACKADJ(n)
#define STACK_SHRINK(n)        BASIC_STACKADJ(-(n))
#endif

/* Local variable macros */

#define GETLOCAL(i)     (frame->localsplus[i])

/* The SETLOCAL() macro must not DECREF the local variable in-place and
   then store the new value; it must copy the old value to a temporary
   value, then store the new value, and then DECREF the temporary value.
   This is because it is possible that during the DECREF the frame is
   accessed by other code (e.g. a __del__ method or gc.collect()) and the
   variable would be pointing to already-freed memory. */
#define SETLOCAL(i, value)      do { PyObject *tmp = GETLOCAL(i); \
                                     GETLOCAL(i) = value; \
                                     Py_XDECREF(tmp); } while (0)

#define GO_TO_INSTRUCTION(op) goto PREDICT_ID(op)

#ifdef Py_STATS
#define UPDATE_MISS_STATS(INSTNAME)                              \
    do {                                                         \
        STAT_INC(opcode, miss);                                  \
        STAT_INC((INSTNAME), miss);                              \
        /* The counter is always the first cache entry: */       \
        if (ADAPTIVE_COUNTER_IS_ZERO(next_instr->cache)) {       \
            STAT_INC((INSTNAME), deopt);                         \
        }                                                        \
        else {                                                   \
            /* This is about to be (incorrectly) incremented: */ \
            STAT_DEC((INSTNAME), deferred);                      \
        }                                                        \
    } while (0)
#else
#define UPDATE_MISS_STATS(INSTNAME) ((void)0)
#endif

#define DEOPT_IF(COND, INSTNAME)                            \
    if ((COND)) {                                           \
        /* This is only a single jump on release builds! */ \
        UPDATE_MISS_STATS((INSTNAME));                      \
        assert(_PyOpcode_Deopt[opcode] == (INSTNAME));      \
        GO_TO_INSTRUCTION(INSTNAME);                        \
    }


#define GLOBALS() frame->f_globals
#define BUILTINS() frame->f_builtins
#define LOCALS() frame->f_locals

/* Shared opcode macros */

#define ADAPTIVE_COUNTER_IS_ZERO(COUNTER) \
    (((COUNTER) >> ADAPTIVE_BACKOFF_BITS) == 0)

#define ADAPTIVE_COUNTER_IS_MAX(COUNTER) \
    (((COUNTER) >> ADAPTIVE_BACKOFF_BITS) == ((1 << MAX_BACKOFF_VALUE) - 1))

#define DECREMENT_ADAPTIVE_COUNTER(COUNTER)           \
    do {                                              \
        assert(!ADAPTIVE_COUNTER_IS_ZERO((COUNTER))); \
        (COUNTER) -= (1 << ADAPTIVE_BACKOFF_BITS);    \
    } while (0);

#define INCREMENT_ADAPTIVE_COUNTER(COUNTER)          \
    do {                                             \
        assert(!ADAPTIVE_COUNTER_IS_MAX((COUNTER))); \
        (COUNTER) += (1 << ADAPTIVE_BACKOFF_BITS);   \
    } while (0);

<<<<<<< HEAD
static _PyInterpreterFrame *
pop_frame(PyThreadState *tstate, _PyInterpreterFrame *frame)
{
    _PyInterpreterFrame *prev_frame = frame->previous;
    _PyEvalFrameClearAndPop(tstate, frame);
    return prev_frame;
=======
static int
trace_function_entry(PyThreadState *tstate, _PyInterpreterFrame *frame)
{
    if (tstate->c_tracefunc != NULL) {
        /* tstate->c_tracefunc, if defined, is a
            function that will be called on *every* entry
            to a code block.  Its return value, if not
            None, is a function that will be called at
            the start of each executed line of code.
            (Actually, the function must return itself
            in order to continue tracing.)  The trace
            functions are called with three arguments:
            a pointer to the current frame, a string
            indicating why the function is called, and
            an argument which depends on the situation.
            The global trace function is also called
            whenever an exception is detected. */
        if (call_trace_protected(tstate->c_tracefunc,
                                    tstate->c_traceobj,
                                    tstate, frame,
                                    PyTrace_CALL, Py_None)) {
            /* Trace function raised an error */
            return -1;
        }
    }
    if (tstate->c_profilefunc != NULL) {
        /* Similar for c_profilefunc, except it needn't
            return itself and isn't called for "line" events */
        if (call_trace_protected(tstate->c_profilefunc,
                                    tstate->c_profileobj,
                                    tstate, frame,
                                    PyTrace_CALL, Py_None)) {
            /* Profile function raised an error */
            return -1;
        }
    }
    return 0;
}

static int
trace_function_exit(PyThreadState *tstate, _PyInterpreterFrame *frame, PyObject *retval)
{
    if (tstate->c_tracefunc) {
        if (call_trace_protected(tstate->c_tracefunc, tstate->c_traceobj,
                                    tstate, frame, PyTrace_RETURN, retval)) {
            return -1;
        }
    }
    if (tstate->c_profilefunc) {
        if (call_trace_protected(tstate->c_profilefunc, tstate->c_profileobj,
                                    tstate, frame, PyTrace_RETURN, retval)) {
            return -1;
        }
    }
    return 0;
>>>>>>> d9dff4c8
}


int _Py_CheckRecursiveCallPy(
    PyThreadState *tstate)
{
    if (tstate->recursion_headroom) {
        if (tstate->py_recursion_remaining < -50) {
            /* Overflowing while handling an overflow. Give up. */
            Py_FatalError("Cannot recover from Python stack overflow.");
        }
    }
    else {
        if (tstate->py_recursion_remaining <= 0) {
            tstate->recursion_headroom++;
            _PyErr_Format(tstate, PyExc_RecursionError,
                        "maximum recursion depth exceeded");
            tstate->recursion_headroom--;
            return -1;
        }
    }
    return 0;
}

static inline int _Py_EnterRecursivePy(PyThreadState *tstate) {
    return (tstate->py_recursion_remaining-- <= 0) &&
        _Py_CheckRecursiveCallPy(tstate);
}


static inline void _Py_LeaveRecursiveCallPy(PyThreadState *tstate)  {
    tstate->py_recursion_remaining++;
}


// GH-89279: Must be a macro to be sure it's inlined by MSVC.
#define is_method(stack_pointer, args) (PEEK((args)+2) != NULL)

#define KWNAMES_LEN() \
    (kwnames == NULL ? 0 : ((int)PyTuple_GET_SIZE(kwnames)))

/* Disable unused label warnings.  They are handy for debugging, even
   if computed gotos aren't used. */

/* TBD - what about other compilers? */
#if defined(__GNUC__)
#  pragma GCC diagnostic push
#  pragma GCC diagnostic ignored "-Wunused-label"
#elif defined(_MSC_VER) /* MS_WINDOWS */
#  pragma warning(push)
#  pragma warning(disable:4102)
#endif

PyObject* _Py_HOT_FUNCTION
_PyEval_EvalFrameDefault(PyThreadState *tstate, _PyInterpreterFrame *frame, int throwflag)
{
    _Py_EnsureTstateNotNULL(tstate);
    CALL_STAT_INC(pyeval_calls);

#if USE_COMPUTED_GOTOS
/* Import the static jump table */
#include "opcode_targets.h"
#endif

#ifdef Py_STATS
    int lastopcode = 0;
#endif
    // opcode is an 8-bit value to improve the code generated by MSVC
    // for the big switch below (in combination with the EXTRA_CASES macro).
    uint8_t opcode;        /* Current opcode */
    int oparg;         /* Current opcode argument, if any */
    _Py_atomic_int * const eval_breaker = &tstate->interp->ceval.eval_breaker;
#ifdef LLTRACE
    int lltrace = 0;
#endif

    _PyCFrame cframe;
    _PyInterpreterFrame  entry_frame;
    PyObject *kwnames = NULL; // Borrowed reference. Reset by CALL instructions.

    /* WARNING: Because the _PyCFrame lives on the C stack,
     * but can be accessed from a heap allocated object (tstate)
     * strict stack discipline must be maintained.
     */
    _PyCFrame *prev_cframe = tstate->cframe;
    cframe.previous = prev_cframe;
    tstate->cframe = &cframe;

    assert(tstate->interp->interpreter_trampoline != NULL);
#ifdef Py_DEBUG
    /* Set these to invalid but identifiable values for debugging. */
    entry_frame.f_funcobj = (PyObject*)0xaaa0;
    entry_frame.f_locals = (PyObject*)0xaaa1;
    entry_frame.frame_obj = (PyFrameObject*)0xaaa2;
    entry_frame.f_globals = (PyObject*)0xaaa3;
    entry_frame.f_builtins = (PyObject*)0xaaa4;
#endif
    entry_frame.f_code = tstate->interp->interpreter_trampoline;
    entry_frame.prev_instr =
        _PyCode_CODE(tstate->interp->interpreter_trampoline);
    entry_frame.stacktop = 0;
    entry_frame.owner = FRAME_OWNED_BY_CSTACK;
    entry_frame.yield_offset = 0;
    /* Push frame */
    entry_frame.previous = prev_cframe->current_frame;
    frame->previous = &entry_frame;
    cframe.current_frame = frame;

    if (_Py_EnterRecursiveCallTstate(tstate, "")) {
        tstate->c_recursion_remaining--;
        tstate->py_recursion_remaining--;
        goto exit_unwind;
    }

    /* support for generator.throw() */
    if (throwflag) {
        if (_Py_EnterRecursivePy(tstate)) {
            goto exit_unwind;
        }
        /* Because this avoids the RESUME,
         * we need to update instrumentation */
        _Py_Instrument(frame->f_code, tstate->interp);
        /* TO DO -- Monitor throw entry. */
        goto resume_with_error;
    }

    /* Local "register" variables.
     * These are cached values from the frame and code object.  */

    PyObject *names;
    PyObject *consts;
    _Py_CODEUNIT *next_instr;
    PyObject **stack_pointer;

/* Sets the above local variables from the frame */
#define SET_LOCALS_FROM_FRAME() \
    { \
        PyCodeObject *co = frame->f_code; \
        names = co->co_names; \
        consts = co->co_consts; \
    } \
    assert(_PyInterpreterFrame_LASTI(frame) >= -1); \
    /* Jump back to the last instruction executed... */ \
    next_instr = frame->prev_instr + 1; \
    stack_pointer = _PyFrame_GetStackPointer(frame); \
    /* Set stackdepth to -1. \
        Update when returning or calling trace function. \
        Having stackdepth <= 0 ensures that invalid \
        values are not visible to the cycle GC. \
        We choose -1 rather than 0 to assist debugging. \
        */ \
    frame->stacktop = -1;


start_frame:
    if (_Py_EnterRecursivePy(tstate)) {
        goto exit_unwind;
    }

resume_frame:
    SET_LOCALS_FROM_FRAME();

#ifdef LLTRACE
    {
        if (frame != &entry_frame) {
            int r = PyDict_Contains(GLOBALS(), &_Py_ID(__lltrace__));
            if (r < 0) {
                goto exit_unwind;
            }
            lltrace = r;
        }
        if (lltrace) {
            lltrace_resume_frame(frame);
        }
    }
#endif

#ifdef Py_DEBUG
    /* _PyEval_EvalFrameDefault() must not be called with an exception set,
       because it can clear it (directly or indirectly) and so the
       caller loses its exception */
    assert(!_PyErr_Occurred(tstate));
#endif

    DISPATCH();

handle_eval_breaker:

    /* Do periodic things, like check for signals and async I/0.
     * We need to do reasonably frequently, but not too frequently.
     * All loops should include a check of the eval breaker.
     * We also check on return from any builtin function.
     */
    if (_Py_HandlePending(tstate) != 0) {
        goto error;
    }
    DISPATCH();

    {
    /* Start instructions */
#if !USE_COMPUTED_GOTOS
    dispatch_opcode:
        switch (opcode)
#endif
        {

#include "generated_cases.c.h"

#if USE_COMPUTED_GOTOS
        TARGET_DO_TRACING:
#else
        case DO_TRACING:
#endif
    {
        assert(0);
        NEXTOPARG();
        PRE_DISPATCH_GOTO();
        // No _PyOpcode_Deopt here, since EXTENDED_ARG has no optimized forms:
        while (opcode == EXTENDED_ARG) {
            // CPython hasn't ever traced the instruction after an EXTENDED_ARG.
            // Inline the EXTENDED_ARG here, so we can avoid branching there:
            INSTRUCTION_START(EXTENDED_ARG);
            opcode = _Py_OPCODE(*next_instr);
            oparg = oparg << 8 | _Py_OPARG(*next_instr);
            // Make sure the next instruction isn't a RESUME, since that needs
            // to trace properly (and shouldn't have an EXTENDED_ARG, anyways):
            assert(opcode != RESUME);
            PRE_DISPATCH_GOTO();
        }
        opcode = _PyOpcode_Deopt[opcode];
        if (_PyOpcode_Caches[opcode]) {
            uint16_t *counter = &next_instr[1].cache;
            // The instruction is going to decrement the counter, so we need to
            // increment it here to make sure it doesn't try to specialize:
            if (!ADAPTIVE_COUNTER_IS_MAX(*counter)) {
                INCREMENT_ADAPTIVE_COUNTER(*counter);
            }
        }
        DISPATCH_GOTO();
    }

#if USE_COMPUTED_GOTOS
        _unknown_opcode:
#else
        EXTRA_CASES  // From opcode.h, a 'case' for each unused opcode
#endif
            /* Tell C compilers not to hold the opcode variable in the loop.
               next_instr points the current instruction without TARGET(). */
            assert(0);
            opcode = _Py_OPCODE(*next_instr);
            _PyErr_Format(tstate, PyExc_SystemError,
                          "%U:%d: unknown opcode %d",
                          frame->f_code->co_filename,
                          _PyInterpreterFrame_GetLine(frame),
                          opcode);
            goto error;

        } /* End instructions */

        /* This should never be reached. Every opcode should end with DISPATCH()
           or goto error. */
        Py_UNREACHABLE();

unbound_local_error:
        {
            format_exc_check_arg(tstate, PyExc_UnboundLocalError,
                UNBOUNDLOCAL_ERROR_MSG,
                PyTuple_GetItem(frame->f_code->co_localsplusnames, oparg)
            );
            goto error;
        }

pop_4_error:
    STACK_SHRINK(1);
pop_3_error:
    STACK_SHRINK(1);
pop_2_error:
    STACK_SHRINK(1);
pop_1_error:
    STACK_SHRINK(1);
error:
        kwnames = NULL;
        /* Double-check exception status. */
#ifdef NDEBUG
        if (!_PyErr_Occurred(tstate)) {
            _PyErr_SetString(tstate, PyExc_SystemError,
                             "error return without exception set");
        }
#else
        assert(_PyErr_Occurred(tstate));
#endif

        /* Log traceback info. */
        assert(frame != &entry_frame);
        if (!_PyFrame_IsIncomplete(frame)) {
            PyFrameObject *f = _PyFrame_GetFrameObject(frame);
            if (f != NULL) {
                PyTraceBack_Here(f);
            }
        }
        monitor_raise(tstate, frame, next_instr-1);

exception_unwind:
        {
            /* We can't use frame->f_lasti here, as RERAISE may have set it */
            int offset = INSTR_OFFSET()-1;
            int level, handler, lasti;
            if (get_exception_handler(frame->f_code, offset, &level, &handler, &lasti) == 0) {
                // No handlers, so exit.
                assert(_PyErr_Occurred(tstate));

                /* Pop remaining stack entries. */
                PyObject **stackbase = _PyFrame_Stackbase(frame);
                while (stack_pointer > stackbase) {
                    PyObject *o = POP();
                    Py_XDECREF(o);
                }
                assert(STACK_LEVEL() == 0);
                _PyFrame_SetStackPointer(frame, stack_pointer);
                monitor_unwind(tstate, frame, next_instr-1);
                goto exit_unwind;
            }

            assert(STACK_LEVEL() >= level);
            PyObject **new_top = _PyFrame_Stackbase(frame) + level;
            while (stack_pointer > new_top) {
                PyObject *v = POP();
                Py_XDECREF(v);
            }
            PyObject *exc, *val, *tb;
            if (lasti) {
                int frame_lasti = _PyInterpreterFrame_LASTI(frame);
                PyObject *lasti = PyLong_FromLong(frame_lasti);
                if (lasti == NULL) {
                    goto exception_unwind;
                }
                PUSH(lasti);
            }
            _PyErr_Fetch(tstate, &exc, &val, &tb);
            /* Make the raw exception data
                available to the handler,
                so a program can emulate the
                Python main loop. */
            _PyErr_NormalizeException(tstate, &exc, &val, &tb);
            if (tb != NULL)
                PyException_SetTraceback(val, tb);
            else
                PyException_SetTraceback(val, Py_None);
            Py_XDECREF(tb);
            Py_XDECREF(exc);
            monitor_handled(tstate, frame, next_instr-1, val);
            PUSH(val);
            JUMPTO(handler);
            /* Resume normal execution */
            DISPATCH();
        }
    }

exit_unwind:
    assert(_PyErr_Occurred(tstate));
    _Py_LeaveRecursiveCallPy(tstate);
    assert(frame != &entry_frame);
    // GH-99729: We need to unlink the frame *before* clearing it:
    _PyInterpreterFrame *dying = frame;
    frame = cframe.current_frame = dying->previous;
    _PyEvalFrameClearAndPop(tstate, dying);
    if (frame == &entry_frame) {
        /* Restore previous cframe and exit */
        tstate->cframe = cframe.previous;
        assert(tstate->cframe->current_frame == frame->previous);
        _Py_LeaveRecursiveCallTstate(tstate);
        return NULL;
    }

resume_with_error:
    SET_LOCALS_FROM_FRAME();
    goto error;

}
#if defined(__GNUC__)
#  pragma GCC diagnostic pop
#elif defined(_MSC_VER) /* MS_WINDOWS */
#  pragma warning(pop)
#endif

static void
format_missing(PyThreadState *tstate, const char *kind,
               PyCodeObject *co, PyObject *names, PyObject *qualname)
{
    int err;
    Py_ssize_t len = PyList_GET_SIZE(names);
    PyObject *name_str, *comma, *tail, *tmp;

    assert(PyList_CheckExact(names));
    assert(len >= 1);
    /* Deal with the joys of natural language. */
    switch (len) {
    case 1:
        name_str = PyList_GET_ITEM(names, 0);
        Py_INCREF(name_str);
        break;
    case 2:
        name_str = PyUnicode_FromFormat("%U and %U",
                                        PyList_GET_ITEM(names, len - 2),
                                        PyList_GET_ITEM(names, len - 1));
        break;
    default:
        tail = PyUnicode_FromFormat(", %U, and %U",
                                    PyList_GET_ITEM(names, len - 2),
                                    PyList_GET_ITEM(names, len - 1));
        if (tail == NULL)
            return;
        /* Chop off the last two objects in the list. This shouldn't actually
           fail, but we can't be too careful. */
        err = PyList_SetSlice(names, len - 2, len, NULL);
        if (err == -1) {
            Py_DECREF(tail);
            return;
        }
        /* Stitch everything up into a nice comma-separated list. */
        comma = PyUnicode_FromString(", ");
        if (comma == NULL) {
            Py_DECREF(tail);
            return;
        }
        tmp = PyUnicode_Join(comma, names);
        Py_DECREF(comma);
        if (tmp == NULL) {
            Py_DECREF(tail);
            return;
        }
        name_str = PyUnicode_Concat(tmp, tail);
        Py_DECREF(tmp);
        Py_DECREF(tail);
        break;
    }
    if (name_str == NULL)
        return;
    _PyErr_Format(tstate, PyExc_TypeError,
                  "%U() missing %i required %s argument%s: %U",
                  qualname,
                  len,
                  kind,
                  len == 1 ? "" : "s",
                  name_str);
    Py_DECREF(name_str);
}

static void
missing_arguments(PyThreadState *tstate, PyCodeObject *co,
                  Py_ssize_t missing, Py_ssize_t defcount,
                  PyObject **localsplus, PyObject *qualname)
{
    Py_ssize_t i, j = 0;
    Py_ssize_t start, end;
    int positional = (defcount != -1);
    const char *kind = positional ? "positional" : "keyword-only";
    PyObject *missing_names;

    /* Compute the names of the arguments that are missing. */
    missing_names = PyList_New(missing);
    if (missing_names == NULL)
        return;
    if (positional) {
        start = 0;
        end = co->co_argcount - defcount;
    }
    else {
        start = co->co_argcount;
        end = start + co->co_kwonlyargcount;
    }
    for (i = start; i < end; i++) {
        if (localsplus[i] == NULL) {
            PyObject *raw = PyTuple_GET_ITEM(co->co_localsplusnames, i);
            PyObject *name = PyObject_Repr(raw);
            if (name == NULL) {
                Py_DECREF(missing_names);
                return;
            }
            PyList_SET_ITEM(missing_names, j++, name);
        }
    }
    assert(j == missing);
    format_missing(tstate, kind, co, missing_names, qualname);
    Py_DECREF(missing_names);
}

static void
too_many_positional(PyThreadState *tstate, PyCodeObject *co,
                    Py_ssize_t given, PyObject *defaults,
                    PyObject **localsplus, PyObject *qualname)
{
    int plural;
    Py_ssize_t kwonly_given = 0;
    Py_ssize_t i;
    PyObject *sig, *kwonly_sig;
    Py_ssize_t co_argcount = co->co_argcount;

    assert((co->co_flags & CO_VARARGS) == 0);
    /* Count missing keyword-only args. */
    for (i = co_argcount; i < co_argcount + co->co_kwonlyargcount; i++) {
        if (localsplus[i] != NULL) {
            kwonly_given++;
        }
    }
    Py_ssize_t defcount = defaults == NULL ? 0 : PyTuple_GET_SIZE(defaults);
    if (defcount) {
        Py_ssize_t atleast = co_argcount - defcount;
        plural = 1;
        sig = PyUnicode_FromFormat("from %zd to %zd", atleast, co_argcount);
    }
    else {
        plural = (co_argcount != 1);
        sig = PyUnicode_FromFormat("%zd", co_argcount);
    }
    if (sig == NULL)
        return;
    if (kwonly_given) {
        const char *format = " positional argument%s (and %zd keyword-only argument%s)";
        kwonly_sig = PyUnicode_FromFormat(format,
                                          given != 1 ? "s" : "",
                                          kwonly_given,
                                          kwonly_given != 1 ? "s" : "");
        if (kwonly_sig == NULL) {
            Py_DECREF(sig);
            return;
        }
    }
    else {
        /* This will not fail. */
        kwonly_sig = PyUnicode_FromString("");
        assert(kwonly_sig != NULL);
    }
    _PyErr_Format(tstate, PyExc_TypeError,
                  "%U() takes %U positional argument%s but %zd%U %s given",
                  qualname,
                  sig,
                  plural ? "s" : "",
                  given,
                  kwonly_sig,
                  given == 1 && !kwonly_given ? "was" : "were");
    Py_DECREF(sig);
    Py_DECREF(kwonly_sig);
}

static int
positional_only_passed_as_keyword(PyThreadState *tstate, PyCodeObject *co,
                                  Py_ssize_t kwcount, PyObject* kwnames,
                                  PyObject *qualname)
{
    int posonly_conflicts = 0;
    PyObject* posonly_names = PyList_New(0);

    for(int k=0; k < co->co_posonlyargcount; k++){
        PyObject* posonly_name = PyTuple_GET_ITEM(co->co_localsplusnames, k);

        for (int k2=0; k2<kwcount; k2++){
            /* Compare the pointers first and fallback to PyObject_RichCompareBool*/
            PyObject* kwname = PyTuple_GET_ITEM(kwnames, k2);
            if (kwname == posonly_name){
                if(PyList_Append(posonly_names, kwname) != 0) {
                    goto fail;
                }
                posonly_conflicts++;
                continue;
            }

            int cmp = PyObject_RichCompareBool(posonly_name, kwname, Py_EQ);

            if ( cmp > 0) {
                if(PyList_Append(posonly_names, kwname) != 0) {
                    goto fail;
                }
                posonly_conflicts++;
            } else if (cmp < 0) {
                goto fail;
            }

        }
    }
    if (posonly_conflicts) {
        PyObject* comma = PyUnicode_FromString(", ");
        if (comma == NULL) {
            goto fail;
        }
        PyObject* error_names = PyUnicode_Join(comma, posonly_names);
        Py_DECREF(comma);
        if (error_names == NULL) {
            goto fail;
        }
        _PyErr_Format(tstate, PyExc_TypeError,
                      "%U() got some positional-only arguments passed"
                      " as keyword arguments: '%U'",
                      qualname, error_names);
        Py_DECREF(error_names);
        goto fail;
    }

    Py_DECREF(posonly_names);
    return 0;

fail:
    Py_XDECREF(posonly_names);
    return 1;

}


static inline unsigned char *
scan_back_to_entry_start(unsigned char *p) {
    for (; (p[0]&128) == 0; p--);
    return p;
}

static inline unsigned char *
skip_to_next_entry(unsigned char *p, unsigned char *end) {
    while (p < end && ((p[0] & 128) == 0)) {
        p++;
    }
    return p;
}


#define MAX_LINEAR_SEARCH 40

static int
get_exception_handler(PyCodeObject *code, int index, int *level, int *handler, int *lasti)
{
    unsigned char *start = (unsigned char *)PyBytes_AS_STRING(code->co_exceptiontable);
    unsigned char *end = start + PyBytes_GET_SIZE(code->co_exceptiontable);
    /* Invariants:
     * start_table == end_table OR
     * start_table points to a legal entry and end_table points
     * beyond the table or to a legal entry that is after index.
     */
    if (end - start > MAX_LINEAR_SEARCH) {
        int offset;
        parse_varint(start, &offset);
        if (offset > index) {
            return 0;
        }
        do {
            unsigned char * mid = start + ((end-start)>>1);
            mid = scan_back_to_entry_start(mid);
            parse_varint(mid, &offset);
            if (offset > index) {
                end = mid;
            }
            else {
                start = mid;
            }

        } while (end - start > MAX_LINEAR_SEARCH);
    }
    unsigned char *scan = start;
    while (scan < end) {
        int start_offset, size;
        scan = parse_varint(scan, &start_offset);
        if (start_offset > index) {
            break;
        }
        scan = parse_varint(scan, &size);
        if (start_offset + size > index) {
            scan = parse_varint(scan, handler);
            int depth_and_lasti;
            parse_varint(scan, &depth_and_lasti);
            *level = depth_and_lasti >> 1;
            *lasti = depth_and_lasti & 1;
            return 1;
        }
        scan = skip_to_next_entry(scan, end);
    }
    return 0;
}

static int
initialize_locals(PyThreadState *tstate, PyFunctionObject *func,
    PyObject **localsplus, PyObject *const *args,
    Py_ssize_t argcount, PyObject *kwnames)
{
    PyCodeObject *co = (PyCodeObject*)func->func_code;
    const Py_ssize_t total_args = co->co_argcount + co->co_kwonlyargcount;

    /* Create a dictionary for keyword parameters (**kwags) */
    PyObject *kwdict;
    Py_ssize_t i;
    if (co->co_flags & CO_VARKEYWORDS) {
        kwdict = PyDict_New();
        if (kwdict == NULL) {
            goto fail_pre_positional;
        }
        i = total_args;
        if (co->co_flags & CO_VARARGS) {
            i++;
        }
        assert(localsplus[i] == NULL);
        localsplus[i] = kwdict;
    }
    else {
        kwdict = NULL;
    }

    /* Copy all positional arguments into local variables */
    Py_ssize_t j, n;
    if (argcount > co->co_argcount) {
        n = co->co_argcount;
    }
    else {
        n = argcount;
    }
    for (j = 0; j < n; j++) {
        PyObject *x = args[j];
        assert(localsplus[j] == NULL);
        localsplus[j] = x;
    }

    /* Pack other positional arguments into the *args argument */
    if (co->co_flags & CO_VARARGS) {
        PyObject *u = NULL;
        if (argcount == n) {
            u = Py_NewRef(&_Py_SINGLETON(tuple_empty));
        }
        else {
            assert(args != NULL);
            u = _PyTuple_FromArraySteal(args + n, argcount - n);
        }
        if (u == NULL) {
            goto fail_post_positional;
        }
        assert(localsplus[total_args] == NULL);
        localsplus[total_args] = u;
    }
    else if (argcount > n) {
        /* Too many postional args. Error is reported later */
        for (j = n; j < argcount; j++) {
            Py_DECREF(args[j]);
        }
    }

    /* Handle keyword arguments */
    if (kwnames != NULL) {
        Py_ssize_t kwcount = PyTuple_GET_SIZE(kwnames);
        for (i = 0; i < kwcount; i++) {
            PyObject **co_varnames;
            PyObject *keyword = PyTuple_GET_ITEM(kwnames, i);
            PyObject *value = args[i+argcount];
            Py_ssize_t j;

            if (keyword == NULL || !PyUnicode_Check(keyword)) {
                _PyErr_Format(tstate, PyExc_TypeError,
                            "%U() keywords must be strings",
                          func->func_qualname);
                goto kw_fail;
            }

            /* Speed hack: do raw pointer compares. As names are
            normally interned this should almost always hit. */
            co_varnames = ((PyTupleObject *)(co->co_localsplusnames))->ob_item;
            for (j = co->co_posonlyargcount; j < total_args; j++) {
                PyObject *varname = co_varnames[j];
                if (varname == keyword) {
                    goto kw_found;
                }
            }

            /* Slow fallback, just in case */
            for (j = co->co_posonlyargcount; j < total_args; j++) {
                PyObject *varname = co_varnames[j];
                int cmp = PyObject_RichCompareBool( keyword, varname, Py_EQ);
                if (cmp > 0) {
                    goto kw_found;
                }
                else if (cmp < 0) {
                    goto kw_fail;
                }
            }

            assert(j >= total_args);
            if (kwdict == NULL) {

                if (co->co_posonlyargcount
                    && positional_only_passed_as_keyword(tstate, co,
                                                        kwcount, kwnames,
                                                        func->func_qualname))
                {
                    goto kw_fail;
                }

                _PyErr_Format(tstate, PyExc_TypeError,
                            "%U() got an unexpected keyword argument '%S'",
                          func->func_qualname, keyword);
                goto kw_fail;
            }

            if (PyDict_SetItem(kwdict, keyword, value) == -1) {
                goto kw_fail;
            }
            Py_DECREF(value);
            continue;

        kw_fail:
            for (;i < kwcount; i++) {
                PyObject *value = args[i+argcount];
                Py_DECREF(value);
            }
            goto fail_post_args;

        kw_found:
            if (localsplus[j] != NULL) {
                _PyErr_Format(tstate, PyExc_TypeError,
                            "%U() got multiple values for argument '%S'",
                          func->func_qualname, keyword);
                goto kw_fail;
            }
            localsplus[j] = value;
        }
    }

    /* Check the number of positional arguments */
    if ((argcount > co->co_argcount) && !(co->co_flags & CO_VARARGS)) {
        too_many_positional(tstate, co, argcount, func->func_defaults, localsplus,
                            func->func_qualname);
        goto fail_post_args;
    }

    /* Add missing positional arguments (copy default values from defs) */
    if (argcount < co->co_argcount) {
        Py_ssize_t defcount = func->func_defaults == NULL ? 0 : PyTuple_GET_SIZE(func->func_defaults);
        Py_ssize_t m = co->co_argcount - defcount;
        Py_ssize_t missing = 0;
        for (i = argcount; i < m; i++) {
            if (localsplus[i] == NULL) {
                missing++;
            }
        }
        if (missing) {
            missing_arguments(tstate, co, missing, defcount, localsplus,
                              func->func_qualname);
            goto fail_post_args;
        }
        if (n > m)
            i = n - m;
        else
            i = 0;
        if (defcount) {
            PyObject **defs = &PyTuple_GET_ITEM(func->func_defaults, 0);
            for (; i < defcount; i++) {
                if (localsplus[m+i] == NULL) {
                    PyObject *def = defs[i];
                    localsplus[m+i] = Py_NewRef(def);
                }
            }
        }
    }

    /* Add missing keyword arguments (copy default values from kwdefs) */
    if (co->co_kwonlyargcount > 0) {
        Py_ssize_t missing = 0;
        for (i = co->co_argcount; i < total_args; i++) {
            if (localsplus[i] != NULL)
                continue;
            PyObject *varname = PyTuple_GET_ITEM(co->co_localsplusnames, i);
            if (func->func_kwdefaults != NULL) {
                PyObject *def = PyDict_GetItemWithError(func->func_kwdefaults, varname);
                if (def) {
                    localsplus[i] = Py_NewRef(def);
                    continue;
                }
                else if (_PyErr_Occurred(tstate)) {
                    goto fail_post_args;
                }
            }
            missing++;
        }
        if (missing) {
            missing_arguments(tstate, co, missing, -1, localsplus,
                              func->func_qualname);
            goto fail_post_args;
        }
    }
    return 0;

fail_pre_positional:
    for (j = 0; j < argcount; j++) {
        Py_DECREF(args[j]);
    }
    /* fall through */
fail_post_positional:
    if (kwnames) {
        Py_ssize_t kwcount = PyTuple_GET_SIZE(kwnames);
        for (j = argcount; j < argcount+kwcount; j++) {
            Py_DECREF(args[j]);
        }
    }
    /* fall through */
fail_post_args:
    return -1;
}

/* Consumes references to func, locals and all the args */
static _PyInterpreterFrame *
_PyEvalFramePushAndInit(PyThreadState *tstate, PyFunctionObject *func,
                        PyObject *locals, PyObject* const* args,
                        size_t argcount, PyObject *kwnames)
{
    PyCodeObject * code = (PyCodeObject *)func->func_code;
    CALL_STAT_INC(frames_pushed);
    _PyInterpreterFrame *frame = _PyThreadState_PushFrame(tstate, code->co_framesize);
    if (frame == NULL) {
        goto fail;
    }
    _PyFrame_Initialize(frame, func, locals, code, 0);
    PyObject **localsarray = &frame->localsplus[0];
    if (initialize_locals(tstate, func, localsarray, args, argcount, kwnames)) {
        assert(frame->owner != FRAME_OWNED_BY_GENERATOR);
        _PyEvalFrameClearAndPop(tstate, frame);
        return NULL;
    }
    return frame;
fail:
    /* Consume the references */
    for (size_t i = 0; i < argcount; i++) {
        Py_DECREF(args[i]);
    }
    if (kwnames) {
        Py_ssize_t kwcount = PyTuple_GET_SIZE(kwnames);
        for (Py_ssize_t i = 0; i < kwcount; i++) {
            Py_DECREF(args[i+argcount]);
        }
    }
    PyErr_NoMemory();
    return NULL;
}

static void
clear_thread_frame(PyThreadState *tstate, _PyInterpreterFrame * frame)
{
    assert(frame->owner == FRAME_OWNED_BY_THREAD);
    // Make sure that this is, indeed, the top frame. We can't check this in
    // _PyThreadState_PopFrame, since f_code is already cleared at that point:
    assert((PyObject **)frame + frame->f_code->co_framesize ==
        tstate->datastack_top);
    tstate->c_recursion_remaining--;
    assert(frame->frame_obj == NULL || frame->frame_obj->f_frame == frame);
    _PyFrame_Clear(frame);
    tstate->c_recursion_remaining++;
    _PyThreadState_PopFrame(tstate, frame);
}

static void
clear_gen_frame(PyThreadState *tstate, _PyInterpreterFrame * frame)
{
    assert(frame->owner == FRAME_OWNED_BY_GENERATOR);
    PyGenObject *gen = _PyFrame_GetGenerator(frame);
    gen->gi_frame_state = FRAME_CLEARED;
    assert(tstate->exc_info == &gen->gi_exc_state);
    tstate->exc_info = gen->gi_exc_state.previous_item;
    gen->gi_exc_state.previous_item = NULL;
    tstate->c_recursion_remaining--;
    assert(frame->frame_obj == NULL || frame->frame_obj->f_frame == frame);
    _PyFrame_Clear(frame);
    tstate->c_recursion_remaining++;
    frame->previous = NULL;
}

static void
_PyEvalFrameClearAndPop(PyThreadState *tstate, _PyInterpreterFrame * frame)
{
    if (frame->owner == FRAME_OWNED_BY_THREAD) {
        clear_thread_frame(tstate, frame);
    }
    else {
        clear_gen_frame(tstate, frame);
    }
}


PyObject *
_PyEval_Vector(PyThreadState *tstate, PyFunctionObject *func,
               PyObject *locals,
               PyObject* const* args, size_t argcount,
               PyObject *kwnames)
{
    /* _PyEvalFramePushAndInit consumes the references
     * to func, locals and all its arguments */
    Py_INCREF(func);
    Py_XINCREF(locals);
    for (size_t i = 0; i < argcount; i++) {
        Py_INCREF(args[i]);
    }
    if (kwnames) {
        Py_ssize_t kwcount = PyTuple_GET_SIZE(kwnames);
        for (Py_ssize_t i = 0; i < kwcount; i++) {
            Py_INCREF(args[i+argcount]);
        }
    }
    _PyInterpreterFrame *frame = _PyEvalFramePushAndInit(
        tstate, func, locals, args, argcount, kwnames);
    if (frame == NULL) {
        return NULL;
    }
    EVAL_CALL_STAT_INC(EVAL_CALL_VECTOR);
    return _PyEval_EvalFrame(tstate, frame, 0);
}

/* Legacy API */
PyObject *
PyEval_EvalCodeEx(PyObject *_co, PyObject *globals, PyObject *locals,
                  PyObject *const *args, int argcount,
                  PyObject *const *kws, int kwcount,
                  PyObject *const *defs, int defcount,
                  PyObject *kwdefs, PyObject *closure)
{
    PyThreadState *tstate = _PyThreadState_GET();
    PyObject *res = NULL;
    PyObject *defaults = _PyTuple_FromArray(defs, defcount);
    if (defaults == NULL) {
        return NULL;
    }
    PyObject *builtins = _PyEval_BuiltinsFromGlobals(tstate, globals); // borrowed ref
    if (builtins == NULL) {
        Py_DECREF(defaults);
        return NULL;
    }
    if (locals == NULL) {
        locals = globals;
    }
    PyObject *kwnames = NULL;
    PyObject *const *allargs;
    PyObject **newargs = NULL;
    PyFunctionObject *func = NULL;
    if (kwcount == 0) {
        allargs = args;
    }
    else {
        kwnames = PyTuple_New(kwcount);
        if (kwnames == NULL) {
            goto fail;
        }
        newargs = PyMem_Malloc(sizeof(PyObject *)*(kwcount+argcount));
        if (newargs == NULL) {
            goto fail;
        }
        for (int i = 0; i < argcount; i++) {
            newargs[i] = args[i];
        }
        for (int i = 0; i < kwcount; i++) {
            PyTuple_SET_ITEM(kwnames, i, Py_NewRef(kws[2*i]));
            newargs[argcount+i] = kws[2*i+1];
        }
        allargs = newargs;
    }
    for (int i = 0; i < kwcount; i++) {
        PyTuple_SET_ITEM(kwnames, i, Py_NewRef(kws[2*i]));
    }
    PyFrameConstructor constr = {
        .fc_globals = globals,
        .fc_builtins = builtins,
        .fc_name = ((PyCodeObject *)_co)->co_name,
        .fc_qualname = ((PyCodeObject *)_co)->co_name,
        .fc_code = _co,
        .fc_defaults = defaults,
        .fc_kwdefaults = kwdefs,
        .fc_closure = closure
    };
    func = _PyFunction_FromConstructor(&constr);
    if (func == NULL) {
        goto fail;
    }
    EVAL_CALL_STAT_INC(EVAL_CALL_LEGACY);
    res = _PyEval_Vector(tstate, func, locals,
                         allargs, argcount,
                         kwnames);
fail:
    Py_XDECREF(func);
    Py_XDECREF(kwnames);
    PyMem_Free(newargs);
    Py_DECREF(defaults);
    return res;
}


/* Logic for the raise statement (too complicated for inlining).
   This *consumes* a reference count to each of its arguments. */
static int
do_raise(PyThreadState *tstate, PyObject *exc, PyObject *cause)
{
    PyObject *type = NULL, *value = NULL;

    if (exc == NULL) {
        /* Reraise */
        _PyErr_StackItem *exc_info = _PyErr_GetTopmostException(tstate);
        value = exc_info->exc_value;
        if (Py_IsNone(value) || value == NULL) {
            _PyErr_SetString(tstate, PyExc_RuntimeError,
                             "No active exception to reraise");
            return 0;
        }
        assert(PyExceptionInstance_Check(value));
        type = PyExceptionInstance_Class(value);
        Py_XINCREF(type);
        Py_XINCREF(value);
        PyObject *tb = PyException_GetTraceback(value); /* new ref */
        _PyErr_Restore(tstate, type, value, tb);
        return 1;
    }

    /* We support the following forms of raise:
       raise
       raise <instance>
       raise <type> */

    if (PyExceptionClass_Check(exc)) {
        type = exc;
        value = _PyObject_CallNoArgs(exc);
        if (value == NULL)
            goto raise_error;
        if (!PyExceptionInstance_Check(value)) {
            _PyErr_Format(tstate, PyExc_TypeError,
                          "calling %R should have returned an instance of "
                          "BaseException, not %R",
                          type, Py_TYPE(value));
             goto raise_error;
        }
    }
    else if (PyExceptionInstance_Check(exc)) {
        value = exc;
        type = PyExceptionInstance_Class(exc);
        Py_INCREF(type);
    }
    else {
        /* Not something you can raise.  You get an exception
           anyway, just not what you specified :-) */
        Py_DECREF(exc);
        _PyErr_SetString(tstate, PyExc_TypeError,
                         "exceptions must derive from BaseException");
        goto raise_error;
    }

    assert(type != NULL);
    assert(value != NULL);

    if (cause) {
        PyObject *fixed_cause;
        if (PyExceptionClass_Check(cause)) {
            fixed_cause = _PyObject_CallNoArgs(cause);
            if (fixed_cause == NULL)
                goto raise_error;
            Py_DECREF(cause);
        }
        else if (PyExceptionInstance_Check(cause)) {
            fixed_cause = cause;
        }
        else if (Py_IsNone(cause)) {
            Py_DECREF(cause);
            fixed_cause = NULL;
        }
        else {
            _PyErr_SetString(tstate, PyExc_TypeError,
                             "exception causes must derive from "
                             "BaseException");
            goto raise_error;
        }
        PyException_SetCause(value, fixed_cause);
    }

    _PyErr_SetObject(tstate, type, value);
    /* _PyErr_SetObject incref's its arguments */
    Py_DECREF(value);
    Py_DECREF(type);
    return 0;

raise_error:
    Py_XDECREF(value);
    Py_XDECREF(type);
    Py_XDECREF(cause);
    return 0;
}

/* Logic for matching an exception in an except* clause (too
   complicated for inlining).
*/

static int
exception_group_match(PyObject* exc_value, PyObject *match_type,
                      PyObject **match, PyObject **rest)
{
    if (Py_IsNone(exc_value)) {
        *match = Py_NewRef(Py_None);
        *rest = Py_NewRef(Py_None);
        return 0;
    }
    assert(PyExceptionInstance_Check(exc_value));

    if (PyErr_GivenExceptionMatches(exc_value, match_type)) {
        /* Full match of exc itself */
        bool is_eg = _PyBaseExceptionGroup_Check(exc_value);
        if (is_eg) {
            *match = Py_NewRef(exc_value);
        }
        else {
            /* naked exception - wrap it */
            PyObject *excs = PyTuple_Pack(1, exc_value);
            if (excs == NULL) {
                return -1;
            }
            PyObject *wrapped = _PyExc_CreateExceptionGroup("", excs);
            Py_DECREF(excs);
            if (wrapped == NULL) {
                return -1;
            }
            *match = wrapped;
        }
        *rest = Py_NewRef(Py_None);
        return 0;
    }

    /* exc_value does not match match_type.
     * Check for partial match if it's an exception group.
     */
    if (_PyBaseExceptionGroup_Check(exc_value)) {
        PyObject *pair = PyObject_CallMethod(exc_value, "split", "(O)",
                                             match_type);
        if (pair == NULL) {
            return -1;
        }
        assert(PyTuple_CheckExact(pair));
        assert(PyTuple_GET_SIZE(pair) == 2);
        *match = Py_NewRef(PyTuple_GET_ITEM(pair, 0));
        *rest = Py_NewRef(PyTuple_GET_ITEM(pair, 1));
        Py_DECREF(pair);
        return 0;
    }
    /* no match */
    *match = Py_NewRef(Py_None);
    *rest = Py_NewRef(Py_None);
    return 0;
}

/* Iterate v argcnt times and store the results on the stack (via decreasing
   sp).  Return 1 for success, 0 if error.

   If argcntafter == -1, do a simple unpack. If it is >= 0, do an unpack
   with a variable target.
*/

static int
unpack_iterable(PyThreadState *tstate, PyObject *v,
                int argcnt, int argcntafter, PyObject **sp)
{
    int i = 0, j = 0;
    Py_ssize_t ll = 0;
    PyObject *it;  /* iter(v) */
    PyObject *w;
    PyObject *l = NULL; /* variable list */

    assert(v != NULL);

    it = PyObject_GetIter(v);
    if (it == NULL) {
        if (_PyErr_ExceptionMatches(tstate, PyExc_TypeError) &&
            Py_TYPE(v)->tp_iter == NULL && !PySequence_Check(v))
        {
            _PyErr_Format(tstate, PyExc_TypeError,
                          "cannot unpack non-iterable %.200s object",
                          Py_TYPE(v)->tp_name);
        }
        return 0;
    }

    for (; i < argcnt; i++) {
        w = PyIter_Next(it);
        if (w == NULL) {
            /* Iterator done, via error or exhaustion. */
            if (!_PyErr_Occurred(tstate)) {
                if (argcntafter == -1) {
                    _PyErr_Format(tstate, PyExc_ValueError,
                                  "not enough values to unpack "
                                  "(expected %d, got %d)",
                                  argcnt, i);
                }
                else {
                    _PyErr_Format(tstate, PyExc_ValueError,
                                  "not enough values to unpack "
                                  "(expected at least %d, got %d)",
                                  argcnt + argcntafter, i);
                }
            }
            goto Error;
        }
        *--sp = w;
    }

    if (argcntafter == -1) {
        /* We better have exhausted the iterator now. */
        w = PyIter_Next(it);
        if (w == NULL) {
            if (_PyErr_Occurred(tstate))
                goto Error;
            Py_DECREF(it);
            return 1;
        }
        Py_DECREF(w);
        _PyErr_Format(tstate, PyExc_ValueError,
                      "too many values to unpack (expected %d)",
                      argcnt);
        goto Error;
    }

    l = PySequence_List(it);
    if (l == NULL)
        goto Error;
    *--sp = l;
    i++;

    ll = PyList_GET_SIZE(l);
    if (ll < argcntafter) {
        _PyErr_Format(tstate, PyExc_ValueError,
            "not enough values to unpack (expected at least %d, got %zd)",
            argcnt + argcntafter, argcnt + ll);
        goto Error;
    }

    /* Pop the "after-variable" args off the list. */
    for (j = argcntafter; j > 0; j--, i++) {
        *--sp = PyList_GET_ITEM(l, ll - j);
    }
    /* Resize the list. */
    Py_SET_SIZE(l, ll - argcntafter);
    Py_DECREF(it);
    return 1;

Error:
    for (; i > 0; i--, sp++)
        Py_DECREF(*sp);
    Py_XDECREF(it);
    return 0;
}

static void
monitor_raise(PyThreadState *tstate,
                 _PyInterpreterFrame *frame,
                 _Py_CODEUNIT *instr)
{
    if (tstate->interp->monitoring_matrix.tools[PY_MONITORING_EVENT_RAISE] == 0) {
        return;
    }
    PyObject *type, *value, *traceback, *orig_traceback, *arg;
    int err;
    _PyErr_Fetch(tstate, &type, &value, &orig_traceback);
    if (value == NULL) {
        value = Py_NewRef(Py_None);
    }
    _PyErr_NormalizeException(tstate, &type, &value, &orig_traceback);
    traceback = (orig_traceback != NULL) ? orig_traceback : Py_None;
    arg = PyTuple_Pack(3, type, value, traceback);
    if (arg == NULL) {
        _PyErr_Restore(tstate, type, value, orig_traceback);
        return;
    }
    err = _Py_call_instrumentation_arg(tstate, PY_MONITORING_EVENT_RAISE, frame, instr, arg);
    Py_DECREF(arg);
    if (err == 0) {
        _PyErr_Restore(tstate, type, value, orig_traceback);
    }
    else {
        Py_XDECREF(type);
        Py_XDECREF(value);
        Py_XDECREF(orig_traceback);
    }
}


static void
monitor_unwind(PyThreadState *tstate,
                 _PyInterpreterFrame *frame,
                 _Py_CODEUNIT *instr)
{
    if (tstate->interp->monitoring_matrix.tools[PY_MONITORING_EVENT_PY_UNWIND] == 0) {
        return;
    }
    _Py_call_instrumentation_exc(tstate, PY_MONITORING_EVENT_PY_UNWIND, frame, instr, NULL);
}


static void
monitor_handled(PyThreadState *tstate,
                 _PyInterpreterFrame *frame,
                 _Py_CODEUNIT *instr, PyObject *exc)
{
    if (tstate->interp->monitoring_matrix.tools[PY_MONITORING_EVENT_EXCEPTION_HANDLED] == 0) {
        return;
    }
    _Py_call_instrumentation_arg(tstate, PY_MONITORING_EVENT_EXCEPTION_HANDLED, frame, instr, exc);
}

void
PyThreadState_EnterTracing(PyThreadState *tstate)
{
    assert(tstate->tracing >= 0);
    tstate->tracing++;
}

void
PyThreadState_LeaveTracing(PyThreadState *tstate)
{
    assert(tstate->tracing > 0);
    tstate->tracing--;
    _PyThreadState_UpdateTracingState(tstate);
}


PyObject*
_PyEval_CallTracing(PyObject *func, PyObject *args)
{
    // Save and disable tracing
    PyThreadState *tstate = _PyThreadState_GET();
    int save_tracing = tstate->tracing;
    tstate->tracing = 0;

    // Call the tracing function
    PyObject *result = PyObject_Call(func, args, NULL);

    // Restore tracing
    tstate->tracing = save_tracing;
    return result;
}

void
PyEval_SetProfile(Py_tracefunc func, PyObject *arg)
{
    PyThreadState *tstate = _PyThreadState_GET();
    if (_PyEval_SetProfile(tstate, func, arg) < 0) {
        /* Log _PySys_Audit() error */
        _PyErr_WriteUnraisableMsg("in PyEval_SetProfile", NULL);
    }
}

void
PyEval_SetProfileAllThreads(Py_tracefunc func, PyObject *arg)
{
    PyThreadState *this_tstate = _PyThreadState_GET();
    PyInterpreterState* interp = this_tstate->interp;

    _PyRuntimeState *runtime = &_PyRuntime;
    HEAD_LOCK(runtime);
    PyThreadState* ts = PyInterpreterState_ThreadHead(interp);
    HEAD_UNLOCK(runtime);

    while (ts) {
        if (_PyEval_SetProfile(ts, func, arg) < 0) {
            _PyErr_WriteUnraisableMsg("in PyEval_SetProfileAllThreads", NULL);
        }
        HEAD_LOCK(runtime);
        ts = PyThreadState_Next(ts);
        HEAD_UNLOCK(runtime);
    }
}

void
PyEval_SetTrace(Py_tracefunc func, PyObject *arg)
{
    PyThreadState *tstate = _PyThreadState_GET();
    if (_PyEval_SetTrace(tstate, func, arg) < 0) {
        /* Log _PySys_Audit() error */
        _PyErr_WriteUnraisableMsg("in PyEval_SetTrace", NULL);
    }
}

void
PyEval_SetTraceAllThreads(Py_tracefunc func, PyObject *arg)
{
    PyThreadState *this_tstate = _PyThreadState_GET();
    PyInterpreterState* interp = this_tstate->interp;

    _PyRuntimeState *runtime = &_PyRuntime;
    HEAD_LOCK(runtime);
    PyThreadState* ts = PyInterpreterState_ThreadHead(interp);
    HEAD_UNLOCK(runtime);

    while (ts) {
        if (_PyEval_SetTrace(ts, func, arg) < 0) {
            _PyErr_WriteUnraisableMsg("in PyEval_SetTraceAllThreads", NULL);
        }
        HEAD_LOCK(runtime);
        ts = PyThreadState_Next(ts);
        HEAD_UNLOCK(runtime);
    }
}

int
_PyEval_SetCoroutineOriginTrackingDepth(int depth)
{
    PyThreadState *tstate = _PyThreadState_GET();
    if (depth < 0) {
        _PyErr_SetString(tstate, PyExc_ValueError, "depth must be >= 0");
        return -1;
    }
    tstate->coroutine_origin_tracking_depth = depth;
    return 0;
}


int
_PyEval_GetCoroutineOriginTrackingDepth(void)
{
    PyThreadState *tstate = _PyThreadState_GET();
    return tstate->coroutine_origin_tracking_depth;
}

int
_PyEval_SetAsyncGenFirstiter(PyObject *firstiter)
{
    PyThreadState *tstate = _PyThreadState_GET();

    if (_PySys_Audit(tstate, "sys.set_asyncgen_hook_firstiter", NULL) < 0) {
        return -1;
    }

    Py_XSETREF(tstate->async_gen_firstiter, Py_XNewRef(firstiter));
    return 0;
}

PyObject *
_PyEval_GetAsyncGenFirstiter(void)
{
    PyThreadState *tstate = _PyThreadState_GET();
    return tstate->async_gen_firstiter;
}

int
_PyEval_SetAsyncGenFinalizer(PyObject *finalizer)
{
    PyThreadState *tstate = _PyThreadState_GET();

    if (_PySys_Audit(tstate, "sys.set_asyncgen_hook_finalizer", NULL) < 0) {
        return -1;
    }

    Py_XSETREF(tstate->async_gen_finalizer, Py_XNewRef(finalizer));
    return 0;
}

PyObject *
_PyEval_GetAsyncGenFinalizer(void)
{
    PyThreadState *tstate = _PyThreadState_GET();
    return tstate->async_gen_finalizer;
}

_PyInterpreterFrame *
_PyEval_GetFrame(void)
{
    PyThreadState *tstate = _PyThreadState_GET();
    return _PyThreadState_GetFrame(tstate);
}

PyFrameObject *
PyEval_GetFrame(void)
{
    _PyInterpreterFrame *frame = _PyEval_GetFrame();
    if (frame == NULL) {
        return NULL;
    }
    PyFrameObject *f = _PyFrame_GetFrameObject(frame);
    if (f == NULL) {
        PyErr_Clear();
    }
    return f;
}

PyObject *
_PyEval_GetBuiltins(PyThreadState *tstate)
{
    _PyInterpreterFrame *frame = _PyThreadState_GetFrame(tstate);
    if (frame != NULL) {
        return frame->f_builtins;
    }
    return tstate->interp->builtins;
}

PyObject *
PyEval_GetBuiltins(void)
{
    PyThreadState *tstate = _PyThreadState_GET();
    return _PyEval_GetBuiltins(tstate);
}

/* Convenience function to get a builtin from its name */
PyObject *
_PyEval_GetBuiltin(PyObject *name)
{
    PyThreadState *tstate = _PyThreadState_GET();
    PyObject *attr = PyDict_GetItemWithError(PyEval_GetBuiltins(), name);
    if (attr) {
        Py_INCREF(attr);
    }
    else if (!_PyErr_Occurred(tstate)) {
        _PyErr_SetObject(tstate, PyExc_AttributeError, name);
    }
    return attr;
}

PyObject *
_PyEval_GetBuiltinId(_Py_Identifier *name)
{
    return _PyEval_GetBuiltin(_PyUnicode_FromId(name));
}

PyObject *
PyEval_GetLocals(void)
{
    PyThreadState *tstate = _PyThreadState_GET();
     _PyInterpreterFrame *current_frame = _PyThreadState_GetFrame(tstate);
    if (current_frame == NULL) {
        _PyErr_SetString(tstate, PyExc_SystemError, "frame does not exist");
        return NULL;
    }

    if (_PyFrame_FastToLocalsWithError(current_frame) < 0) {
        return NULL;
    }

    PyObject *locals = current_frame->f_locals;
    assert(locals != NULL);
    return locals;
}

PyObject *
PyEval_GetGlobals(void)
{
    PyThreadState *tstate = _PyThreadState_GET();
    _PyInterpreterFrame *current_frame = _PyThreadState_GetFrame(tstate);
    if (current_frame == NULL) {
        return NULL;
    }
    return current_frame->f_globals;
}

int
PyEval_MergeCompilerFlags(PyCompilerFlags *cf)
{
    PyThreadState *tstate = _PyThreadState_GET();
    _PyInterpreterFrame *current_frame = tstate->cframe->current_frame;
    int result = cf->cf_flags != 0;

    if (current_frame != NULL) {
        const int codeflags = current_frame->f_code->co_flags;
        const int compilerflags = codeflags & PyCF_MASK;
        if (compilerflags) {
            result = 1;
            cf->cf_flags |= compilerflags;
        }
    }
    return result;
}


const char *
PyEval_GetFuncName(PyObject *func)
{
    if (PyMethod_Check(func))
        return PyEval_GetFuncName(PyMethod_GET_FUNCTION(func));
    else if (PyFunction_Check(func))
        return PyUnicode_AsUTF8(((PyFunctionObject*)func)->func_name);
    else if (PyCFunction_Check(func))
        return ((PyCFunctionObject*)func)->m_ml->ml_name;
    else
        return Py_TYPE(func)->tp_name;
}

const char *
PyEval_GetFuncDesc(PyObject *func)
{
    if (PyMethod_Check(func))
        return "()";
    else if (PyFunction_Check(func))
        return "()";
    else if (PyCFunction_Check(func))
        return "()";
    else
        return " object";
}

/* Extract a slice index from a PyLong or an object with the
   nb_index slot defined, and store in *pi.
   Silently reduce values larger than PY_SSIZE_T_MAX to PY_SSIZE_T_MAX,
   and silently boost values less than PY_SSIZE_T_MIN to PY_SSIZE_T_MIN.
   Return 0 on error, 1 on success.
*/
int
_PyEval_SliceIndex(PyObject *v, Py_ssize_t *pi)
{
    PyThreadState *tstate = _PyThreadState_GET();
    if (!Py_IsNone(v)) {
        Py_ssize_t x;
        if (_PyIndex_Check(v)) {
            x = PyNumber_AsSsize_t(v, NULL);
            if (x == -1 && _PyErr_Occurred(tstate))
                return 0;
        }
        else {
            _PyErr_SetString(tstate, PyExc_TypeError,
                             "slice indices must be integers or "
                             "None or have an __index__ method");
            return 0;
        }
        *pi = x;
    }
    return 1;
}

int
_PyEval_SliceIndexNotNone(PyObject *v, Py_ssize_t *pi)
{
    PyThreadState *tstate = _PyThreadState_GET();
    Py_ssize_t x;
    if (_PyIndex_Check(v)) {
        x = PyNumber_AsSsize_t(v, NULL);
        if (x == -1 && _PyErr_Occurred(tstate))
            return 0;
    }
    else {
        _PyErr_SetString(tstate, PyExc_TypeError,
                         "slice indices must be integers or "
                         "have an __index__ method");
        return 0;
    }
    *pi = x;
    return 1;
}

static PyObject *
import_name(PyThreadState *tstate, _PyInterpreterFrame *frame,
            PyObject *name, PyObject *fromlist, PyObject *level)
{
    PyObject *import_func, *res;
    PyObject* stack[5];

    import_func = _PyDict_GetItemWithError(frame->f_builtins, &_Py_ID(__import__));
    if (import_func == NULL) {
        if (!_PyErr_Occurred(tstate)) {
            _PyErr_SetString(tstate, PyExc_ImportError, "__import__ not found");
        }
        return NULL;
    }
    PyObject *locals = frame->f_locals;
    /* Fast path for not overloaded __import__. */
    if (import_func == tstate->interp->import_func) {
        int ilevel = _PyLong_AsInt(level);
        if (ilevel == -1 && _PyErr_Occurred(tstate)) {
            return NULL;
        }
        res = PyImport_ImportModuleLevelObject(
                        name,
                        frame->f_globals,
                        locals == NULL ? Py_None :locals,
                        fromlist,
                        ilevel);
        return res;
    }

    Py_INCREF(import_func);

    stack[0] = name;
    stack[1] = frame->f_globals;
    stack[2] = locals == NULL ? Py_None : locals;
    stack[3] = fromlist;
    stack[4] = level;
    res = _PyObject_FastCall(import_func, stack, 5);
    Py_DECREF(import_func);
    return res;
}

static PyObject *
import_from(PyThreadState *tstate, PyObject *v, PyObject *name)
{
    PyObject *x;
    PyObject *fullmodname, *pkgname, *pkgpath, *pkgname_or_unknown, *errmsg;

    if (_PyObject_LookupAttr(v, name, &x) != 0) {
        return x;
    }
    /* Issue #17636: in case this failed because of a circular relative
       import, try to fallback on reading the module directly from
       sys.modules. */
    pkgname = PyObject_GetAttr(v, &_Py_ID(__name__));
    if (pkgname == NULL) {
        goto error;
    }
    if (!PyUnicode_Check(pkgname)) {
        Py_CLEAR(pkgname);
        goto error;
    }
    fullmodname = PyUnicode_FromFormat("%U.%U", pkgname, name);
    if (fullmodname == NULL) {
        Py_DECREF(pkgname);
        return NULL;
    }
    x = PyImport_GetModule(fullmodname);
    Py_DECREF(fullmodname);
    if (x == NULL && !_PyErr_Occurred(tstate)) {
        goto error;
    }
    Py_DECREF(pkgname);
    return x;
 error:
    pkgpath = PyModule_GetFilenameObject(v);
    if (pkgname == NULL) {
        pkgname_or_unknown = PyUnicode_FromString("<unknown module name>");
        if (pkgname_or_unknown == NULL) {
            Py_XDECREF(pkgpath);
            return NULL;
        }
    } else {
        pkgname_or_unknown = pkgname;
    }

    if (pkgpath == NULL || !PyUnicode_Check(pkgpath)) {
        _PyErr_Clear(tstate);
        errmsg = PyUnicode_FromFormat(
            "cannot import name %R from %R (unknown location)",
            name, pkgname_or_unknown
        );
        /* NULL checks for errmsg and pkgname done by PyErr_SetImportError. */
        _PyErr_SetImportErrorWithNameFrom(errmsg, pkgname, NULL, name);
    }
    else {
        PyObject *spec = PyObject_GetAttr(v, &_Py_ID(__spec__));
        const char *fmt =
            _PyModuleSpec_IsInitializing(spec) ?
            "cannot import name %R from partially initialized module %R "
            "(most likely due to a circular import) (%S)" :
            "cannot import name %R from %R (%S)";
        Py_XDECREF(spec);

        errmsg = PyUnicode_FromFormat(fmt, name, pkgname_or_unknown, pkgpath);
        /* NULL checks for errmsg and pkgname done by PyErr_SetImportError. */
        _PyErr_SetImportErrorWithNameFrom(errmsg, pkgname, pkgpath, name);
    }

    Py_XDECREF(errmsg);
    Py_XDECREF(pkgname_or_unknown);
    Py_XDECREF(pkgpath);
    return NULL;
}

#define CANNOT_CATCH_MSG "catching classes that do not inherit from "\
                         "BaseException is not allowed"

#define CANNOT_EXCEPT_STAR_EG "catching ExceptionGroup with except* "\
                              "is not allowed. Use except instead."

static int
check_except_type_valid(PyThreadState *tstate, PyObject* right)
{
    if (PyTuple_Check(right)) {
        Py_ssize_t i, length;
        length = PyTuple_GET_SIZE(right);
        for (i = 0; i < length; i++) {
            PyObject *exc = PyTuple_GET_ITEM(right, i);
            if (!PyExceptionClass_Check(exc)) {
                _PyErr_SetString(tstate, PyExc_TypeError,
                    CANNOT_CATCH_MSG);
                return -1;
            }
        }
    }
    else {
        if (!PyExceptionClass_Check(right)) {
            _PyErr_SetString(tstate, PyExc_TypeError,
                CANNOT_CATCH_MSG);
            return -1;
        }
    }
    return 0;
}

static int
check_except_star_type_valid(PyThreadState *tstate, PyObject* right)
{
    if (check_except_type_valid(tstate, right) < 0) {
        return -1;
    }

    /* reject except *ExceptionGroup */

    int is_subclass = 0;
    if (PyTuple_Check(right)) {
        Py_ssize_t length = PyTuple_GET_SIZE(right);
        for (Py_ssize_t i = 0; i < length; i++) {
            PyObject *exc = PyTuple_GET_ITEM(right, i);
            is_subclass = PyObject_IsSubclass(exc, PyExc_BaseExceptionGroup);
            if (is_subclass < 0) {
                return -1;
            }
            if (is_subclass) {
                break;
            }
        }
    }
    else {
        is_subclass = PyObject_IsSubclass(right, PyExc_BaseExceptionGroup);
        if (is_subclass < 0) {
            return -1;
        }
    }
    if (is_subclass) {
        _PyErr_SetString(tstate, PyExc_TypeError,
            CANNOT_EXCEPT_STAR_EG);
            return -1;
    }
    return 0;
}

static int
check_args_iterable(PyThreadState *tstate, PyObject *func, PyObject *args)
{
    if (Py_TYPE(args)->tp_iter == NULL && !PySequence_Check(args)) {
        /* check_args_iterable() may be called with a live exception:
         * clear it to prevent calling _PyObject_FunctionStr() with an
         * exception set. */
        _PyErr_Clear(tstate);
        PyObject *funcstr = _PyObject_FunctionStr(func);
        if (funcstr != NULL) {
            _PyErr_Format(tstate, PyExc_TypeError,
                          "%U argument after * must be an iterable, not %.200s",
                          funcstr, Py_TYPE(args)->tp_name);
            Py_DECREF(funcstr);
        }
        return -1;
    }
    return 0;
}

static void
format_kwargs_error(PyThreadState *tstate, PyObject *func, PyObject *kwargs)
{
    /* _PyDict_MergeEx raises attribute
     * error (percolated from an attempt
     * to get 'keys' attribute) instead of
     * a type error if its second argument
     * is not a mapping.
     */
    if (_PyErr_ExceptionMatches(tstate, PyExc_AttributeError)) {
        _PyErr_Clear(tstate);
        PyObject *funcstr = _PyObject_FunctionStr(func);
        if (funcstr != NULL) {
            _PyErr_Format(
                tstate, PyExc_TypeError,
                "%U argument after ** must be a mapping, not %.200s",
                funcstr, Py_TYPE(kwargs)->tp_name);
            Py_DECREF(funcstr);
        }
    }
    else if (_PyErr_ExceptionMatches(tstate, PyExc_KeyError)) {
        PyObject *exc, *val, *tb;
        _PyErr_Fetch(tstate, &exc, &val, &tb);
        if (val && PyTuple_Check(val) && PyTuple_GET_SIZE(val) == 1) {
            _PyErr_Clear(tstate);
            PyObject *funcstr = _PyObject_FunctionStr(func);
            if (funcstr != NULL) {
                PyObject *key = PyTuple_GET_ITEM(val, 0);
                _PyErr_Format(
                    tstate, PyExc_TypeError,
                    "%U got multiple values for keyword argument '%S'",
                    funcstr, key);
                Py_DECREF(funcstr);
            }
            Py_XDECREF(exc);
            Py_XDECREF(val);
            Py_XDECREF(tb);
        }
        else {
            _PyErr_Restore(tstate, exc, val, tb);
        }
    }
}

static void
format_exc_check_arg(PyThreadState *tstate, PyObject *exc,
                     const char *format_str, PyObject *obj)
{
    const char *obj_str;

    if (!obj)
        return;

    obj_str = PyUnicode_AsUTF8(obj);
    if (!obj_str)
        return;

    _PyErr_Format(tstate, exc, format_str, obj_str);

    if (exc == PyExc_NameError) {
        // Include the name in the NameError exceptions to offer suggestions later.
        PyObject *type, *value, *traceback;
        PyErr_Fetch(&type, &value, &traceback);
        PyErr_NormalizeException(&type, &value, &traceback);
        if (PyErr_GivenExceptionMatches(value, PyExc_NameError)) {
            PyNameErrorObject* exc = (PyNameErrorObject*) value;
            if (exc->name == NULL) {
                // We do not care if this fails because we are going to restore the
                // NameError anyway.
                (void)PyObject_SetAttr(value, &_Py_ID(name), obj);
            }
        }
        PyErr_Restore(type, value, traceback);
    }
}

static void
format_exc_unbound(PyThreadState *tstate, PyCodeObject *co, int oparg)
{
    PyObject *name;
    /* Don't stomp existing exception */
    if (_PyErr_Occurred(tstate))
        return;
    name = PyTuple_GET_ITEM(co->co_localsplusnames, oparg);
    if (oparg < PyCode_GetFirstFree(co)) {
        format_exc_check_arg(tstate, PyExc_UnboundLocalError,
                             UNBOUNDLOCAL_ERROR_MSG, name);
    } else {
        format_exc_check_arg(tstate, PyExc_NameError,
                             UNBOUNDFREE_ERROR_MSG, name);
    }
}

static void
format_awaitable_error(PyThreadState *tstate, PyTypeObject *type, int oparg)
{
    if (type->tp_as_async == NULL || type->tp_as_async->am_await == NULL) {
        if (oparg == 1) {
            _PyErr_Format(tstate, PyExc_TypeError,
                          "'async with' received an object from __aenter__ "
                          "that does not implement __await__: %.100s",
                          type->tp_name);
        }
        else if (oparg == 2) {
            _PyErr_Format(tstate, PyExc_TypeError,
                          "'async with' received an object from __aexit__ "
                          "that does not implement __await__: %.100s",
                          type->tp_name);
        }
    }
}


Py_ssize_t
_PyEval_RequestCodeExtraIndex(freefunc free)
{
    PyInterpreterState *interp = _PyInterpreterState_GET();
    Py_ssize_t new_index;

    if (interp->co_extra_user_count == MAX_CO_EXTRA_USERS - 1) {
        return -1;
    }
    new_index = interp->co_extra_user_count++;
    interp->co_extra_freefuncs[new_index] = free;
    return new_index;
}

/* Implement Py_EnterRecursiveCall() and Py_LeaveRecursiveCall() as functions
   for the limited API. */

#undef Py_EnterRecursiveCall

int Py_EnterRecursiveCall(const char *where)
{
    return _Py_EnterRecursiveCall(where);
}

#undef Py_LeaveRecursiveCall

void Py_LeaveRecursiveCall(void)
{
    _Py_LeaveRecursiveCall();
}<|MERGE_RESOLUTION|>--- conflicted
+++ resolved
@@ -883,72 +883,6 @@
         (COUNTER) += (1 << ADAPTIVE_BACKOFF_BITS);   \
     } while (0);
 
-<<<<<<< HEAD
-static _PyInterpreterFrame *
-pop_frame(PyThreadState *tstate, _PyInterpreterFrame *frame)
-{
-    _PyInterpreterFrame *prev_frame = frame->previous;
-    _PyEvalFrameClearAndPop(tstate, frame);
-    return prev_frame;
-=======
-static int
-trace_function_entry(PyThreadState *tstate, _PyInterpreterFrame *frame)
-{
-    if (tstate->c_tracefunc != NULL) {
-        /* tstate->c_tracefunc, if defined, is a
-            function that will be called on *every* entry
-            to a code block.  Its return value, if not
-            None, is a function that will be called at
-            the start of each executed line of code.
-            (Actually, the function must return itself
-            in order to continue tracing.)  The trace
-            functions are called with three arguments:
-            a pointer to the current frame, a string
-            indicating why the function is called, and
-            an argument which depends on the situation.
-            The global trace function is also called
-            whenever an exception is detected. */
-        if (call_trace_protected(tstate->c_tracefunc,
-                                    tstate->c_traceobj,
-                                    tstate, frame,
-                                    PyTrace_CALL, Py_None)) {
-            /* Trace function raised an error */
-            return -1;
-        }
-    }
-    if (tstate->c_profilefunc != NULL) {
-        /* Similar for c_profilefunc, except it needn't
-            return itself and isn't called for "line" events */
-        if (call_trace_protected(tstate->c_profilefunc,
-                                    tstate->c_profileobj,
-                                    tstate, frame,
-                                    PyTrace_CALL, Py_None)) {
-            /* Profile function raised an error */
-            return -1;
-        }
-    }
-    return 0;
-}
-
-static int
-trace_function_exit(PyThreadState *tstate, _PyInterpreterFrame *frame, PyObject *retval)
-{
-    if (tstate->c_tracefunc) {
-        if (call_trace_protected(tstate->c_tracefunc, tstate->c_traceobj,
-                                    tstate, frame, PyTrace_RETURN, retval)) {
-            return -1;
-        }
-    }
-    if (tstate->c_profilefunc) {
-        if (call_trace_protected(tstate->c_profilefunc, tstate->c_profileobj,
-                                    tstate, frame, PyTrace_RETURN, retval)) {
-            return -1;
-        }
-    }
-    return 0;
->>>>>>> d9dff4c8
-}
-
 
 int _Py_CheckRecursiveCallPy(
     PyThreadState *tstate)
@@ -1195,7 +1129,6 @@
 #endif
             /* Tell C compilers not to hold the opcode variable in the loop.
                next_instr points the current instruction without TARGET(). */
-            assert(0);
             opcode = _Py_OPCODE(*next_instr);
             _PyErr_Format(tstate, PyExc_SystemError,
                           "%U:%d: unknown opcode %d",
