/* Execute compiled code */

#define _PY_INTERPRETER

#include "Python.h"
#include "pycore_abstract.h"      // _PyIndex_Check()
#include "pycore_call.h"          // _PyObject_FastCallDictTstate()
#include "pycore_ceval.h"         // _PyEval_SignalAsyncExc()
#include "pycore_code.h"
#include "pycore_function.h"
#include "pycore_intrinsics.h"
#include "pycore_long.h"          // _PyLong_GetZero()
#include "pycore_instruments.h"
#include "pycore_object.h"        // _PyObject_GC_TRACK()
#include "pycore_moduleobject.h"  // PyModuleObject
#include "pycore_opcode.h"        // EXTRA_CASES
#include "pycore_pyerrors.h"      // _PyErr_GetRaisedException()
#include "pycore_pymem.h"         // _PyMem_IsPtrFreed()
#include "pycore_pystate.h"       // _PyInterpreterState_GET()
#include "pycore_range.h"         // _PyRangeIterObject
#include "pycore_sliceobject.h"   // _PyBuildSlice_ConsumeRefs
#include "pycore_sysmodule.h"     // _PySys_Audit()
#include "pycore_tuple.h"         // _PyTuple_ITEMS()
#include "pycore_typeobject.h"    // _PySuper_Lookup()
#include "pycore_emscripten_signal.h"  // _Py_CHECK_EMSCRIPTEN_SIGNALS

#include "pycore_dict.h"
#include "dictobject.h"
#include "pycore_frame.h"
#include "frameobject.h"          // _PyInterpreterFrame_GetLine
#include "opcode.h"
#include "pydtrace.h"
#include "setobject.h"
#include "structmember.h"         // struct PyMemberDef, T_OFFSET_EX

#include <ctype.h>
#include <stdbool.h>

#ifdef Py_DEBUG
   /* For debugging the interpreter: */
#  define LLTRACE  1      /* Low-level trace feature */
#endif

#if !defined(Py_BUILD_CORE)
#  error "ceval.c must be build with Py_BUILD_CORE define for best performance"
#endif

#if !defined(Py_DEBUG) && !defined(Py_TRACE_REFS)
// GH-89279: The MSVC compiler does not inline these static inline functions
// in PGO build in _PyEval_EvalFrameDefault(), because this function is over
// the limit of PGO, and that limit cannot be configured.
// Define them as macros to make sure that they are always inlined by the
// preprocessor.

#undef Py_DECREF
#define Py_DECREF(arg) \
    do { \
        PyObject *op = _PyObject_CAST(arg); \
        if (_Py_IsImmortal(op)) { \
            break; \
        } \
        _Py_DECREF_STAT_INC(); \
        if (--op->ob_refcnt == 0) { \
            destructor dealloc = Py_TYPE(op)->tp_dealloc; \
            (*dealloc)(op); \
        } \
    } while (0)

#undef Py_XDECREF
#define Py_XDECREF(arg) \
    do { \
        PyObject *xop = _PyObject_CAST(arg); \
        if (xop != NULL) { \
            Py_DECREF(xop); \
        } \
    } while (0)

#undef Py_IS_TYPE
#define Py_IS_TYPE(ob, type) \
    (_PyObject_CAST(ob)->ob_type == (type))

#undef _Py_DECREF_SPECIALIZED
#define _Py_DECREF_SPECIALIZED(arg, dealloc) \
    do { \
        PyObject *op = _PyObject_CAST(arg); \
        if (_Py_IsImmortal(op)) { \
            break; \
        } \
        _Py_DECREF_STAT_INC(); \
        if (--op->ob_refcnt == 0) { \
            destructor d = (destructor)(dealloc); \
            d(op); \
        } \
    } while (0)
#endif

// GH-89279: Similar to above, force inlining by using a macro.
#if defined(_MSC_VER) && SIZEOF_INT == 4
#define _Py_atomic_load_relaxed_int32(ATOMIC_VAL) (assert(sizeof((ATOMIC_VAL)->_value) == 4), *((volatile int*)&((ATOMIC_VAL)->_value)))
#else
#define _Py_atomic_load_relaxed_int32(ATOMIC_VAL) _Py_atomic_load_relaxed(ATOMIC_VAL)
#endif


#ifdef LLTRACE
static void
dump_stack(_PyInterpreterFrame *frame, PyObject **stack_pointer)
{
    PyObject **stack_base = _PyFrame_Stackbase(frame);
    PyObject *exc = PyErr_GetRaisedException();
    printf("    stack=[");
    for (PyObject **ptr = stack_base; ptr < stack_pointer; ptr++) {
        if (ptr != stack_base) {
            printf(", ");
        }
        if (PyObject_Print(*ptr, stdout, 0) != 0) {
            PyErr_Clear();
            printf("<%s object at %p>",
                   Py_TYPE(*ptr)->tp_name, (void *)(*ptr));
        }
    }
    printf("]\n");
    fflush(stdout);
    PyErr_SetRaisedException(exc);
}

static void
lltrace_instruction(_PyInterpreterFrame *frame,
                    PyObject **stack_pointer,
                    _Py_CODEUNIT *next_instr)
{
    /* This dump_stack() operation is risky, since the repr() of some
       objects enters the interpreter recursively. It is also slow.
       So you might want to comment it out. */
    dump_stack(frame, stack_pointer);
    int oparg = next_instr->op.arg;
    int opcode = next_instr->op.code;
    const char *opname = _PyOpcode_OpName[opcode];
    assert(opname != NULL);
    int offset = (int)(next_instr - _PyCode_CODE(frame->f_code));
    if (HAS_ARG((int)_PyOpcode_Deopt[opcode])) {
        printf("%d: %s %d\n", offset * 2, opname, oparg);
    }
    else {
        printf("%d: %s\n", offset * 2, opname);
    }
    fflush(stdout);
}
static void
lltrace_resume_frame(_PyInterpreterFrame *frame)
{
    PyObject *fobj = frame->f_funcobj;
    if (frame->owner == FRAME_OWNED_BY_CSTACK ||
        fobj == NULL ||
        !PyFunction_Check(fobj)
    ) {
        printf("\nResuming frame.\n");
        return;
    }
    PyFunctionObject *f = (PyFunctionObject *)fobj;
    PyObject *exc = PyErr_GetRaisedException();
    PyObject *name = f->func_qualname;
    if (name == NULL) {
        name = f->func_name;
    }
    printf("\nResuming frame");
    if (name) {
        printf(" for ");
        if (PyObject_Print(name, stdout, 0) < 0) {
            PyErr_Clear();
        }
    }
    if (f->func_module) {
        printf(" in module ");
        if (PyObject_Print(f->func_module, stdout, 0) < 0) {
            PyErr_Clear();
        }
    }
    printf("\n");
    fflush(stdout);
    PyErr_SetRaisedException(exc);
}
#endif

static void monitor_raise(PyThreadState *tstate,
                 _PyInterpreterFrame *frame,
                 _Py_CODEUNIT *instr);
static int monitor_stop_iteration(PyThreadState *tstate,
                 _PyInterpreterFrame *frame,
                 _Py_CODEUNIT *instr);
static void monitor_unwind(PyThreadState *tstate,
                 _PyInterpreterFrame *frame,
                 _Py_CODEUNIT *instr);
static void monitor_handled(PyThreadState *tstate,
                 _PyInterpreterFrame *frame,
                 _Py_CODEUNIT *instr, PyObject *exc);
static void monitor_throw(PyThreadState *tstate,
                 _PyInterpreterFrame *frame,
                 _Py_CODEUNIT *instr);

static PyObject * import_name(PyThreadState *, _PyInterpreterFrame *,
                              PyObject *, PyObject *, PyObject *);
static PyObject * import_from(PyThreadState *, PyObject *, PyObject *);
static void format_exc_check_arg(PyThreadState *, PyObject *, const char *, PyObject *);
static void format_exc_unbound(PyThreadState *tstate, PyCodeObject *co, int oparg);
static int check_args_iterable(PyThreadState *, PyObject *func, PyObject *vararg);
static int check_except_type_valid(PyThreadState *tstate, PyObject* right);
static int check_except_star_type_valid(PyThreadState *tstate, PyObject* right);
static void format_kwargs_error(PyThreadState *, PyObject *func, PyObject *kwargs);
static void format_awaitable_error(PyThreadState *, PyTypeObject *, int);
static int get_exception_handler(PyCodeObject *, int, int*, int*, int*);
static _PyInterpreterFrame *
_PyEvalFramePushAndInit(PyThreadState *tstate, PyFunctionObject *func,
                        PyObject *locals, PyObject* const* args,
                        size_t argcount, PyObject *kwnames);
static  _PyInterpreterFrame *
_PyEvalFramePushAndInit_Ex(PyThreadState *tstate, PyFunctionObject *func,
    PyObject *locals, Py_ssize_t nargs, PyObject *callargs, PyObject *kwargs);
static void
_PyEvalFrameClearAndPop(PyThreadState *tstate, _PyInterpreterFrame *frame);

#define UNBOUNDLOCAL_ERROR_MSG \
    "cannot access local variable '%s' where it is not associated with a value"
#define UNBOUNDFREE_ERROR_MSG \
    "cannot access free variable '%s' where it is not associated with a" \
    " value in enclosing scope"

#ifdef HAVE_ERRNO_H
#include <errno.h>
#endif

int
Py_GetRecursionLimit(void)
{
    PyInterpreterState *interp = _PyInterpreterState_GET();
    return interp->ceval.recursion_limit;
}

void
Py_SetRecursionLimit(int new_limit)
{
    PyInterpreterState *interp = _PyInterpreterState_GET();
    interp->ceval.recursion_limit = new_limit;
    for (PyThreadState *p = interp->threads.head; p != NULL; p = p->next) {
        int depth = p->py_recursion_limit - p->py_recursion_remaining;
        p->py_recursion_limit = new_limit;
        p->py_recursion_remaining = new_limit - depth;
    }
}

/* The function _Py_EnterRecursiveCallTstate() only calls _Py_CheckRecursiveCall()
   if the recursion_depth reaches recursion_limit. */
int
_Py_CheckRecursiveCall(PyThreadState *tstate, const char *where)
{
#ifdef USE_STACKCHECK
    if (PyOS_CheckStack()) {
        ++tstate->c_recursion_remaining;
        _PyErr_SetString(tstate, PyExc_MemoryError, "Stack overflow");
        return -1;
    }
#endif
    if (tstate->recursion_headroom) {
        if (tstate->c_recursion_remaining < -50) {
            /* Overflowing while handling an overflow. Give up. */
            Py_FatalError("Cannot recover from stack overflow.");
        }
    }
    else {
        if (tstate->c_recursion_remaining <= 0) {
            tstate->recursion_headroom++;
            _PyErr_Format(tstate, PyExc_RecursionError,
                        "maximum recursion depth exceeded%s",
                        where);
            tstate->recursion_headroom--;
            ++tstate->c_recursion_remaining;
            return -1;
        }
    }
    return 0;
}


static const binaryfunc binary_ops[] = {
    [NB_ADD] = PyNumber_Add,
    [NB_AND] = PyNumber_And,
    [NB_FLOOR_DIVIDE] = PyNumber_FloorDivide,
    [NB_LSHIFT] = PyNumber_Lshift,
    [NB_MATRIX_MULTIPLY] = PyNumber_MatrixMultiply,
    [NB_MULTIPLY] = PyNumber_Multiply,
    [NB_REMAINDER] = PyNumber_Remainder,
    [NB_OR] = PyNumber_Or,
    [NB_POWER] = _PyNumber_PowerNoMod,
    [NB_RSHIFT] = PyNumber_Rshift,
    [NB_SUBTRACT] = PyNumber_Subtract,
    [NB_TRUE_DIVIDE] = PyNumber_TrueDivide,
    [NB_XOR] = PyNumber_Xor,
    [NB_INPLACE_ADD] = PyNumber_InPlaceAdd,
    [NB_INPLACE_AND] = PyNumber_InPlaceAnd,
    [NB_INPLACE_FLOOR_DIVIDE] = PyNumber_InPlaceFloorDivide,
    [NB_INPLACE_LSHIFT] = PyNumber_InPlaceLshift,
    [NB_INPLACE_MATRIX_MULTIPLY] = PyNumber_InPlaceMatrixMultiply,
    [NB_INPLACE_MULTIPLY] = PyNumber_InPlaceMultiply,
    [NB_INPLACE_REMAINDER] = PyNumber_InPlaceRemainder,
    [NB_INPLACE_OR] = PyNumber_InPlaceOr,
    [NB_INPLACE_POWER] = _PyNumber_InPlacePowerNoMod,
    [NB_INPLACE_RSHIFT] = PyNumber_InPlaceRshift,
    [NB_INPLACE_SUBTRACT] = PyNumber_InPlaceSubtract,
    [NB_INPLACE_TRUE_DIVIDE] = PyNumber_InPlaceTrueDivide,
    [NB_INPLACE_XOR] = PyNumber_InPlaceXor,
};


// PEP 634: Structural Pattern Matching


// Return a tuple of values corresponding to keys, with error checks for
// duplicate/missing keys.
static PyObject*
match_keys(PyThreadState *tstate, PyObject *map, PyObject *keys)
{
    assert(PyTuple_CheckExact(keys));
    Py_ssize_t nkeys = PyTuple_GET_SIZE(keys);
    if (!nkeys) {
        // No keys means no items.
        return PyTuple_New(0);
    }
    PyObject *seen = NULL;
    PyObject *dummy = NULL;
    PyObject *values = NULL;
    PyObject *get = NULL;
    // We use the two argument form of map.get(key, default) for two reasons:
    // - Atomically check for a key and get its value without error handling.
    // - Don't cause key creation or resizing in dict subclasses like
    //   collections.defaultdict that define __missing__ (or similar).
    int meth_found = _PyObject_GetMethod(map, &_Py_ID(get), &get);
    if (get == NULL) {
        goto fail;
    }
    seen = PySet_New(NULL);
    if (seen == NULL) {
        goto fail;
    }
    // dummy = object()
    dummy = _PyObject_CallNoArgs((PyObject *)&PyBaseObject_Type);
    if (dummy == NULL) {
        goto fail;
    }
    values = PyTuple_New(nkeys);
    if (values == NULL) {
        goto fail;
    }
    for (Py_ssize_t i = 0; i < nkeys; i++) {
        PyObject *key = PyTuple_GET_ITEM(keys, i);
        if (PySet_Contains(seen, key) || PySet_Add(seen, key)) {
            if (!_PyErr_Occurred(tstate)) {
                // Seen it before!
                _PyErr_Format(tstate, PyExc_ValueError,
                              "mapping pattern checks duplicate key (%R)", key);
            }
            goto fail;
        }
        PyObject *args[] = { map, key, dummy };
        PyObject *value = NULL;
        if (meth_found) {
            value = PyObject_Vectorcall(get, args, 3, NULL);
        }
        else {
            value = PyObject_Vectorcall(get, &args[1], 2, NULL);
        }
        if (value == NULL) {
            goto fail;
        }
        if (value == dummy) {
            // key not in map!
            Py_DECREF(value);
            Py_DECREF(values);
            // Return None:
            values = Py_NewRef(Py_None);
            goto done;
        }
        PyTuple_SET_ITEM(values, i, value);
    }
    // Success:
done:
    Py_DECREF(get);
    Py_DECREF(seen);
    Py_DECREF(dummy);
    return values;
fail:
    Py_XDECREF(get);
    Py_XDECREF(seen);
    Py_XDECREF(dummy);
    Py_XDECREF(values);
    return NULL;
}

// Extract a named attribute from the subject, with additional bookkeeping to
// raise TypeErrors for repeated lookups. On failure, return NULL (with no
// error set). Use _PyErr_Occurred(tstate) to disambiguate.
static PyObject*
match_class_attr(PyThreadState *tstate, PyObject *subject, PyObject *type,
                 PyObject *name, PyObject *seen)
{
    assert(PyUnicode_CheckExact(name));
    assert(PySet_CheckExact(seen));
    if (PySet_Contains(seen, name) || PySet_Add(seen, name)) {
        if (!_PyErr_Occurred(tstate)) {
            // Seen it before!
            _PyErr_Format(tstate, PyExc_TypeError,
                          "%s() got multiple sub-patterns for attribute %R",
                          ((PyTypeObject*)type)->tp_name, name);
        }
        return NULL;
    }
    PyObject *attr = PyObject_GetAttr(subject, name);
    if (attr == NULL && _PyErr_ExceptionMatches(tstate, PyExc_AttributeError)) {
        _PyErr_Clear(tstate);
    }
    return attr;
}

// On success (match), return a tuple of extracted attributes. On failure (no
// match), return NULL. Use _PyErr_Occurred(tstate) to disambiguate.
static PyObject*
match_class(PyThreadState *tstate, PyObject *subject, PyObject *type,
            Py_ssize_t nargs, PyObject *kwargs)
{
    if (!PyType_Check(type)) {
        const char *e = "called match pattern must be a class";
        _PyErr_Format(tstate, PyExc_TypeError, e);
        return NULL;
    }
    assert(PyTuple_CheckExact(kwargs));
    // First, an isinstance check:
    if (PyObject_IsInstance(subject, type) <= 0) {
        return NULL;
    }
    // So far so good:
    PyObject *seen = PySet_New(NULL);
    if (seen == NULL) {
        return NULL;
    }
    PyObject *attrs = PyList_New(0);
    if (attrs == NULL) {
        Py_DECREF(seen);
        return NULL;
    }
    // NOTE: From this point on, goto fail on failure:
    PyObject *match_args = NULL;
    // First, the positional subpatterns:
    if (nargs) {
        int match_self = 0;
        match_args = PyObject_GetAttrString(type, "__match_args__");
        if (match_args) {
            if (!PyTuple_CheckExact(match_args)) {
                const char *e = "%s.__match_args__ must be a tuple (got %s)";
                _PyErr_Format(tstate, PyExc_TypeError, e,
                              ((PyTypeObject *)type)->tp_name,
                              Py_TYPE(match_args)->tp_name);
                goto fail;
            }
        }
        else if (_PyErr_ExceptionMatches(tstate, PyExc_AttributeError)) {
            _PyErr_Clear(tstate);
            // _Py_TPFLAGS_MATCH_SELF is only acknowledged if the type does not
            // define __match_args__. This is natural behavior for subclasses:
            // it's as if __match_args__ is some "magic" value that is lost as
            // soon as they redefine it.
            match_args = PyTuple_New(0);
            match_self = PyType_HasFeature((PyTypeObject*)type,
                                            _Py_TPFLAGS_MATCH_SELF);
        }
        else {
            goto fail;
        }
        assert(PyTuple_CheckExact(match_args));
        Py_ssize_t allowed = match_self ? 1 : PyTuple_GET_SIZE(match_args);
        if (allowed < nargs) {
            const char *plural = (allowed == 1) ? "" : "s";
            _PyErr_Format(tstate, PyExc_TypeError,
                          "%s() accepts %d positional sub-pattern%s (%d given)",
                          ((PyTypeObject*)type)->tp_name,
                          allowed, plural, nargs);
            goto fail;
        }
        if (match_self) {
            // Easy. Copy the subject itself, and move on to kwargs.
            PyList_Append(attrs, subject);
        }
        else {
            for (Py_ssize_t i = 0; i < nargs; i++) {
                PyObject *name = PyTuple_GET_ITEM(match_args, i);
                if (!PyUnicode_CheckExact(name)) {
                    _PyErr_Format(tstate, PyExc_TypeError,
                                  "__match_args__ elements must be strings "
                                  "(got %s)", Py_TYPE(name)->tp_name);
                    goto fail;
                }
                PyObject *attr = match_class_attr(tstate, subject, type, name,
                                                  seen);
                if (attr == NULL) {
                    goto fail;
                }
                PyList_Append(attrs, attr);
                Py_DECREF(attr);
            }
        }
        Py_CLEAR(match_args);
    }
    // Finally, the keyword subpatterns:
    for (Py_ssize_t i = 0; i < PyTuple_GET_SIZE(kwargs); i++) {
        PyObject *name = PyTuple_GET_ITEM(kwargs, i);
        PyObject *attr = match_class_attr(tstate, subject, type, name, seen);
        if (attr == NULL) {
            goto fail;
        }
        PyList_Append(attrs, attr);
        Py_DECREF(attr);
    }
    Py_SETREF(attrs, PyList_AsTuple(attrs));
    Py_DECREF(seen);
    return attrs;
fail:
    // We really don't care whether an error was raised or not... that's our
    // caller's problem. All we know is that the match failed.
    Py_XDECREF(match_args);
    Py_DECREF(seen);
    Py_DECREF(attrs);
    return NULL;
}


static int do_raise(PyThreadState *tstate, PyObject *exc, PyObject *cause);
static int exception_group_match(
    PyObject* exc_value, PyObject *match_type,
    PyObject **match, PyObject **rest);

static int unpack_iterable(PyThreadState *, PyObject *, int, int, PyObject **);

PyObject *
PyEval_EvalCode(PyObject *co, PyObject *globals, PyObject *locals)
{
    PyThreadState *tstate = _PyThreadState_GET();
    if (locals == NULL) {
        locals = globals;
    }
    PyObject *builtins = _PyEval_BuiltinsFromGlobals(tstate, globals); // borrowed ref
    if (builtins == NULL) {
        return NULL;
    }
    PyFrameConstructor desc = {
        .fc_globals = globals,
        .fc_builtins = builtins,
        .fc_name = ((PyCodeObject *)co)->co_name,
        .fc_qualname = ((PyCodeObject *)co)->co_name,
        .fc_code = co,
        .fc_defaults = NULL,
        .fc_kwdefaults = NULL,
        .fc_closure = NULL
    };
    PyFunctionObject *func = _PyFunction_FromConstructor(&desc);
    if (func == NULL) {
        return NULL;
    }
    EVAL_CALL_STAT_INC(EVAL_CALL_LEGACY);
    PyObject *res = _PyEval_Vector(tstate, func, locals, NULL, 0, NULL);
    Py_DECREF(func);
    return res;
}


/* Interpreter main loop */

PyObject *
PyEval_EvalFrame(PyFrameObject *f)
{
    /* Function kept for backward compatibility */
    PyThreadState *tstate = _PyThreadState_GET();
    return _PyEval_EvalFrame(tstate, f->f_frame, 0);
}

PyObject *
PyEval_EvalFrameEx(PyFrameObject *f, int throwflag)
{
    PyThreadState *tstate = _PyThreadState_GET();
    return _PyEval_EvalFrame(tstate, f->f_frame, throwflag);
}

#include "ceval_macros.h"


int _Py_CheckRecursiveCallPy(
    PyThreadState *tstate)
{
    if (tstate->recursion_headroom) {
        if (tstate->py_recursion_remaining < -50) {
            /* Overflowing while handling an overflow. Give up. */
            Py_FatalError("Cannot recover from Python stack overflow.");
        }
    }
    else {
        if (tstate->py_recursion_remaining <= 0) {
            tstate->recursion_headroom++;
            _PyErr_Format(tstate, PyExc_RecursionError,
                        "maximum recursion depth exceeded");
            tstate->recursion_headroom--;
            return -1;
        }
    }
    return 0;
}

static inline int _Py_EnterRecursivePy(PyThreadState *tstate) {
    return (tstate->py_recursion_remaining-- <= 0) &&
        _Py_CheckRecursiveCallPy(tstate);
}


static inline void _Py_LeaveRecursiveCallPy(PyThreadState *tstate)  {
    tstate->py_recursion_remaining++;
}


/* Disable unused label warnings.  They are handy for debugging, even
   if computed gotos aren't used. */

/* TBD - what about other compilers? */
#if defined(__GNUC__)
#  pragma GCC diagnostic push
#  pragma GCC diagnostic ignored "-Wunused-label"
#elif defined(_MSC_VER) /* MS_WINDOWS */
#  pragma warning(push)
#  pragma warning(disable:4102)
#endif

PyObject* _Py_HOT_FUNCTION
_PyEval_EvalFrameDefault(PyThreadState *tstate, _PyInterpreterFrame *frame, int throwflag)
{
    _Py_EnsureTstateNotNULL(tstate);
    CALL_STAT_INC(pyeval_calls);

#if USE_COMPUTED_GOTOS
/* Import the static jump table */
#include "opcode_targets.h"
#endif

#ifdef Py_STATS
    int lastopcode = 0;
#endif
    // opcode is an 8-bit value to improve the code generated by MSVC
    // for the big switch below (in combination with the EXTRA_CASES macro).
    uint8_t opcode;        /* Current opcode */
    int oparg;         /* Current opcode argument, if any */
    _Py_atomic_int * const eval_breaker = &tstate->interp->ceval.eval_breaker;
#ifdef LLTRACE
    int lltrace = 0;
#endif

    _PyCFrame cframe;
    _PyInterpreterFrame  entry_frame;
    PyObject *kwnames = NULL; // Borrowed reference. Reset by CALL instructions.

    /* WARNING: Because the _PyCFrame lives on the C stack,
     * but can be accessed from a heap allocated object (tstate)
     * strict stack discipline must be maintained.
     */
    _PyCFrame *prev_cframe = tstate->cframe;
    cframe.previous = prev_cframe;
    tstate->cframe = &cframe;

    assert(tstate->interp->interpreter_trampoline != NULL);
#ifdef Py_DEBUG
    /* Set these to invalid but identifiable values for debugging. */
    entry_frame.f_funcobj = (PyObject*)0xaaa0;
    entry_frame.f_locals = (PyObject*)0xaaa1;
    entry_frame.frame_obj = (PyFrameObject*)0xaaa2;
    entry_frame.f_globals = (PyObject*)0xaaa3;
    entry_frame.f_builtins = (PyObject*)0xaaa4;
#endif
    entry_frame.f_code = tstate->interp->interpreter_trampoline;
    entry_frame.prev_instr =
        _PyCode_CODE(tstate->interp->interpreter_trampoline);
    entry_frame.stacktop = 0;
    entry_frame.owner = FRAME_OWNED_BY_CSTACK;
    entry_frame.return_offset = 0;
    /* Push frame */
    entry_frame.previous = prev_cframe->current_frame;
    frame->previous = &entry_frame;
    cframe.current_frame = frame;

    if (_Py_EnterRecursiveCallTstate(tstate, "")) {
        tstate->c_recursion_remaining--;
        tstate->py_recursion_remaining--;
        goto exit_unwind;
    }

    /* support for generator.throw() */
    if (throwflag) {
        if (_Py_EnterRecursivePy(tstate)) {
            goto exit_unwind;
        }
        /* Because this avoids the RESUME,
         * we need to update instrumentation */
        _Py_Instrument(frame->f_code, tstate->interp);
        monitor_throw(tstate, frame, frame->prev_instr);
        /* TO DO -- Monitor throw entry. */
        goto resume_with_error;
    }

    /* Local "register" variables.
     * These are cached values from the frame and code object.  */

    _Py_CODEUNIT *next_instr;
    PyObject **stack_pointer;

/* Sets the above local variables from the frame */
#define SET_LOCALS_FROM_FRAME() \
    assert(_PyInterpreterFrame_LASTI(frame) >= -1); \
    /* Jump back to the last instruction executed... */ \
    next_instr = frame->prev_instr + 1; \
    stack_pointer = _PyFrame_GetStackPointer(frame);

start_frame:
    if (_Py_EnterRecursivePy(tstate)) {
        goto exit_unwind;
    }

resume_frame:
    SET_LOCALS_FROM_FRAME();

#ifdef LLTRACE
    {
        if (frame != &entry_frame) {
            int r = PyDict_Contains(GLOBALS(), &_Py_ID(__lltrace__));
            if (r < 0) {
                goto exit_unwind;
            }
            lltrace = r;
        }
        if (lltrace) {
            lltrace_resume_frame(frame);
        }
    }
#endif

#ifdef Py_DEBUG
    /* _PyEval_EvalFrameDefault() must not be called with an exception set,
       because it can clear it (directly or indirectly) and so the
       caller loses its exception */
    assert(!_PyErr_Occurred(tstate));
#endif

    DISPATCH();

handle_eval_breaker:

    /* Do periodic things, like check for signals and async I/0.
     * We need to do reasonably frequently, but not too frequently.
     * All loops should include a check of the eval breaker.
     * We also check on return from any builtin function.
     */
    if (_Py_HandlePending(tstate) != 0) {
        goto error;
    }
    DISPATCH();

    {
    /* Start instructions */
#if !USE_COMPUTED_GOTOS
    dispatch_opcode:
        switch (opcode)
#endif
        {

#include "generated_cases.c.h"

#if USE_COMPUTED_GOTOS
        _unknown_opcode:
#else
        EXTRA_CASES  // From opcode.h, a 'case' for each unused opcode
#endif
            /* Tell C compilers not to hold the opcode variable in the loop.
               next_instr points the current instruction without TARGET(). */
            opcode = next_instr->op.code;
            _PyErr_Format(tstate, PyExc_SystemError,
                          "%U:%d: unknown opcode %d",
                          frame->f_code->co_filename,
                          _PyInterpreterFrame_GetLine(frame),
                          opcode);
            goto error;

        } /* End instructions */

        /* This should never be reached. Every opcode should end with DISPATCH()
           or goto error. */
        Py_UNREACHABLE();

unbound_local_error:
        {
            format_exc_check_arg(tstate, PyExc_UnboundLocalError,
                UNBOUNDLOCAL_ERROR_MSG,
                PyTuple_GetItem(frame->f_code->co_localsplusnames, oparg)
            );
            goto error;
        }

pop_4_error:
    STACK_SHRINK(1);
pop_3_error:
    STACK_SHRINK(1);
pop_2_error:
    STACK_SHRINK(1);
pop_1_error:
    STACK_SHRINK(1);
error:
        kwnames = NULL;
        /* Double-check exception status. */
#ifdef NDEBUG
        if (!_PyErr_Occurred(tstate)) {
            _PyErr_SetString(tstate, PyExc_SystemError,
                             "error return without exception set");
        }
#else
        assert(_PyErr_Occurred(tstate));
#endif

        /* Log traceback info. */
        assert(frame != &entry_frame);
        if (!_PyFrame_IsIncomplete(frame)) {
            PyFrameObject *f = _PyFrame_GetFrameObject(frame);
            if (f != NULL) {
                PyTraceBack_Here(f);
            }
        }
        monitor_raise(tstate, frame, next_instr-1);

exception_unwind:
        {
            /* We can't use frame->f_lasti here, as RERAISE may have set it */
            int offset = INSTR_OFFSET()-1;
            int level, handler, lasti;
            if (get_exception_handler(frame->f_code, offset, &level, &handler, &lasti) == 0) {
                // No handlers, so exit.
                assert(_PyErr_Occurred(tstate));

                /* Pop remaining stack entries. */
                PyObject **stackbase = _PyFrame_Stackbase(frame);
                while (stack_pointer > stackbase) {
                    PyObject *o = POP();
                    Py_XDECREF(o);
                }
                assert(STACK_LEVEL() == 0);
                _PyFrame_SetStackPointer(frame, stack_pointer);
                monitor_unwind(tstate, frame, next_instr-1);
                goto exit_unwind;
            }

            assert(STACK_LEVEL() >= level);
            PyObject **new_top = _PyFrame_Stackbase(frame) + level;
            while (stack_pointer > new_top) {
                PyObject *v = POP();
                Py_XDECREF(v);
            }
            if (lasti) {
                int frame_lasti = _PyInterpreterFrame_LASTI(frame);
                PyObject *lasti = PyLong_FromLong(frame_lasti);
                if (lasti == NULL) {
                    goto exception_unwind;
                }
                PUSH(lasti);
            }

            /* Make the raw exception data
                available to the handler,
                so a program can emulate the
                Python main loop. */
            PyObject *exc = _PyErr_GetRaisedException(tstate);
            PUSH(exc);
            JUMPTO(handler);
            monitor_handled(tstate, frame, next_instr, exc);
            /* Resume normal execution */
            DISPATCH();
        }
    }

exit_unwind:
    assert(_PyErr_Occurred(tstate));
    _Py_LeaveRecursiveCallPy(tstate);
    assert(frame != &entry_frame);
    // GH-99729: We need to unlink the frame *before* clearing it:
    _PyInterpreterFrame *dying = frame;
    frame = cframe.current_frame = dying->previous;
    _PyEvalFrameClearAndPop(tstate, dying);
    frame->return_offset = 0;
    if (frame == &entry_frame) {
        /* Restore previous cframe and exit */
        tstate->cframe = cframe.previous;
        assert(tstate->cframe->current_frame == frame->previous);
        _Py_LeaveRecursiveCallTstate(tstate);
        return NULL;
    }

resume_with_error:
    SET_LOCALS_FROM_FRAME();
    goto error;

}
#if defined(__GNUC__)
#  pragma GCC diagnostic pop
#elif defined(_MSC_VER) /* MS_WINDOWS */
#  pragma warning(pop)
#endif

<<<<<<< HEAD
        TARGET(POP_TOP) {
            PyObject *value = POP();
            Py_DECREF(value);
            DISPATCH();
        }

        TARGET(PUSH_NULL) {
            /* Use BASIC_PUSH as NULL is not a valid object pointer */
            BASIC_PUSH(NULL);
            DISPATCH();
        }

        TARGET(UNARY_POSITIVE) {
            PyObject *value = TOP();
            PyObject *res = PyNumber_Positive(value);
            Py_DECREF(value);
            SET_TOP(res);
            if (res == NULL)
                goto error;
            DISPATCH();
        }

        TARGET(UNARY_NEGATIVE) {
            PyObject *value = TOP();
            PyObject *res = PyNumber_Negative(value);
            Py_DECREF(value);
            SET_TOP(res);
            if (res == NULL)
                goto error;
            DISPATCH();
        }

        TARGET(UNARY_NOT) {
            PyObject *value = TOP();
            int err = PyObject_IsTrue(value);
            Py_DECREF(value);
            if (err == 0) {
                Py_INCREF(Py_True);
                SET_TOP(Py_True);
                DISPATCH();
            }
            else if (err > 0) {
                Py_INCREF(Py_False);
                SET_TOP(Py_False);
                DISPATCH();
            }
            STACK_SHRINK(1);
            goto error;
        }

        TARGET(UNARY_INVERT) {
            PyObject *value = TOP();
            PyObject *res = PyNumber_Invert(value);
            Py_DECREF(value);
            SET_TOP(res);
            if (res == NULL)
                goto error;
            DISPATCH();
        }

        TARGET(BINARY_OP_MULTIPLY_INT) {
            assert(cframe.use_tracing == 0);
            PyObject *left = SECOND();
            PyObject *right = TOP();
            DEOPT_IF(!PyLong_CheckExact(left), BINARY_OP);
            DEOPT_IF(!PyLong_CheckExact(right), BINARY_OP);
            STAT_INC(BINARY_OP, hit);
            PyObject *prod = _PyLong_Multiply((PyLongObject *)left, (PyLongObject *)right);
            SET_SECOND(prod);
            _Py_DECREF_SPECIALIZED(right, (destructor)PyObject_Free);
            _Py_DECREF_SPECIALIZED(left, (destructor)PyObject_Free);
            STACK_SHRINK(1);
            if (prod == NULL) {
                goto error;
            }
            JUMPBY(INLINE_CACHE_ENTRIES_BINARY_OP);
            DISPATCH();
        }

        TARGET(BINARY_OP_MULTIPLY_FLOAT) {
            assert(cframe.use_tracing == 0);
            PyObject *left = SECOND();
            PyObject *right = TOP();
            DEOPT_IF(!PyFloat_CheckExact(left), BINARY_OP);
            DEOPT_IF(!PyFloat_CheckExact(right), BINARY_OP);
            STAT_INC(BINARY_OP, hit);
            double dprod = ((PyFloatObject *)left)->ob_fval *
                ((PyFloatObject *)right)->ob_fval;
            PyObject *prod = PyFloat_FromDouble(dprod);
            SET_SECOND(prod);
            _Py_DECREF_SPECIALIZED(right, _PyFloat_ExactDealloc);
            _Py_DECREF_SPECIALIZED(left, _PyFloat_ExactDealloc);
            STACK_SHRINK(1);
            if (prod == NULL) {
                goto error;
            }
            JUMPBY(INLINE_CACHE_ENTRIES_BINARY_OP);
            DISPATCH();
        }

        TARGET(BINARY_OP_SUBTRACT_INT) {
            assert(cframe.use_tracing == 0);
            PyObject *left = SECOND();
            PyObject *right = TOP();
            DEOPT_IF(!PyLong_CheckExact(left), BINARY_OP);
            DEOPT_IF(!PyLong_CheckExact(right), BINARY_OP);
            STAT_INC(BINARY_OP, hit);
            PyObject *sub = _PyLong_Subtract((PyLongObject *)left, (PyLongObject *)right);
            SET_SECOND(sub);
            _Py_DECREF_SPECIALIZED(right, (destructor)PyObject_Free);
            _Py_DECREF_SPECIALIZED(left, (destructor)PyObject_Free);
            STACK_SHRINK(1);
            if (sub == NULL) {
                goto error;
            }
            JUMPBY(INLINE_CACHE_ENTRIES_BINARY_OP);
            DISPATCH();
        }

        TARGET(BINARY_OP_SUBTRACT_FLOAT) {
            assert(cframe.use_tracing == 0);
            PyObject *left = SECOND();
            PyObject *right = TOP();
            DEOPT_IF(!PyFloat_CheckExact(left), BINARY_OP);
            DEOPT_IF(!PyFloat_CheckExact(right), BINARY_OP);
            STAT_INC(BINARY_OP, hit);
            double dsub = ((PyFloatObject *)left)->ob_fval - ((PyFloatObject *)right)->ob_fval;
            PyObject *sub = PyFloat_FromDouble(dsub);
            SET_SECOND(sub);
            _Py_DECREF_SPECIALIZED(right, _PyFloat_ExactDealloc);
            _Py_DECREF_SPECIALIZED(left, _PyFloat_ExactDealloc);
            STACK_SHRINK(1);
            if (sub == NULL) {
                goto error;
            }
            JUMPBY(INLINE_CACHE_ENTRIES_BINARY_OP);
            DISPATCH();
        }

        TARGET(BINARY_OP_ADD_UNICODE) {
            assert(cframe.use_tracing == 0);
            PyObject *left = SECOND();
            PyObject *right = TOP();
            DEOPT_IF(!PyUnicode_CheckExact(left), BINARY_OP);
            DEOPT_IF(Py_TYPE(right) != Py_TYPE(left), BINARY_OP);
            STAT_INC(BINARY_OP, hit);
            PyObject *res = PyUnicode_Concat(left, right);
            STACK_SHRINK(1);
            SET_TOP(res);
            _Py_DECREF_SPECIALIZED(left, _PyUnicode_ExactDealloc);
            _Py_DECREF_SPECIALIZED(right, _PyUnicode_ExactDealloc);
            if (TOP() == NULL) {
                goto error;
            }
            JUMPBY(INLINE_CACHE_ENTRIES_BINARY_OP);
            DISPATCH();
        }

        TARGET(BINARY_OP_INPLACE_ADD_UNICODE) {
            assert(cframe.use_tracing == 0);
            PyObject *left = SECOND();
            PyObject *right = TOP();
            DEOPT_IF(!PyUnicode_CheckExact(left), BINARY_OP);
            DEOPT_IF(Py_TYPE(right) != Py_TYPE(left), BINARY_OP);
            _Py_CODEUNIT true_next = next_instr[INLINE_CACHE_ENTRIES_BINARY_OP];
            assert(_Py_OPCODE(true_next) == STORE_FAST ||
                   _Py_OPCODE(true_next) == STORE_FAST__LOAD_FAST);
            PyObject **target_local = &GETLOCAL(_Py_OPARG(true_next));
            DEOPT_IF(*target_local != left, BINARY_OP);
            STAT_INC(BINARY_OP, hit);
            /* Handle `left = left + right` or `left += right` for str.
             *
             * When possible, extend `left` in place rather than
             * allocating a new PyUnicodeObject. This attempts to avoid
             * quadratic behavior when one neglects to use str.join().
             *
             * If `left` has only two references remaining (one from
             * the stack, one in the locals), DECREFing `left` leaves
             * only the locals reference, so PyUnicode_Append knows
             * that the string is safe to mutate.
             */
            assert(Py_REFCNT(left) >= 2);
            _Py_DECREF_NO_DEALLOC(left);
            STACK_SHRINK(2);
            PyUnicode_Append(target_local, right);
            _Py_DECREF_SPECIALIZED(right, _PyUnicode_ExactDealloc);
            if (*target_local == NULL) {
                goto error;
            }
            // The STORE_FAST is already done.
            JUMPBY(INLINE_CACHE_ENTRIES_BINARY_OP + 1);
            DISPATCH();
        }

        TARGET(BINARY_OP_ADD_FLOAT) {
            assert(cframe.use_tracing == 0);
            PyObject *left = SECOND();
            PyObject *right = TOP();
            DEOPT_IF(!PyFloat_CheckExact(left), BINARY_OP);
            DEOPT_IF(Py_TYPE(right) != Py_TYPE(left), BINARY_OP);
            STAT_INC(BINARY_OP, hit);
            double dsum = ((PyFloatObject *)left)->ob_fval +
                ((PyFloatObject *)right)->ob_fval;
            PyObject *sum = PyFloat_FromDouble(dsum);
            SET_SECOND(sum);
            _Py_DECREF_SPECIALIZED(right, _PyFloat_ExactDealloc);
            _Py_DECREF_SPECIALIZED(left, _PyFloat_ExactDealloc);
            STACK_SHRINK(1);
            if (sum == NULL) {
                goto error;
            }
            JUMPBY(INLINE_CACHE_ENTRIES_BINARY_OP);
            DISPATCH();
        }

        TARGET(BINARY_OP_ADD_INT) {
            assert(cframe.use_tracing == 0);
            PyObject *left = SECOND();
            PyObject *right = TOP();
            DEOPT_IF(!PyLong_CheckExact(left), BINARY_OP);
            DEOPT_IF(Py_TYPE(right) != Py_TYPE(left), BINARY_OP);
            STAT_INC(BINARY_OP, hit);
            PyObject *sum = _PyLong_Add((PyLongObject *)left, (PyLongObject *)right);
            SET_SECOND(sum);
            _Py_DECREF_SPECIALIZED(right, (destructor)PyObject_Free);
            _Py_DECREF_SPECIALIZED(left, (destructor)PyObject_Free);
            STACK_SHRINK(1);
            if (sum == NULL) {
                goto error;
            }
            JUMPBY(INLINE_CACHE_ENTRIES_BINARY_OP);
            DISPATCH();
        }

        TARGET(BINARY_SUBSCR) {
            PREDICTED(BINARY_SUBSCR);
            PyObject *sub = POP();
            PyObject *container = TOP();
            PyObject *res = PyObject_GetItem(container, sub);
            Py_DECREF(container);
            Py_DECREF(sub);
            SET_TOP(res);
            if (res == NULL)
                goto error;
            JUMPBY(INLINE_CACHE_ENTRIES_BINARY_SUBSCR);
            DISPATCH();
        }

        TARGET(BINARY_SLICE) {
            PyObject *stop = POP();
            PyObject *start = POP();
            PyObject *container = TOP();

            PyObject *slice = _PyBuildSlice_ConsumeRefs(start, stop);
            if (slice == NULL) {
                goto error;
            }
            PyObject *res = PyObject_GetItem(container, slice);
            Py_DECREF(slice);
            if (res == NULL) {
                goto error;
            }
            SET_TOP(res);
            Py_DECREF(container);
            DISPATCH();
        }

        TARGET(STORE_SLICE) {
            PyObject *stop = POP();
            PyObject *start = POP();
            PyObject *container = TOP();
            PyObject *v = SECOND();

            PyObject *slice = _PyBuildSlice_ConsumeRefs(start, stop);
            if (slice == NULL) {
                goto error;
            }
            int err = PyObject_SetItem(container, slice, v);
            Py_DECREF(slice);
            if (err) {
                goto error;
            }
            STACK_SHRINK(2);
            Py_DECREF(v);
            Py_DECREF(container);
            DISPATCH();
        }

        TARGET(BINARY_SUBSCR_ADAPTIVE) {
            _PyBinarySubscrCache *cache = (_PyBinarySubscrCache *)next_instr;
            if (ADAPTIVE_COUNTER_IS_ZERO(cache)) {
                PyObject *sub = TOP();
                PyObject *container = SECOND();
                next_instr--;
                if (_Py_Specialize_BinarySubscr(container, sub, next_instr) < 0) {
                    goto error;
                }
                DISPATCH_SAME_OPARG();
            }
            else {
                STAT_INC(BINARY_SUBSCR, deferred);
                DECREMENT_ADAPTIVE_COUNTER(cache);
                JUMP_TO_INSTRUCTION(BINARY_SUBSCR);
            }
        }

        TARGET(BINARY_SUBSCR_LIST_INT) {
            assert(cframe.use_tracing == 0);
            PyObject *sub = TOP();
            PyObject *list = SECOND();
            DEOPT_IF(!PyLong_CheckExact(sub), BINARY_SUBSCR);
            DEOPT_IF(!PyList_CheckExact(list), BINARY_SUBSCR);

            // Deopt unless 0 <= sub < PyList_Size(list)
            Py_ssize_t signed_magnitude = Py_SIZE(sub);
            DEOPT_IF(((size_t)signed_magnitude) > 1, BINARY_SUBSCR);
            assert(((PyLongObject *)_PyLong_GetZero())->ob_digit[0] == 0);
            Py_ssize_t index = ((PyLongObject*)sub)->ob_digit[0];
            DEOPT_IF(index >= PyList_GET_SIZE(list), BINARY_SUBSCR);
            STAT_INC(BINARY_SUBSCR, hit);
            PyObject *res = PyList_GET_ITEM(list, index);
            assert(res != NULL);
            Py_INCREF(res);
            STACK_SHRINK(1);
            _Py_DECREF_SPECIALIZED(sub, (destructor)PyObject_Free);
            SET_TOP(res);
            Py_DECREF(list);
            JUMPBY(INLINE_CACHE_ENTRIES_BINARY_SUBSCR);
            DISPATCH();
        }

        TARGET(BINARY_SUBSCR_TUPLE_INT) {
            assert(cframe.use_tracing == 0);
            PyObject *sub = TOP();
            PyObject *tuple = SECOND();
            DEOPT_IF(!PyLong_CheckExact(sub), BINARY_SUBSCR);
            DEOPT_IF(!PyTuple_CheckExact(tuple), BINARY_SUBSCR);

            // Deopt unless 0 <= sub < PyTuple_Size(list)
            Py_ssize_t signed_magnitude = Py_SIZE(sub);
            DEOPT_IF(((size_t)signed_magnitude) > 1, BINARY_SUBSCR);
            assert(((PyLongObject *)_PyLong_GetZero())->ob_digit[0] == 0);
            Py_ssize_t index = ((PyLongObject*)sub)->ob_digit[0];
            DEOPT_IF(index >= PyTuple_GET_SIZE(tuple), BINARY_SUBSCR);
            STAT_INC(BINARY_SUBSCR, hit);
            PyObject *res = PyTuple_GET_ITEM(tuple, index);
            assert(res != NULL);
            Py_INCREF(res);
            STACK_SHRINK(1);
            _Py_DECREF_SPECIALIZED(sub, (destructor)PyObject_Free);
            SET_TOP(res);
            Py_DECREF(tuple);
            JUMPBY(INLINE_CACHE_ENTRIES_BINARY_SUBSCR);
            DISPATCH();
        }

        TARGET(BINARY_SUBSCR_DICT) {
            assert(cframe.use_tracing == 0);
            PyObject *dict = SECOND();
            DEOPT_IF(!PyDict_CheckExact(SECOND()), BINARY_SUBSCR);
            STAT_INC(BINARY_SUBSCR, hit);
            PyObject *sub = TOP();
            PyObject *res = PyDict_GetItemWithError(dict, sub);
            if (res == NULL) {
                if (!_PyErr_Occurred(tstate)) {
                    _PyErr_SetKeyError(sub);
                }
                goto error;
            }
            Py_INCREF(res);
            STACK_SHRINK(1);
            Py_DECREF(sub);
            SET_TOP(res);
            Py_DECREF(dict);
            JUMPBY(INLINE_CACHE_ENTRIES_BINARY_SUBSCR);
            DISPATCH();
        }

        TARGET(BINARY_SUBSCR_GETITEM) {
            PyObject *sub = TOP();
            PyObject *container = SECOND();
            _PyBinarySubscrCache *cache = (_PyBinarySubscrCache *)next_instr;
            uint32_t type_version = read_u32(cache->type_version);
            PyTypeObject *tp = Py_TYPE(container);
            DEOPT_IF(tp->tp_version_tag != type_version, BINARY_SUBSCR);
            assert(tp->tp_flags & Py_TPFLAGS_HEAPTYPE);
            PyObject *cached = ((PyHeapTypeObject *)tp)->_spec_cache.getitem;
            assert(PyFunction_Check(cached));
            PyFunctionObject *getitem = (PyFunctionObject *)cached;
            DEOPT_IF(getitem->func_version != cache->func_version, BINARY_SUBSCR);
            PyCodeObject *code = (PyCodeObject *)getitem->func_code;
            assert(code->co_argcount == 2);
            DEOPT_IF(!_PyThreadState_HasStackSpace(tstate, code->co_framesize), BINARY_SUBSCR);
            STAT_INC(BINARY_SUBSCR, hit);
            Py_INCREF(getitem);
            _PyInterpreterFrame *new_frame = _PyFrame_PushUnchecked(tstate, getitem);
            STACK_SHRINK(2);
            new_frame->localsplus[0] = container;
            new_frame->localsplus[1] = sub;
            for (int i = 2; i < code->co_nlocalsplus; i++) {
                new_frame->localsplus[i] = NULL;
            }
            _PyFrame_SetStackPointer(frame, stack_pointer);
            JUMPBY(INLINE_CACHE_ENTRIES_BINARY_SUBSCR);
            frame->prev_instr = next_instr - 1;
            new_frame->previous = frame;
            frame = cframe.current_frame = new_frame;
            CALL_STAT_INC(inlined_py_calls);
            goto start_frame;
        }

        TARGET(LIST_APPEND) {
            PyObject *v = POP();
            PyObject *list = PEEK(oparg);
            if (_PyList_AppendTakeRef((PyListObject *)list, v) < 0)
                goto error;
            PREDICT(JUMP_BACKWARD_QUICK);
            DISPATCH();
        }

        TARGET(SET_ADD) {
            PyObject *v = POP();
            PyObject *set = PEEK(oparg);
            int err;
            err = PySet_Add(set, v);
            Py_DECREF(v);
            if (err != 0)
                goto error;
            PREDICT(JUMP_BACKWARD_QUICK);
            DISPATCH();
        }

        TARGET(STORE_SUBSCR) {
            PREDICTED(STORE_SUBSCR);
            PyObject *sub = TOP();
            PyObject *container = SECOND();
            PyObject *v = THIRD();
            int err;
            STACK_SHRINK(3);
            /* container[sub] = v */
            err = PyObject_SetItem(container, sub, v);
            Py_DECREF(v);
            Py_DECREF(container);
            Py_DECREF(sub);
            if (err != 0) {
                goto error;
            }
            JUMPBY(INLINE_CACHE_ENTRIES_STORE_SUBSCR);
            DISPATCH();
        }

        TARGET(STORE_SUBSCR_ADAPTIVE) {
            _PyStoreSubscrCache *cache = (_PyStoreSubscrCache *)next_instr;
            if (ADAPTIVE_COUNTER_IS_ZERO(cache)) {
                PyObject *sub = TOP();
                PyObject *container = SECOND();
                next_instr--;
                if (_Py_Specialize_StoreSubscr(container, sub, next_instr) < 0) {
                    goto error;
                }
                DISPATCH_SAME_OPARG();
            }
            else {
                STAT_INC(STORE_SUBSCR, deferred);
                DECREMENT_ADAPTIVE_COUNTER(cache);
                JUMP_TO_INSTRUCTION(STORE_SUBSCR);
            }
        }

        TARGET(STORE_SUBSCR_LIST_INT) {
            assert(cframe.use_tracing == 0);
            PyObject *sub = TOP();
            PyObject *list = SECOND();
            PyObject *value = THIRD();
            DEOPT_IF(!PyLong_CheckExact(sub), STORE_SUBSCR);
            DEOPT_IF(!PyList_CheckExact(list), STORE_SUBSCR);

            // Ensure nonnegative, zero-or-one-digit ints.
            DEOPT_IF(((size_t)Py_SIZE(sub)) > 1, STORE_SUBSCR);
            Py_ssize_t index = ((PyLongObject*)sub)->ob_digit[0];
            // Ensure index < len(list)
            DEOPT_IF(index >= PyList_GET_SIZE(list), STORE_SUBSCR);
            STAT_INC(STORE_SUBSCR, hit);

            PyObject *old_value = PyList_GET_ITEM(list, index);
            PyList_SET_ITEM(list, index, value);
            STACK_SHRINK(3);
            assert(old_value != NULL);
            Py_DECREF(old_value);
            _Py_DECREF_SPECIALIZED(sub, (destructor)PyObject_Free);
            Py_DECREF(list);
            JUMPBY(INLINE_CACHE_ENTRIES_STORE_SUBSCR);
            DISPATCH();
        }

        TARGET(STORE_SUBSCR_DICT) {
            assert(cframe.use_tracing == 0);
            PyObject *sub = TOP();
            PyObject *dict = SECOND();
            PyObject *value = THIRD();
            DEOPT_IF(!PyDict_CheckExact(dict), STORE_SUBSCR);
            STACK_SHRINK(3);
            STAT_INC(STORE_SUBSCR, hit);
            int err = _PyDict_SetItem_Take2((PyDictObject *)dict, sub, value);
            Py_DECREF(dict);
            if (err != 0) {
                goto error;
            }
            JUMPBY(INLINE_CACHE_ENTRIES_STORE_SUBSCR);
            DISPATCH();
        }

        TARGET(DELETE_SUBSCR) {
            PyObject *sub = TOP();
            PyObject *container = SECOND();
            int err;
            STACK_SHRINK(2);
            /* del container[sub] */
            err = PyObject_DelItem(container, sub);
            Py_DECREF(container);
            Py_DECREF(sub);
            if (err != 0)
                goto error;
            DISPATCH();
        }

        TARGET(PRINT_EXPR) {
            PyObject *value = POP();
            PyObject *hook = _PySys_GetAttr(tstate, &_Py_ID(displayhook));
            PyObject *res;
            if (hook == NULL) {
                _PyErr_SetString(tstate, PyExc_RuntimeError,
                                 "lost sys.displayhook");
                Py_DECREF(value);
                goto error;
            }
            res = PyObject_CallOneArg(hook, value);
            Py_DECREF(value);
            if (res == NULL)
                goto error;
            Py_DECREF(res);
            DISPATCH();
        }

        TARGET(RAISE_VARARGS) {
            PyObject *cause = NULL, *exc = NULL;
            switch (oparg) {
            case 2:
                cause = POP(); /* cause */
                /* fall through */
            case 1:
                exc = POP(); /* exc */
                /* fall through */
            case 0:
                if (do_raise(tstate, exc, cause)) {
                    goto exception_unwind;
                }
                break;
            default:
                _PyErr_SetString(tstate, PyExc_SystemError,
                                 "bad RAISE_VARARGS oparg");
                break;
            }
            goto error;
        }

        TARGET(RETURN_VALUE) {
            PyObject *retval = POP();
            assert(EMPTY());
            _PyFrame_SetStackPointer(frame, stack_pointer);
            TRACE_FUNCTION_EXIT();
            DTRACE_FUNCTION_EXIT();
            _Py_LeaveRecursiveCallTstate(tstate);
            if (!frame->is_entry) {
                frame = cframe.current_frame = pop_frame(tstate, frame);
                _PyFrame_StackPush(frame, retval);
                goto resume_frame;
            }
            /* Restore previous cframe and return. */
            tstate->cframe = cframe.previous;
            tstate->cframe->use_tracing = cframe.use_tracing;
            assert(tstate->cframe->current_frame == frame->previous);
            assert(!_PyErr_Occurred(tstate));
            return retval;
        }

        TARGET(GET_AITER) {
            unaryfunc getter = NULL;
            PyObject *iter = NULL;
            PyObject *obj = TOP();
            PyTypeObject *type = Py_TYPE(obj);

            if (type->tp_as_async != NULL) {
                getter = type->tp_as_async->am_aiter;
            }

            if (getter != NULL) {
                iter = (*getter)(obj);
                Py_DECREF(obj);
                if (iter == NULL) {
                    SET_TOP(NULL);
                    goto error;
                }
            }
            else {
                SET_TOP(NULL);
                _PyErr_Format(tstate, PyExc_TypeError,
                              "'async for' requires an object with "
                              "__aiter__ method, got %.100s",
                              type->tp_name);
                Py_DECREF(obj);
                goto error;
            }

            if (Py_TYPE(iter)->tp_as_async == NULL ||
                    Py_TYPE(iter)->tp_as_async->am_anext == NULL) {

                SET_TOP(NULL);
                _PyErr_Format(tstate, PyExc_TypeError,
                              "'async for' received an object from __aiter__ "
                              "that does not implement __anext__: %.100s",
                              Py_TYPE(iter)->tp_name);
                Py_DECREF(iter);
                goto error;
            }

            SET_TOP(iter);
            DISPATCH();
        }

        TARGET(GET_ANEXT) {
            unaryfunc getter = NULL;
            PyObject *next_iter = NULL;
            PyObject *awaitable = NULL;
            PyObject *aiter = TOP();
            PyTypeObject *type = Py_TYPE(aiter);

            if (PyAsyncGen_CheckExact(aiter)) {
                awaitable = type->tp_as_async->am_anext(aiter);
                if (awaitable == NULL) {
                    goto error;
                }
            } else {
                if (type->tp_as_async != NULL){
                    getter = type->tp_as_async->am_anext;
                }

                if (getter != NULL) {
                    next_iter = (*getter)(aiter);
                    if (next_iter == NULL) {
                        goto error;
                    }
                }
                else {
                    _PyErr_Format(tstate, PyExc_TypeError,
                                  "'async for' requires an iterator with "
                                  "__anext__ method, got %.100s",
                                  type->tp_name);
                    goto error;
                }

                awaitable = _PyCoro_GetAwaitableIter(next_iter);
                if (awaitable == NULL) {
                    _PyErr_FormatFromCause(
                        PyExc_TypeError,
                        "'async for' received an invalid object "
                        "from __anext__: %.100s",
                        Py_TYPE(next_iter)->tp_name);

                    Py_DECREF(next_iter);
                    goto error;
                } else {
                    Py_DECREF(next_iter);
                }
            }

            PUSH(awaitable);
            PREDICT(LOAD_CONST);
            DISPATCH();
        }

        TARGET(GET_AWAITABLE) {
            PREDICTED(GET_AWAITABLE);
            PyObject *iterable = TOP();
            PyObject *iter = _PyCoro_GetAwaitableIter(iterable);

            if (iter == NULL) {
                format_awaitable_error(tstate, Py_TYPE(iterable), oparg);
            }

            Py_DECREF(iterable);

            if (iter != NULL && PyCoro_CheckExact(iter)) {
                PyObject *yf = _PyGen_yf((PyGenObject*)iter);
                if (yf != NULL) {
                    /* `iter` is a coroutine object that is being
                       awaited, `yf` is a pointer to the current awaitable
                       being awaited on. */
                    Py_DECREF(yf);
                    Py_CLEAR(iter);
                    _PyErr_SetString(tstate, PyExc_RuntimeError,
                                     "coroutine is being awaited already");
                    /* The code below jumps to `error` if `iter` is NULL. */
                }
            }

            SET_TOP(iter); /* Even if it's NULL */

            if (iter == NULL) {
                goto error;
            }

            PREDICT(LOAD_CONST);
            DISPATCH();
        }

        TARGET(SEND) {
            assert(frame->is_entry);
            assert(STACK_LEVEL() >= 2);
            PyObject *v = POP();
            PyObject *receiver = TOP();
            PySendResult gen_status;
            PyObject *retval;
            if (tstate->c_tracefunc == NULL) {
                gen_status = PyIter_Send(receiver, v, &retval);
            } else {
                if (Py_IsNone(v) && PyIter_Check(receiver)) {
                    retval = Py_TYPE(receiver)->tp_iternext(receiver);
                }
                else {
                    retval = PyObject_CallMethodOneArg(receiver, &_Py_ID(send), v);
                }
                if (retval == NULL) {
                    if (tstate->c_tracefunc != NULL
                            && _PyErr_ExceptionMatches(tstate, PyExc_StopIteration))
                        call_exc_trace(tstate->c_tracefunc, tstate->c_traceobj, tstate, frame);
                    if (_PyGen_FetchStopIterationValue(&retval) == 0) {
                        gen_status = PYGEN_RETURN;
                    }
                    else {
                        gen_status = PYGEN_ERROR;
                    }
                }
                else {
                    gen_status = PYGEN_NEXT;
                }
            }
            Py_DECREF(v);
            if (gen_status == PYGEN_ERROR) {
                assert(retval == NULL);
                goto error;
            }
            if (gen_status == PYGEN_RETURN) {
                assert(retval != NULL);
                Py_DECREF(receiver);
                SET_TOP(retval);
                JUMPBY(oparg);
                DISPATCH();
            }
            assert(gen_status == PYGEN_NEXT);
            assert(retval != NULL);
            PUSH(retval);
            DISPATCH();
        }

        TARGET(ASYNC_GEN_WRAP) {
            PyObject *v = TOP();
            assert(frame->f_code->co_flags & CO_ASYNC_GENERATOR);
            PyObject *w = _PyAsyncGenValueWrapperNew(v);
            if (w == NULL) {
                goto error;
            }
            SET_TOP(w);
            Py_DECREF(v);
            DISPATCH();
        }

        TARGET(YIELD_VALUE) {
            // NOTE: It's important that YIELD_VALUE never raises an exception!
            // The compiler treats any exception raised here as a failed close()
            // or throw() call.
            assert(oparg == STACK_LEVEL());
            assert(frame->is_entry);
            PyObject *retval = POP();
            _PyFrame_GetGenerator(frame)->gi_frame_state = FRAME_SUSPENDED;
            _PyFrame_SetStackPointer(frame, stack_pointer);
            TRACE_FUNCTION_EXIT();
            DTRACE_FUNCTION_EXIT();
            _Py_LeaveRecursiveCallTstate(tstate);
            /* Restore previous cframe and return. */
            tstate->cframe = cframe.previous;
            tstate->cframe->use_tracing = cframe.use_tracing;
            assert(tstate->cframe->current_frame == frame->previous);
            assert(!_PyErr_Occurred(tstate));
            return retval;
        }

        TARGET(POP_EXCEPT) {
            _PyErr_StackItem *exc_info = tstate->exc_info;
            PyObject *value = exc_info->exc_value;
            exc_info->exc_value = POP();
            Py_XDECREF(value);
            DISPATCH();
        }

        TARGET(RERAISE) {
            if (oparg) {
                PyObject *lasti = PEEK(oparg + 1);
                if (PyLong_Check(lasti)) {
                    frame->prev_instr = first_instr + PyLong_AsLong(lasti);
                    assert(!_PyErr_Occurred(tstate));
                }
                else {
                    assert(PyLong_Check(lasti));
                    _PyErr_SetString(tstate, PyExc_SystemError, "lasti is not an int");
                    goto error;
                }
            }
            PyObject *val = POP();
            assert(val && PyExceptionInstance_Check(val));
            PyObject *exc = Py_NewRef(PyExceptionInstance_Class(val));
            PyObject *tb = PyException_GetTraceback(val);
            _PyErr_Restore(tstate, exc, val, tb);
            goto exception_unwind;
        }

        TARGET(PREP_RERAISE_STAR) {
            PyObject *excs = POP();
            assert(PyList_Check(excs));
            PyObject *orig = POP();

            PyObject *val = _PyExc_PrepReraiseStar(orig, excs);
            Py_DECREF(excs);
            Py_DECREF(orig);

            if (val == NULL) {
                goto error;
            }

            PUSH(val);
            DISPATCH();
        }

        TARGET(END_ASYNC_FOR) {
            PyObject *val = POP();
            assert(val && PyExceptionInstance_Check(val));
            if (PyErr_GivenExceptionMatches(val, PyExc_StopAsyncIteration)) {
                Py_DECREF(val);
                Py_DECREF(POP());
                DISPATCH();
            }
            else {
                PyObject *exc = Py_NewRef(PyExceptionInstance_Class(val));
                PyObject *tb = PyException_GetTraceback(val);
                _PyErr_Restore(tstate, exc, val, tb);
                goto exception_unwind;
            }
        }

        TARGET(CLEANUP_THROW) {
            assert(throwflag);
            PyObject *exc_value = TOP();
            assert(exc_value && PyExceptionInstance_Check(exc_value));
            if (PyErr_GivenExceptionMatches(exc_value, PyExc_StopIteration)) {
                PyObject *value = ((PyStopIterationObject *)exc_value)->value;
                Py_INCREF(value);
                Py_DECREF(POP());  // The StopIteration.
                Py_DECREF(POP());  // The last sent value.
                Py_DECREF(POP());  // The delegated sub-iterator.
                PUSH(value);
                DISPATCH();
            }
            Py_INCREF(exc_value);
            PyObject *exc_type = Py_NewRef(Py_TYPE(exc_value));
            PyObject *exc_traceback = PyException_GetTraceback(exc_value);
            _PyErr_Restore(tstate, exc_type, exc_value, exc_traceback);
            goto exception_unwind;
        }

        TARGET(LOAD_ASSERTION_ERROR) {
            PyObject *value = PyExc_AssertionError;
            Py_INCREF(value);
            PUSH(value);
            DISPATCH();
        }

        TARGET(LOAD_BUILD_CLASS) {
            PyObject *bc;
            if (PyDict_CheckExact(BUILTINS())) {
                bc = _PyDict_GetItemWithError(BUILTINS(),
                                              &_Py_ID(__build_class__));
                if (bc == NULL) {
                    if (!_PyErr_Occurred(tstate)) {
                        _PyErr_SetString(tstate, PyExc_NameError,
                                         "__build_class__ not found");
                    }
                    goto error;
                }
                Py_INCREF(bc);
            }
            else {
                bc = PyObject_GetItem(BUILTINS(), &_Py_ID(__build_class__));
                if (bc == NULL) {
                    if (_PyErr_ExceptionMatches(tstate, PyExc_KeyError))
                        _PyErr_SetString(tstate, PyExc_NameError,
                                         "__build_class__ not found");
                    goto error;
                }
            }
            PUSH(bc);
            DISPATCH();
        }

        TARGET(STORE_NAME) {
            PyObject *name = GETITEM(names, oparg);
            PyObject *v = POP();
            PyObject *ns = LOCALS();
            int err;
            if (ns == NULL) {
                _PyErr_Format(tstate, PyExc_SystemError,
                              "no locals found when storing %R", name);
                Py_DECREF(v);
                goto error;
            }
            if (PyDict_CheckExact(ns))
                err = PyDict_SetItem(ns, name, v);
            else
                err = PyObject_SetItem(ns, name, v);
            Py_DECREF(v);
            if (err != 0)
                goto error;
            DISPATCH();
        }

        TARGET(DELETE_NAME) {
            PyObject *name = GETITEM(names, oparg);
            PyObject *ns = LOCALS();
            int err;
            if (ns == NULL) {
                _PyErr_Format(tstate, PyExc_SystemError,
                              "no locals when deleting %R", name);
                goto error;
            }
            err = PyObject_DelItem(ns, name);
            if (err != 0) {
                format_exc_check_arg(tstate, PyExc_NameError,
                                     NAME_ERROR_MSG,
                                     name);
                goto error;
            }
            DISPATCH();
        }

        TARGET(UNPACK_SEQUENCE) {
            PREDICTED(UNPACK_SEQUENCE);
            PyObject *seq = POP();
            PyObject **top = stack_pointer + oparg;
            if (!unpack_iterable(tstate, seq, oparg, -1, top)) {
                Py_DECREF(seq);
                goto error;
            }
            STACK_GROW(oparg);
            Py_DECREF(seq);
            JUMPBY(INLINE_CACHE_ENTRIES_UNPACK_SEQUENCE);
            DISPATCH();
        }

        TARGET(UNPACK_SEQUENCE_ADAPTIVE) {
            assert(cframe.use_tracing == 0);
            _PyUnpackSequenceCache *cache = (_PyUnpackSequenceCache *)next_instr;
            if (ADAPTIVE_COUNTER_IS_ZERO(cache)) {
                PyObject *seq = TOP();
                next_instr--;
                _Py_Specialize_UnpackSequence(seq, next_instr, oparg);
                DISPATCH_SAME_OPARG();
            }
            else {
                STAT_INC(UNPACK_SEQUENCE, deferred);
                DECREMENT_ADAPTIVE_COUNTER(cache);
                JUMP_TO_INSTRUCTION(UNPACK_SEQUENCE);
            }
        }

        TARGET(UNPACK_SEQUENCE_TWO_TUPLE) {
            PyObject *seq = TOP();
            DEOPT_IF(!PyTuple_CheckExact(seq), UNPACK_SEQUENCE);
            DEOPT_IF(PyTuple_GET_SIZE(seq) != 2, UNPACK_SEQUENCE);
            STAT_INC(UNPACK_SEQUENCE, hit);
            SET_TOP(Py_NewRef(PyTuple_GET_ITEM(seq, 1)));
            PUSH(Py_NewRef(PyTuple_GET_ITEM(seq, 0)));
            Py_DECREF(seq);
            JUMPBY(INLINE_CACHE_ENTRIES_UNPACK_SEQUENCE);
            DISPATCH();
        }

        TARGET(UNPACK_SEQUENCE_TUPLE) {
            PyObject *seq = TOP();
            DEOPT_IF(!PyTuple_CheckExact(seq), UNPACK_SEQUENCE);
            DEOPT_IF(PyTuple_GET_SIZE(seq) != oparg, UNPACK_SEQUENCE);
            STAT_INC(UNPACK_SEQUENCE, hit);
            STACK_SHRINK(1);
            PyObject **items = _PyTuple_ITEMS(seq);
            while (oparg--) {
                PUSH(Py_NewRef(items[oparg]));
            }
            Py_DECREF(seq);
            JUMPBY(INLINE_CACHE_ENTRIES_UNPACK_SEQUENCE);
            DISPATCH();
        }

        TARGET(UNPACK_SEQUENCE_LIST) {
            PyObject *seq = TOP();
            DEOPT_IF(!PyList_CheckExact(seq), UNPACK_SEQUENCE);
            DEOPT_IF(PyList_GET_SIZE(seq) != oparg, UNPACK_SEQUENCE);
            STAT_INC(UNPACK_SEQUENCE, hit);
            STACK_SHRINK(1);
            PyObject **items = _PyList_ITEMS(seq);
            while (oparg--) {
                PUSH(Py_NewRef(items[oparg]));
            }
            Py_DECREF(seq);
            JUMPBY(INLINE_CACHE_ENTRIES_UNPACK_SEQUENCE);
            DISPATCH();
        }

        TARGET(UNPACK_EX) {
            int totalargs = 1 + (oparg & 0xFF) + (oparg >> 8);
            PyObject *seq = POP();
            PyObject **top = stack_pointer + totalargs;
            if (!unpack_iterable(tstate, seq, oparg & 0xFF, oparg >> 8, top)) {
                Py_DECREF(seq);
                goto error;
            }
            STACK_GROW(totalargs);
            Py_DECREF(seq);
            DISPATCH();
        }

        TARGET(STORE_ATTR) {
            PREDICTED(STORE_ATTR);
            PyObject *name = GETITEM(names, oparg);
            PyObject *owner = TOP();
            PyObject *v = SECOND();
            int err;
            STACK_SHRINK(2);
            err = PyObject_SetAttr(owner, name, v);
            Py_DECREF(v);
            Py_DECREF(owner);
            if (err != 0) {
                goto error;
            }
            JUMPBY(INLINE_CACHE_ENTRIES_STORE_ATTR);
            DISPATCH();
        }

        TARGET(DELETE_ATTR) {
            PyObject *name = GETITEM(names, oparg);
            PyObject *owner = POP();
            int err;
            err = PyObject_SetAttr(owner, name, (PyObject *)NULL);
            Py_DECREF(owner);
            if (err != 0)
                goto error;
            DISPATCH();
        }

        TARGET(STORE_GLOBAL) {
            PyObject *name = GETITEM(names, oparg);
            PyObject *v = POP();
            int err;
            err = PyDict_SetItem(GLOBALS(), name, v);
            Py_DECREF(v);
            if (err != 0)
                goto error;
            DISPATCH();
        }

        TARGET(DELETE_GLOBAL) {
            PyObject *name = GETITEM(names, oparg);
            int err;
            err = PyDict_DelItem(GLOBALS(), name);
            if (err != 0) {
                if (_PyErr_ExceptionMatches(tstate, PyExc_KeyError)) {
                    format_exc_check_arg(tstate, PyExc_NameError,
                                         NAME_ERROR_MSG, name);
                }
                goto error;
            }
            DISPATCH();
        }

        TARGET(LOAD_NAME) {
            PyObject *name = GETITEM(names, oparg);
            PyObject *locals = LOCALS();
            PyObject *v;
            if (locals == NULL) {
                _PyErr_Format(tstate, PyExc_SystemError,
                              "no locals when loading %R", name);
                goto error;
            }
            if (PyDict_CheckExact(locals)) {
                v = PyDict_GetItemWithError(locals, name);
                if (v != NULL) {
                    Py_INCREF(v);
                }
                else if (_PyErr_Occurred(tstate)) {
                    goto error;
                }
            }
            else {
                v = PyObject_GetItem(locals, name);
                if (v == NULL) {
                    if (!_PyErr_ExceptionMatches(tstate, PyExc_KeyError))
                        goto error;
                    _PyErr_Clear(tstate);
                }
            }
            if (v == NULL) {
                v = PyDict_GetItemWithError(GLOBALS(), name);
                if (v != NULL) {
                    Py_INCREF(v);
                }
                else if (_PyErr_Occurred(tstate)) {
                    goto error;
                }
                else {
                    if (PyDict_CheckExact(BUILTINS())) {
                        v = PyDict_GetItemWithError(BUILTINS(), name);
                        if (v == NULL) {
                            if (!_PyErr_Occurred(tstate)) {
                                format_exc_check_arg(
                                        tstate, PyExc_NameError,
                                        NAME_ERROR_MSG, name);
                            }
                            goto error;
                        }
                        Py_INCREF(v);
                    }
                    else {
                        v = PyObject_GetItem(BUILTINS(), name);
                        if (v == NULL) {
                            if (_PyErr_ExceptionMatches(tstate, PyExc_KeyError)) {
                                format_exc_check_arg(
                                            tstate, PyExc_NameError,
                                            NAME_ERROR_MSG, name);
                            }
                            goto error;
                        }
                    }
                }
            }
            PUSH(v);
            DISPATCH();
        }

        TARGET(LOAD_GLOBAL) {
            PREDICTED(LOAD_GLOBAL);
            int push_null = oparg & 1;
            PEEK(0) = NULL;
            PyObject *name = GETITEM(names, oparg>>1);
            PyObject *v;
            if (PyDict_CheckExact(GLOBALS())
                && PyDict_CheckExact(BUILTINS()))
            {
                v = _PyDict_LoadGlobal((PyDictObject *)GLOBALS(),
                                       (PyDictObject *)BUILTINS(),
                                       name);
                if (v == NULL) {
                    if (!_PyErr_Occurred(tstate)) {
                        /* _PyDict_LoadGlobal() returns NULL without raising
                         * an exception if the key doesn't exist */
                        format_exc_check_arg(tstate, PyExc_NameError,
                                             NAME_ERROR_MSG, name);
                    }
                    goto error;
                }
                Py_INCREF(v);
            }
            else {
                /* Slow-path if globals or builtins is not a dict */

                /* namespace 1: globals */
                v = PyObject_GetItem(GLOBALS(), name);
                if (v == NULL) {
                    if (!_PyErr_ExceptionMatches(tstate, PyExc_KeyError)) {
                        goto error;
                    }
                    _PyErr_Clear(tstate);

                    /* namespace 2: builtins */
                    v = PyObject_GetItem(BUILTINS(), name);
                    if (v == NULL) {
                        if (_PyErr_ExceptionMatches(tstate, PyExc_KeyError)) {
                            format_exc_check_arg(
                                        tstate, PyExc_NameError,
                                        NAME_ERROR_MSG, name);
                        }
                        goto error;
                    }
                }
            }
            /* Skip over inline cache */
            JUMPBY(INLINE_CACHE_ENTRIES_LOAD_GLOBAL);
            STACK_GROW(push_null);
            PUSH(v);
            DISPATCH();
        }

        TARGET(LOAD_GLOBAL_ADAPTIVE) {
            assert(cframe.use_tracing == 0);
            _PyLoadGlobalCache *cache = (_PyLoadGlobalCache *)next_instr;
            if (ADAPTIVE_COUNTER_IS_ZERO(cache)) {
                PyObject *name = GETITEM(names, oparg>>1);
                next_instr--;
                if (_Py_Specialize_LoadGlobal(GLOBALS(), BUILTINS(), next_instr, name) < 0) {
                    goto error;
                }
                DISPATCH_SAME_OPARG();
            }
            else {
                STAT_INC(LOAD_GLOBAL, deferred);
                DECREMENT_ADAPTIVE_COUNTER(cache);
                JUMP_TO_INSTRUCTION(LOAD_GLOBAL);
            }
        }

        TARGET(LOAD_GLOBAL_MODULE) {
            assert(cframe.use_tracing == 0);
            DEOPT_IF(!PyDict_CheckExact(GLOBALS()), LOAD_GLOBAL);
            PyDictObject *dict = (PyDictObject *)GLOBALS();
            _PyLoadGlobalCache *cache = (_PyLoadGlobalCache *)next_instr;
            uint32_t version = read_u32(cache->module_keys_version);
            DEOPT_IF(dict->ma_keys->dk_version != version, LOAD_GLOBAL);
            assert(DK_IS_UNICODE(dict->ma_keys));
            PyDictUnicodeEntry *entries = DK_UNICODE_ENTRIES(dict->ma_keys);
            PyObject *res = entries[cache->index].me_value;
            DEOPT_IF(res == NULL, LOAD_GLOBAL);
            int push_null = oparg & 1;
            PEEK(0) = NULL;
            JUMPBY(INLINE_CACHE_ENTRIES_LOAD_GLOBAL);
            STAT_INC(LOAD_GLOBAL, hit);
            STACK_GROW(push_null+1);
            Py_INCREF(res);
            SET_TOP(res);
            DISPATCH();
        }

        TARGET(LOAD_GLOBAL_BUILTIN) {
            assert(cframe.use_tracing == 0);
            DEOPT_IF(!PyDict_CheckExact(GLOBALS()), LOAD_GLOBAL);
            DEOPT_IF(!PyDict_CheckExact(BUILTINS()), LOAD_GLOBAL);
            PyDictObject *mdict = (PyDictObject *)GLOBALS();
            PyDictObject *bdict = (PyDictObject *)BUILTINS();
            _PyLoadGlobalCache *cache = (_PyLoadGlobalCache *)next_instr;
            uint32_t mod_version = read_u32(cache->module_keys_version);
            uint16_t bltn_version = cache->builtin_keys_version;
            DEOPT_IF(mdict->ma_keys->dk_version != mod_version, LOAD_GLOBAL);
            DEOPT_IF(bdict->ma_keys->dk_version != bltn_version, LOAD_GLOBAL);
            assert(DK_IS_UNICODE(bdict->ma_keys));
            PyDictUnicodeEntry *entries = DK_UNICODE_ENTRIES(bdict->ma_keys);
            PyObject *res = entries[cache->index].me_value;
            DEOPT_IF(res == NULL, LOAD_GLOBAL);
            int push_null = oparg & 1;
            PEEK(0) = NULL;
            JUMPBY(INLINE_CACHE_ENTRIES_LOAD_GLOBAL);
            STAT_INC(LOAD_GLOBAL, hit);
            STACK_GROW(push_null+1);
            Py_INCREF(res);
            SET_TOP(res);
            DISPATCH();
        }

        TARGET(DELETE_FAST) {
            PyObject *v = GETLOCAL(oparg);
            if (v != NULL) {
                SETLOCAL(oparg, NULL);
                DISPATCH();
            }
            goto unbound_local_error;
        }

        TARGET(MAKE_CELL) {
            // "initial" is probably NULL but not if it's an arg (or set
            // via PyFrame_LocalsToFast() before MAKE_CELL has run).
            PyObject *initial = GETLOCAL(oparg);
            PyObject *cell = PyCell_New(initial);
            if (cell == NULL) {
                goto resume_with_error;
            }
            SETLOCAL(oparg, cell);
            DISPATCH();
        }

        TARGET(DELETE_DEREF) {
            PyObject *cell = GETLOCAL(oparg);
            PyObject *oldobj = PyCell_GET(cell);
            if (oldobj != NULL) {
                PyCell_SET(cell, NULL);
                Py_DECREF(oldobj);
                DISPATCH();
            }
            format_exc_unbound(tstate, frame->f_code, oparg);
            goto error;
        }

        TARGET(LOAD_CLASSDEREF) {
            PyObject *name, *value, *locals = LOCALS();
            assert(locals);
            assert(oparg >= 0 && oparg < frame->f_code->co_nlocalsplus);
            name = PyTuple_GET_ITEM(frame->f_code->co_localsplusnames, oparg);
            if (PyDict_CheckExact(locals)) {
                value = PyDict_GetItemWithError(locals, name);
                if (value != NULL) {
                    Py_INCREF(value);
                }
                else if (_PyErr_Occurred(tstate)) {
                    goto error;
                }
            }
            else {
                value = PyObject_GetItem(locals, name);
                if (value == NULL) {
                    if (!_PyErr_ExceptionMatches(tstate, PyExc_KeyError)) {
                        goto error;
                    }
                    _PyErr_Clear(tstate);
                }
            }
            if (!value) {
                PyObject *cell = GETLOCAL(oparg);
                value = PyCell_GET(cell);
                if (value == NULL) {
                    format_exc_unbound(tstate, frame->f_code, oparg);
                    goto error;
                }
                Py_INCREF(value);
            }
            PUSH(value);
            DISPATCH();
        }

        TARGET(LOAD_DEREF) {
            PyObject *cell = GETLOCAL(oparg);
            PyObject *value = PyCell_GET(cell);
            if (value == NULL) {
                format_exc_unbound(tstate, frame->f_code, oparg);
                goto error;
            }
            Py_INCREF(value);
            PUSH(value);
            DISPATCH();
        }

        TARGET(STORE_DEREF) {
            PyObject *v = POP();
            PyObject *cell = GETLOCAL(oparg);
            PyObject *oldobj = PyCell_GET(cell);
            PyCell_SET(cell, v);
            Py_XDECREF(oldobj);
            DISPATCH();
        }

        TARGET(COPY_FREE_VARS) {
            /* Copy closure variables to free variables */
            PyCodeObject *co = frame->f_code;
            assert(PyFunction_Check(frame->f_funcobj));
            PyObject *closure = ((PyFunctionObject *)frame->f_funcobj)->func_closure;
            int offset = co->co_nlocals + co->co_nplaincellvars;
            assert(oparg == co->co_nfreevars);
            for (int i = 0; i < oparg; ++i) {
                PyObject *o = PyTuple_GET_ITEM(closure, i);
                Py_INCREF(o);
                frame->localsplus[offset + i] = o;
            }
            DISPATCH();
        }

        TARGET(BUILD_STRING) {
            PyObject *str;
            str = _PyUnicode_JoinArray(&_Py_STR(empty),
                                       stack_pointer - oparg, oparg);
            if (str == NULL)
                goto error;
            while (--oparg >= 0) {
                PyObject *item = POP();
                Py_DECREF(item);
            }
            PUSH(str);
            DISPATCH();
        }

        TARGET(BUILD_TUPLE) {
            STACK_SHRINK(oparg);
            PyObject *tup = _PyTuple_FromArraySteal(stack_pointer, oparg);
            if (tup == NULL)
                goto error;
            PUSH(tup);
            DISPATCH();
        }

        TARGET(BUILD_LIST) {
            PyObject *list =  PyList_New(oparg);
            if (list == NULL)
                goto error;
            while (--oparg >= 0) {
                PyObject *item = POP();
                PyList_SET_ITEM(list, oparg, item);
            }
            PUSH(list);
            DISPATCH();
        }

        TARGET(LIST_TO_TUPLE) {
            PyObject *list = POP();
            PyObject *tuple = PyList_AsTuple(list);
            Py_DECREF(list);
            if (tuple == NULL) {
                goto error;
            }
            PUSH(tuple);
            DISPATCH();
        }

        TARGET(LIST_EXTEND) {
            PyObject *iterable = POP();
            PyObject *list = PEEK(oparg);
            PyObject *none_val = _PyList_Extend((PyListObject *)list, iterable);
            if (none_val == NULL) {
                if (_PyErr_ExceptionMatches(tstate, PyExc_TypeError) &&
                   (Py_TYPE(iterable)->tp_iter == NULL && !PySequence_Check(iterable)))
                {
                    _PyErr_Clear(tstate);
                    _PyErr_Format(tstate, PyExc_TypeError,
                          "Value after * must be an iterable, not %.200s",
                          Py_TYPE(iterable)->tp_name);
                }
                Py_DECREF(iterable);
                goto error;
            }
            Py_DECREF(none_val);
            Py_DECREF(iterable);
            DISPATCH();
        }

        TARGET(SET_UPDATE) {
            PyObject *iterable = POP();
            PyObject *set = PEEK(oparg);
            int err = _PySet_Update(set, iterable);
            Py_DECREF(iterable);
            if (err < 0) {
                goto error;
            }
            DISPATCH();
        }

        TARGET(BUILD_SET) {
            PyObject *set = PySet_New(NULL);
            int err = 0;
            int i;
            if (set == NULL)
                goto error;
            for (i = oparg; i > 0; i--) {
                PyObject *item = PEEK(i);
                if (err == 0)
                    err = PySet_Add(set, item);
                Py_DECREF(item);
            }
            STACK_SHRINK(oparg);
            if (err != 0) {
                Py_DECREF(set);
                goto error;
            }
            PUSH(set);
            DISPATCH();
        }

        TARGET(BUILD_MAP) {
            PyObject *map = _PyDict_FromItems(
                    &PEEK(2*oparg), 2,
                    &PEEK(2*oparg - 1), 2,
                    oparg);
            if (map == NULL)
                goto error;

            while (oparg--) {
                Py_DECREF(POP());
                Py_DECREF(POP());
            }
            PUSH(map);
            DISPATCH();
        }

        TARGET(SETUP_ANNOTATIONS) {
            int err;
            PyObject *ann_dict;
            if (LOCALS() == NULL) {
                _PyErr_Format(tstate, PyExc_SystemError,
                              "no locals found when setting up annotations");
                goto error;
            }
            /* check if __annotations__ in locals()... */
            if (PyDict_CheckExact(LOCALS())) {
                ann_dict = _PyDict_GetItemWithError(LOCALS(),
                                                    &_Py_ID(__annotations__));
                if (ann_dict == NULL) {
                    if (_PyErr_Occurred(tstate)) {
                        goto error;
                    }
                    /* ...if not, create a new one */
                    ann_dict = PyDict_New();
                    if (ann_dict == NULL) {
                        goto error;
                    }
                    err = PyDict_SetItem(LOCALS(), &_Py_ID(__annotations__),
                                         ann_dict);
                    Py_DECREF(ann_dict);
                    if (err != 0) {
                        goto error;
                    }
                }
            }
            else {
                /* do the same if locals() is not a dict */
                ann_dict = PyObject_GetItem(LOCALS(), &_Py_ID(__annotations__));
                if (ann_dict == NULL) {
                    if (!_PyErr_ExceptionMatches(tstate, PyExc_KeyError)) {
                        goto error;
                    }
                    _PyErr_Clear(tstate);
                    ann_dict = PyDict_New();
                    if (ann_dict == NULL) {
                        goto error;
                    }
                    err = PyObject_SetItem(LOCALS(), &_Py_ID(__annotations__),
                                           ann_dict);
                    Py_DECREF(ann_dict);
                    if (err != 0) {
                        goto error;
                    }
                }
                else {
                    Py_DECREF(ann_dict);
                }
            }
            DISPATCH();
        }

        TARGET(BUILD_CONST_KEY_MAP) {
            PyObject *map;
            PyObject *keys = TOP();
            if (!PyTuple_CheckExact(keys) ||
                PyTuple_GET_SIZE(keys) != (Py_ssize_t)oparg) {
                _PyErr_SetString(tstate, PyExc_SystemError,
                                 "bad BUILD_CONST_KEY_MAP keys argument");
                goto error;
            }
            map = _PyDict_FromItems(
                    &PyTuple_GET_ITEM(keys, 0), 1,
                    &PEEK(oparg + 1), 1, oparg);
            if (map == NULL) {
                goto error;
            }

            Py_DECREF(POP());
            while (oparg--) {
                Py_DECREF(POP());
            }
            PUSH(map);
            DISPATCH();
        }

        TARGET(DICT_UPDATE) {
            PyObject *update = POP();
            PyObject *dict = PEEK(oparg);
            if (PyDict_Update(dict, update) < 0) {
                if (_PyErr_ExceptionMatches(tstate, PyExc_AttributeError)) {
                    _PyErr_Format(tstate, PyExc_TypeError,
                                    "'%.200s' object is not a mapping",
                                    Py_TYPE(update)->tp_name);
                }
                Py_DECREF(update);
                goto error;
            }
            Py_DECREF(update);
            DISPATCH();
        }

        TARGET(DICT_MERGE) {
            PyObject *update = POP();
            PyObject *dict = PEEK(oparg);

            if (_PyDict_MergeEx(dict, update, 2) < 0) {
                format_kwargs_error(tstate, PEEK(2 + oparg), update);
                Py_DECREF(update);
                goto error;
            }
            Py_DECREF(update);
            PREDICT(CALL_FUNCTION_EX);
            DISPATCH();
        }

        TARGET(MAP_ADD) {
            PyObject *value = TOP();
            PyObject *key = SECOND();
            PyObject *map;
            STACK_SHRINK(2);
            map = PEEK(oparg);                      /* dict */
            assert(PyDict_CheckExact(map));
            /* map[key] = value */
            if (_PyDict_SetItem_Take2((PyDictObject *)map, key, value) != 0) {
                goto error;
            }
            PREDICT(JUMP_BACKWARD_QUICK);
            DISPATCH();
        }

        TARGET(LOAD_ATTR) {
            PREDICTED(LOAD_ATTR);
            PyObject *name = GETITEM(names, oparg >> 1);
            PyObject *owner = TOP();
            if (oparg & 1) {
                /* Designed to work in tandem with CALL. */
                PyObject* meth = NULL;

                int meth_found = _PyObject_GetMethod(owner, name, &meth);

                if (meth == NULL) {
                    /* Most likely attribute wasn't found. */
                    goto error;
                }

                if (meth_found) {
                    /* We can bypass temporary bound method object.
                       meth is unbound method and obj is self.

                       meth | self | arg1 | ... | argN
                     */
                    SET_TOP(meth);
                    PUSH(owner);  // self
                }
                else {
                    /* meth is not an unbound method (but a regular attr, or
                       something was returned by a descriptor protocol).  Set
                       the second element of the stack to NULL, to signal
                       CALL that it's not a method call.

                       NULL | meth | arg1 | ... | argN
                    */
                    SET_TOP(NULL);
                    Py_DECREF(owner);
                    PUSH(meth);
                }
                JUMPBY(INLINE_CACHE_ENTRIES_LOAD_ATTR);
                DISPATCH();
            }
            PyObject *res = PyObject_GetAttr(owner, name);
            if (res == NULL) {
                goto error;
            }
            Py_DECREF(owner);
            SET_TOP(res);
            JUMPBY(INLINE_CACHE_ENTRIES_LOAD_ATTR);
            DISPATCH();
        }

        TARGET(LOAD_ATTR_ADAPTIVE) {
            assert(cframe.use_tracing == 0);
            _PyAttrCache *cache = (_PyAttrCache *)next_instr;
            if (ADAPTIVE_COUNTER_IS_ZERO(cache)) {
                PyObject *owner = TOP();
                PyObject *name = GETITEM(names, oparg>>1);
                next_instr--;
                if (_Py_Specialize_LoadAttr(owner, next_instr, name) < 0) {
                    goto error;
                }
                DISPATCH_SAME_OPARG();
            }
            else {
                STAT_INC(LOAD_ATTR, deferred);
                DECREMENT_ADAPTIVE_COUNTER(cache);
                JUMP_TO_INSTRUCTION(LOAD_ATTR);
            }
        }

        TARGET(LOAD_ATTR_INSTANCE_VALUE) {
            assert(cframe.use_tracing == 0);
            PyObject *owner = TOP();
            PyObject *res;
            PyTypeObject *tp = Py_TYPE(owner);
            _PyAttrCache *cache = (_PyAttrCache *)next_instr;
            uint32_t type_version = read_u32(cache->version);
            assert(type_version != 0);
            DEOPT_IF(tp->tp_version_tag != type_version, LOAD_ATTR);
            assert(tp->tp_dictoffset < 0);
            assert(tp->tp_flags & Py_TPFLAGS_MANAGED_DICT);
            PyDictOrValues dorv = *_PyObject_DictOrValuesPointer(owner);
            DEOPT_IF(!_PyDictOrValues_IsValues(dorv), LOAD_ATTR);
            res = _PyDictOrValues_GetValues(dorv)->values[cache->index];
            DEOPT_IF(res == NULL, LOAD_ATTR);
            STAT_INC(LOAD_ATTR, hit);
            Py_INCREF(res);
            SET_TOP(NULL);
            STACK_GROW((oparg & 1));
            SET_TOP(res);
            Py_DECREF(owner);
            JUMPBY(INLINE_CACHE_ENTRIES_LOAD_ATTR);
            DISPATCH();
        }

        TARGET(LOAD_ATTR_MODULE) {
            assert(cframe.use_tracing == 0);
            PyObject *owner = TOP();
            PyObject *res;
            _PyAttrCache *cache = (_PyAttrCache *)next_instr;
            DEOPT_IF(!PyModule_CheckExact(owner), LOAD_ATTR);
            PyDictObject *dict = (PyDictObject *)((PyModuleObject *)owner)->md_dict;
            assert(dict != NULL);
            DEOPT_IF(dict->ma_keys->dk_version != read_u32(cache->version),
                LOAD_ATTR);
            assert(dict->ma_keys->dk_kind == DICT_KEYS_UNICODE);
            assert(cache->index < dict->ma_keys->dk_nentries);
            PyDictUnicodeEntry *ep = DK_UNICODE_ENTRIES(dict->ma_keys) + cache->index;
            res = ep->me_value;
            DEOPT_IF(res == NULL, LOAD_ATTR);
            STAT_INC(LOAD_ATTR, hit);
            Py_INCREF(res);
            SET_TOP(NULL);
            STACK_GROW((oparg & 1));
            SET_TOP(res);
            Py_DECREF(owner);
            JUMPBY(INLINE_CACHE_ENTRIES_LOAD_ATTR);
            DISPATCH();
        }

        TARGET(LOAD_ATTR_WITH_HINT) {
            assert(cframe.use_tracing == 0);
            PyObject *owner = TOP();
            PyObject *res;
            PyTypeObject *tp = Py_TYPE(owner);
            _PyAttrCache *cache = (_PyAttrCache *)next_instr;
            uint32_t type_version = read_u32(cache->version);
            assert(type_version != 0);
            DEOPT_IF(tp->tp_version_tag != type_version, LOAD_ATTR);
            assert(tp->tp_flags & Py_TPFLAGS_MANAGED_DICT);
            PyDictOrValues dorv = *_PyObject_DictOrValuesPointer(owner);
            DEOPT_IF(_PyDictOrValues_IsValues(dorv), LOAD_ATTR);
            PyDictObject *dict = (PyDictObject *)_PyDictOrValues_GetDict(dorv);
            DEOPT_IF(dict == NULL, LOAD_ATTR);
            assert(PyDict_CheckExact((PyObject *)dict));
            PyObject *name = GETITEM(names, oparg>>1);
            uint16_t hint = cache->index;
            DEOPT_IF(hint >= (size_t)dict->ma_keys->dk_nentries, LOAD_ATTR);
            if (DK_IS_UNICODE(dict->ma_keys)) {
                PyDictUnicodeEntry *ep = DK_UNICODE_ENTRIES(dict->ma_keys) + hint;
                DEOPT_IF(ep->me_key != name, LOAD_ATTR);
                res = ep->me_value;
            }
            else {
                PyDictKeyEntry *ep = DK_ENTRIES(dict->ma_keys) + hint;
                DEOPT_IF(ep->me_key != name, LOAD_ATTR);
                res = ep->me_value;
            }
            DEOPT_IF(res == NULL, LOAD_ATTR);
            STAT_INC(LOAD_ATTR, hit);
            Py_INCREF(res);
            SET_TOP(NULL);
            STACK_GROW((oparg & 1));
            SET_TOP(res);
            Py_DECREF(owner);
            JUMPBY(INLINE_CACHE_ENTRIES_LOAD_ATTR);
            DISPATCH();
        }

        TARGET(LOAD_ATTR_SLOT) {
            assert(cframe.use_tracing == 0);
            PyObject *owner = TOP();
            PyObject *res;
            PyTypeObject *tp = Py_TYPE(owner);
            _PyAttrCache *cache = (_PyAttrCache *)next_instr;
            uint32_t type_version = read_u32(cache->version);
            assert(type_version != 0);
            DEOPT_IF(tp->tp_version_tag != type_version, LOAD_ATTR);
            char *addr = (char *)owner + cache->index;
            res = *(PyObject **)addr;
            DEOPT_IF(res == NULL, LOAD_ATTR);
            STAT_INC(LOAD_ATTR, hit);
            Py_INCREF(res);
            SET_TOP(NULL);
            STACK_GROW((oparg & 1));
            SET_TOP(res);
            Py_DECREF(owner);
            JUMPBY(INLINE_CACHE_ENTRIES_LOAD_ATTR);
            DISPATCH();
        }

        TARGET(LOAD_ATTR_CLASS) {
            assert(cframe.use_tracing == 0);
            _PyLoadMethodCache *cache = (_PyLoadMethodCache *)next_instr;

            PyObject *cls = TOP();
            DEOPT_IF(!PyType_Check(cls), LOAD_ATTR);
            uint32_t type_version = read_u32(cache->type_version);
            DEOPT_IF(((PyTypeObject *)cls)->tp_version_tag != type_version,
                LOAD_ATTR);
            assert(type_version != 0);

            STAT_INC(LOAD_ATTR, hit);
            PyObject *res = read_obj(cache->descr);
            assert(res != NULL);
            Py_INCREF(res);
            SET_TOP(NULL);
            STACK_GROW((oparg & 1));
            SET_TOP(res);
            Py_DECREF(cls);
            JUMPBY(INLINE_CACHE_ENTRIES_LOAD_ATTR);
            DISPATCH();
        }

        TARGET(LOAD_ATTR_PROPERTY) {
            assert(cframe.use_tracing == 0);
            DEOPT_IF(tstate->interp->eval_frame, LOAD_ATTR);
            _PyLoadMethodCache *cache = (_PyLoadMethodCache *)next_instr;

            PyObject *owner = TOP();
            PyTypeObject *cls = Py_TYPE(owner);
            uint32_t type_version = read_u32(cache->type_version);
            DEOPT_IF(cls->tp_version_tag != type_version, LOAD_ATTR);
            assert(type_version != 0);
            PyObject *fget = read_obj(cache->descr);
            assert(Py_IS_TYPE(fget, &PyFunction_Type));
            PyFunctionObject *f = (PyFunctionObject *)fget;
            uint32_t func_version = read_u32(cache->keys_version);
            assert(func_version != 0);
            DEOPT_IF(f->func_version != func_version, LOAD_ATTR);
            PyCodeObject *code = (PyCodeObject *)f->func_code;
            assert(code->co_argcount == 1);
            DEOPT_IF(!_PyThreadState_HasStackSpace(tstate, code->co_framesize), LOAD_ATTR);
            STAT_INC(LOAD_ATTR, hit);
            Py_INCREF(fget);
            _PyInterpreterFrame *new_frame = _PyFrame_PushUnchecked(tstate, f);
            SET_TOP(NULL);
            int shrink_stack = !(oparg & 1);
            STACK_SHRINK(shrink_stack);
            new_frame->localsplus[0] = owner;
            for (int i = 1; i < code->co_nlocalsplus; i++) {
                new_frame->localsplus[i] = NULL;
            }
            _PyFrame_SetStackPointer(frame, stack_pointer);
            JUMPBY(INLINE_CACHE_ENTRIES_LOAD_ATTR);
            frame->prev_instr = next_instr - 1;
            new_frame->previous = frame;
            frame = cframe.current_frame = new_frame;
            CALL_STAT_INC(inlined_py_calls);
            goto start_frame;
        }

        TARGET(LOAD_ATTR_GETATTRIBUTE_OVERRIDDEN) {
            assert(cframe.use_tracing == 0);
            DEOPT_IF(tstate->interp->eval_frame, LOAD_ATTR);
            _PyLoadMethodCache *cache = (_PyLoadMethodCache *)next_instr;
            PyObject *owner = TOP();
            PyTypeObject *cls = Py_TYPE(owner);
            uint32_t type_version = read_u32(cache->type_version);
            DEOPT_IF(cls->tp_version_tag != type_version, LOAD_ATTR);
            assert(type_version != 0);
            PyObject *getattribute = read_obj(cache->descr);
            assert(Py_IS_TYPE(getattribute, &PyFunction_Type));
            PyFunctionObject *f = (PyFunctionObject *)getattribute;
            PyCodeObject *code = (PyCodeObject *)f->func_code;
            DEOPT_IF(((PyCodeObject *)f->func_code)->co_argcount != 2, LOAD_ATTR);
            DEOPT_IF(!_PyThreadState_HasStackSpace(tstate, code->co_framesize), CALL);
            STAT_INC(LOAD_ATTR, hit);

            PyObject *name = GETITEM(names, oparg >> 1);
            Py_INCREF(f);
            _PyInterpreterFrame *new_frame = _PyFrame_PushUnchecked(tstate, f);
            SET_TOP(NULL);
            int shrink_stack = !(oparg & 1);
            STACK_SHRINK(shrink_stack);
            Py_INCREF(name);
            new_frame->localsplus[0] = owner;
            new_frame->localsplus[1] = name;
            for (int i = 2; i < code->co_nlocalsplus; i++) {
                new_frame->localsplus[i] = NULL;
            }
            _PyFrame_SetStackPointer(frame, stack_pointer);
            JUMPBY(INLINE_CACHE_ENTRIES_LOAD_ATTR);
            frame->prev_instr = next_instr - 1;
            new_frame->previous = frame;
            frame = cframe.current_frame = new_frame;
            CALL_STAT_INC(inlined_py_calls);
            goto start_frame;
        }

        TARGET(STORE_ATTR_ADAPTIVE) {
            assert(cframe.use_tracing == 0);
            _PyAttrCache *cache = (_PyAttrCache *)next_instr;
            if (ADAPTIVE_COUNTER_IS_ZERO(cache)) {
                PyObject *owner = TOP();
                PyObject *name = GETITEM(names, oparg);
                next_instr--;
                if (_Py_Specialize_StoreAttr(owner, next_instr, name) < 0) {
                    goto error;
                }
                DISPATCH_SAME_OPARG();
            }
            else {
                STAT_INC(STORE_ATTR, deferred);
                DECREMENT_ADAPTIVE_COUNTER(cache);
                JUMP_TO_INSTRUCTION(STORE_ATTR);
            }
        }

        TARGET(STORE_ATTR_INSTANCE_VALUE) {
            assert(cframe.use_tracing == 0);
            PyObject *owner = TOP();
            PyTypeObject *tp = Py_TYPE(owner);
            _PyAttrCache *cache = (_PyAttrCache *)next_instr;
            uint32_t type_version = read_u32(cache->version);
            assert(type_version != 0);
            DEOPT_IF(tp->tp_version_tag != type_version, STORE_ATTR);
            assert(tp->tp_flags & Py_TPFLAGS_MANAGED_DICT);
            PyDictOrValues dorv = *_PyObject_DictOrValuesPointer(owner);
            DEOPT_IF(!_PyDictOrValues_IsValues(dorv), STORE_ATTR);
            STAT_INC(STORE_ATTR, hit);
            Py_ssize_t index = cache->index;
            STACK_SHRINK(1);
            PyObject *value = POP();
            PyDictValues *values = _PyDictOrValues_GetValues(dorv);
            PyObject *old_value = values->values[index];
            values->values[index] = value;
            if (old_value == NULL) {
                _PyDictValues_AddToInsertionOrder(values, index);
            }
            else {
                Py_DECREF(old_value);
            }
            Py_DECREF(owner);
            JUMPBY(INLINE_CACHE_ENTRIES_STORE_ATTR);
            DISPATCH();
        }

        TARGET(STORE_ATTR_WITH_HINT) {
            assert(cframe.use_tracing == 0);
            PyObject *owner = TOP();
            PyTypeObject *tp = Py_TYPE(owner);
            _PyAttrCache *cache = (_PyAttrCache *)next_instr;
            uint32_t type_version = read_u32(cache->version);
            assert(type_version != 0);
            DEOPT_IF(tp->tp_version_tag != type_version, STORE_ATTR);
            assert(tp->tp_flags & Py_TPFLAGS_MANAGED_DICT);
            PyDictOrValues dorv = *_PyObject_DictOrValuesPointer(owner);
            DEOPT_IF(_PyDictOrValues_IsValues(dorv), LOAD_ATTR);
            PyDictObject *dict = (PyDictObject *)_PyDictOrValues_GetDict(dorv);
            DEOPT_IF(dict == NULL, STORE_ATTR);
            assert(PyDict_CheckExact((PyObject *)dict));
            PyObject *name = GETITEM(names, oparg);
            uint16_t hint = cache->index;
            DEOPT_IF(hint >= (size_t)dict->ma_keys->dk_nentries, STORE_ATTR);
            PyObject *value, *old_value;
            if (DK_IS_UNICODE(dict->ma_keys)) {
                PyDictUnicodeEntry *ep = DK_UNICODE_ENTRIES(dict->ma_keys) + hint;
                DEOPT_IF(ep->me_key != name, STORE_ATTR);
                old_value = ep->me_value;
                DEOPT_IF(old_value == NULL, STORE_ATTR);
                STACK_SHRINK(1);
                value = POP();
                ep->me_value = value;
            }
            else {
                PyDictKeyEntry *ep = DK_ENTRIES(dict->ma_keys) + hint;
                DEOPT_IF(ep->me_key != name, STORE_ATTR);
                old_value = ep->me_value;
                DEOPT_IF(old_value == NULL, STORE_ATTR);
                STACK_SHRINK(1);
                value = POP();
                ep->me_value = value;
            }
            Py_DECREF(old_value);
            STAT_INC(STORE_ATTR, hit);
            /* Ensure dict is GC tracked if it needs to be */
            if (!_PyObject_GC_IS_TRACKED(dict) && _PyObject_GC_MAY_BE_TRACKED(value)) {
                _PyObject_GC_TRACK(dict);
            }
            /* PEP 509 */
            dict->ma_version_tag = DICT_NEXT_VERSION();
            Py_DECREF(owner);
            JUMPBY(INLINE_CACHE_ENTRIES_STORE_ATTR);
            DISPATCH();
        }

        TARGET(STORE_ATTR_SLOT) {
            assert(cframe.use_tracing == 0);
            PyObject *owner = TOP();
            PyTypeObject *tp = Py_TYPE(owner);
            _PyAttrCache *cache = (_PyAttrCache *)next_instr;
            uint32_t type_version = read_u32(cache->version);
            assert(type_version != 0);
            DEOPT_IF(tp->tp_version_tag != type_version, STORE_ATTR);
            char *addr = (char *)owner + cache->index;
            STAT_INC(STORE_ATTR, hit);
            STACK_SHRINK(1);
            PyObject *value = POP();
            PyObject *old_value = *(PyObject **)addr;
            *(PyObject **)addr = value;
            Py_XDECREF(old_value);
            Py_DECREF(owner);
            JUMPBY(INLINE_CACHE_ENTRIES_STORE_ATTR);
            DISPATCH();
        }

        TARGET(COMPARE_OP) {
            PREDICTED(COMPARE_OP);
            assert(oparg <= Py_GE);
            PyObject *right = POP();
            PyObject *left = TOP();
            PyObject *res = PyObject_RichCompare(left, right, oparg);
            SET_TOP(res);
            Py_DECREF(left);
            Py_DECREF(right);
            if (res == NULL) {
                goto error;
            }
            JUMPBY(INLINE_CACHE_ENTRIES_COMPARE_OP);
            DISPATCH();
        }

        TARGET(COMPARE_OP_ADAPTIVE) {
            assert(cframe.use_tracing == 0);
            _PyCompareOpCache *cache = (_PyCompareOpCache *)next_instr;
            if (ADAPTIVE_COUNTER_IS_ZERO(cache)) {
                PyObject *right = TOP();
                PyObject *left = SECOND();
                next_instr--;
                _Py_Specialize_CompareOp(left, right, next_instr, oparg);
                DISPATCH_SAME_OPARG();
            }
            else {
                STAT_INC(COMPARE_OP, deferred);
                DECREMENT_ADAPTIVE_COUNTER(cache);
                JUMP_TO_INSTRUCTION(COMPARE_OP);
            }
        }

        TARGET(COMPARE_OP_FLOAT_JUMP) {
            assert(cframe.use_tracing == 0);
            // Combined: COMPARE_OP (float ? float) + POP_JUMP_IF_(true/false)
            _PyCompareOpCache *cache = (_PyCompareOpCache *)next_instr;
            int when_to_jump_mask = cache->mask;
            PyObject *right = TOP();
            PyObject *left = SECOND();
            DEOPT_IF(!PyFloat_CheckExact(left), COMPARE_OP);
            DEOPT_IF(!PyFloat_CheckExact(right), COMPARE_OP);
            double dleft = PyFloat_AS_DOUBLE(left);
            double dright = PyFloat_AS_DOUBLE(right);
            int sign = (dleft > dright) - (dleft < dright);
            DEOPT_IF(isnan(dleft), COMPARE_OP);
            DEOPT_IF(isnan(dright), COMPARE_OP);
            STAT_INC(COMPARE_OP, hit);
            JUMPBY(INLINE_CACHE_ENTRIES_COMPARE_OP);
            NEXTOPARG();
            STACK_SHRINK(2);
            _Py_DECREF_SPECIALIZED(left, _PyFloat_ExactDealloc);
            _Py_DECREF_SPECIALIZED(right, _PyFloat_ExactDealloc);
            assert(opcode == POP_JUMP_IF_FALSE || opcode == POP_JUMP_IF_TRUE);
            int jump = (1 << (sign + 1)) & when_to_jump_mask;
            if (!jump) {
                next_instr++;
            }
            else {
                JUMPBY(1 + oparg);
            }
            DISPATCH();
        }

        TARGET(COMPARE_OP_INT_JUMP) {
            assert(cframe.use_tracing == 0);
            // Combined: COMPARE_OP (int ? int) + POP_JUMP_IF_(true/false)
            _PyCompareOpCache *cache = (_PyCompareOpCache *)next_instr;
            int when_to_jump_mask = cache->mask;
            PyObject *right = TOP();
            PyObject *left = SECOND();
            DEOPT_IF(!PyLong_CheckExact(left), COMPARE_OP);
            DEOPT_IF(!PyLong_CheckExact(right), COMPARE_OP);
            DEOPT_IF((size_t)(Py_SIZE(left) + 1) > 2, COMPARE_OP);
            DEOPT_IF((size_t)(Py_SIZE(right) + 1) > 2, COMPARE_OP);
            STAT_INC(COMPARE_OP, hit);
            assert(Py_ABS(Py_SIZE(left)) <= 1 && Py_ABS(Py_SIZE(right)) <= 1);
            Py_ssize_t ileft = Py_SIZE(left) * ((PyLongObject *)left)->ob_digit[0];
            Py_ssize_t iright = Py_SIZE(right) * ((PyLongObject *)right)->ob_digit[0];
            int sign = (ileft > iright) - (ileft < iright);
            JUMPBY(INLINE_CACHE_ENTRIES_COMPARE_OP);
            NEXTOPARG();
            STACK_SHRINK(2);
            _Py_DECREF_SPECIALIZED(left, (destructor)PyObject_Free);
            _Py_DECREF_SPECIALIZED(right, (destructor)PyObject_Free);
            assert(opcode == POP_JUMP_IF_FALSE || opcode == POP_JUMP_IF_TRUE);
            int jump = (1 << (sign + 1)) & when_to_jump_mask;
            if (!jump) {
                next_instr++;
            }
            else {
                JUMPBY(1 + oparg);
            }
            DISPATCH();
        }

        TARGET(COMPARE_OP_STR_JUMP) {
            assert(cframe.use_tracing == 0);
            // Combined: COMPARE_OP (str == str or str != str) + POP_JUMP_IF_(true/false)
            _PyCompareOpCache *cache = (_PyCompareOpCache *)next_instr;
            int invert = cache->mask;
            PyObject *right = TOP();
            PyObject *left = SECOND();
            DEOPT_IF(!PyUnicode_CheckExact(left), COMPARE_OP);
            DEOPT_IF(!PyUnicode_CheckExact(right), COMPARE_OP);
            STAT_INC(COMPARE_OP, hit);
            int res = _PyUnicode_Equal(left, right);
            if (res < 0) {
                goto error;
            }
            assert(oparg == Py_EQ || oparg == Py_NE);
            JUMPBY(INLINE_CACHE_ENTRIES_COMPARE_OP);
            NEXTOPARG();
            assert(opcode == POP_JUMP_IF_FALSE || opcode == POP_JUMP_IF_TRUE);
            STACK_SHRINK(2);
            _Py_DECREF_SPECIALIZED(left, _PyUnicode_ExactDealloc);
            _Py_DECREF_SPECIALIZED(right, _PyUnicode_ExactDealloc);
            assert(res == 0 || res == 1);
            assert(invert == 0 || invert == 1);
            int jump = res ^ invert;
            if (!jump) {
                next_instr++;
            }
            else {
                JUMPBY(1 + oparg);
            }
            DISPATCH();
        }

        TARGET(IS_OP) {
            PyObject *right = POP();
            PyObject *left = TOP();
            int res = Py_Is(left, right) ^ oparg;
            PyObject *b = res ? Py_True : Py_False;
            Py_INCREF(b);
            SET_TOP(b);
            Py_DECREF(left);
            Py_DECREF(right);
            DISPATCH();
        }

        TARGET(CONTAINS_OP) {
            PyObject *right = POP();
            PyObject *left = POP();
            int res = PySequence_Contains(right, left);
            Py_DECREF(left);
            Py_DECREF(right);
            if (res < 0) {
                goto error;
            }
            PyObject *b = (res^oparg) ? Py_True : Py_False;
            Py_INCREF(b);
            PUSH(b);
            DISPATCH();
        }

        TARGET(CHECK_EG_MATCH) {
            PyObject *match_type = POP();
            if (check_except_star_type_valid(tstate, match_type) < 0) {
                Py_DECREF(match_type);
                goto error;
            }

            PyObject *exc_value = TOP();
            PyObject *match = NULL, *rest = NULL;
            int res = exception_group_match(exc_value, match_type,
                                            &match, &rest);
            Py_DECREF(match_type);
            if (res < 0) {
                goto error;
            }

            if (match == NULL || rest == NULL) {
                assert(match == NULL);
                assert(rest == NULL);
                goto error;
            }
            if (Py_IsNone(match)) {
                PUSH(match);
                Py_XDECREF(rest);
            }
            else {
                /* Total or partial match - update the stack from
                 * [val]
                 * to
                 * [rest, match]
                 * (rest can be Py_None)
                 */

                SET_TOP(rest);
                PUSH(match);
                PyErr_SetExcInfo(NULL, Py_NewRef(match), NULL);
                Py_DECREF(exc_value);
            }
            DISPATCH();
        }

        TARGET(CHECK_EXC_MATCH) {
            PyObject *right = POP();
            PyObject *left = TOP();
            assert(PyExceptionInstance_Check(left));
            if (check_except_type_valid(tstate, right) < 0) {
                 Py_DECREF(right);
                 goto error;
            }

            int res = PyErr_GivenExceptionMatches(left, right);
            Py_DECREF(right);
            PUSH(Py_NewRef(res ? Py_True : Py_False));
            DISPATCH();
        }

        TARGET(IMPORT_NAME) {
            PyObject *name = GETITEM(names, oparg);
            PyObject *fromlist = POP();
            PyObject *level = TOP();
            PyObject *res;
            res = import_name(tstate, frame, name, fromlist, level);
            Py_DECREF(level);
            Py_DECREF(fromlist);
            SET_TOP(res);
            if (res == NULL)
                goto error;
            DISPATCH();
        }

        TARGET(IMPORT_STAR) {
            PyObject *from = POP(), *locals;
            int err;
            if (_PyFrame_FastToLocalsWithError(frame) < 0) {
                Py_DECREF(from);
                goto error;
            }

            locals = LOCALS();
            if (locals == NULL) {
                _PyErr_SetString(tstate, PyExc_SystemError,
                                 "no locals found during 'import *'");
                Py_DECREF(from);
                goto error;
            }
            err = import_all_from(tstate, locals, from);
            _PyFrame_LocalsToFast(frame, 0);
            Py_DECREF(from);
            if (err != 0)
                goto error;
            DISPATCH();
        }

        TARGET(IMPORT_FROM) {
            PyObject *name = GETITEM(names, oparg);
            PyObject *from = TOP();
            PyObject *res;
            res = import_from(tstate, from, name);
            PUSH(res);
            if (res == NULL)
                goto error;
            DISPATCH();
        }

        TARGET(JUMP_FORWARD) {
            JUMPBY(oparg);
            DISPATCH();
        }

        TARGET(JUMP_BACKWARD) {
            _PyCode_Warmup(frame->f_code);
            JUMP_TO_INSTRUCTION(JUMP_BACKWARD_QUICK);
        }

        TARGET(POP_JUMP_IF_FALSE) {
            PREDICTED(POP_JUMP_IF_FALSE);
            PyObject *cond = POP();
            if (Py_IsTrue(cond)) {
                _Py_DECREF_NO_DEALLOC(cond);
            }
            else if (Py_IsFalse(cond)) {
                _Py_DECREF_NO_DEALLOC(cond);
                JUMPBY(oparg);
            }
            else {
                int err = PyObject_IsTrue(cond);
                Py_DECREF(cond);
                if (err > 0)
                    ;
                else if (err == 0) {
                    JUMPBY(oparg);
                }
                else
                    goto error;
            }
            DISPATCH();
        }

        TARGET(POP_JUMP_IF_TRUE) {
            PyObject *cond = POP();
            if (Py_IsFalse(cond)) {
                _Py_DECREF_NO_DEALLOC(cond);
            }
            else if (Py_IsTrue(cond)) {
                _Py_DECREF_NO_DEALLOC(cond);
                JUMPBY(oparg);
            }
            else {
                int err = PyObject_IsTrue(cond);
                Py_DECREF(cond);
                if (err > 0) {
                    JUMPBY(oparg);
                }
                else if (err == 0)
                    ;
                else
                    goto error;
            }
            DISPATCH();
        }

        TARGET(POP_JUMP_IF_NOT_NONE) {
            PyObject *value = POP();
            if (!Py_IsNone(value)) {
                JUMPBY(oparg);
            }
            Py_DECREF(value);
            DISPATCH();
        }

        TARGET(POP_JUMP_IF_NONE) {
            PyObject *value = POP();
            if (Py_IsNone(value)) {
                _Py_DECREF_NO_DEALLOC(value);
                JUMPBY(oparg);
            }
            else {
                Py_DECREF(value);
            }
            DISPATCH();
        }

        TARGET(JUMP_IF_FALSE_OR_POP) {
            PyObject *cond = TOP();
            int err;
            if (Py_IsTrue(cond)) {
                STACK_SHRINK(1);
                _Py_DECREF_NO_DEALLOC(cond);
                DISPATCH();
            }
            if (Py_IsFalse(cond)) {
                JUMPBY(oparg);
                DISPATCH();
            }
            err = PyObject_IsTrue(cond);
            if (err > 0) {
                STACK_SHRINK(1);
                Py_DECREF(cond);
            }
            else if (err == 0)
                JUMPBY(oparg);
            else
                goto error;
            DISPATCH();
        }

        TARGET(JUMP_IF_TRUE_OR_POP) {
            PyObject *cond = TOP();
            int err;
            if (Py_IsFalse(cond)) {
                STACK_SHRINK(1);
                _Py_DECREF_NO_DEALLOC(cond);
                DISPATCH();
            }
            if (Py_IsTrue(cond)) {
                JUMPBY(oparg);
                DISPATCH();
            }
            err = PyObject_IsTrue(cond);
            if (err > 0) {
                JUMPBY(oparg);
            }
            else if (err == 0) {
                STACK_SHRINK(1);
                Py_DECREF(cond);
            }
            else
                goto error;
            DISPATCH();
        }

        TARGET(JUMP_BACKWARD_NO_INTERRUPT) {
            /* This bytecode is used in the `yield from` or `await` loop.
             * If there is an interrupt, we want it handled in the innermost
             * generator or coroutine, so we deliberately do not check it here.
             * (see bpo-30039).
             */
            JUMPBY(-oparg);
            DISPATCH();
        }

        TARGET(JUMP_BACKWARD_QUICK) {
            PREDICTED(JUMP_BACKWARD_QUICK);
            assert(oparg < INSTR_OFFSET());
            JUMPBY(-oparg);
            CHECK_EVAL_BREAKER();
            DISPATCH();
        }

        TARGET(GET_LEN) {
            // PUSH(len(TOS))
            Py_ssize_t len_i = PyObject_Length(TOP());
            if (len_i < 0) {
                goto error;
            }
            PyObject *len_o = PyLong_FromSsize_t(len_i);
            if (len_o == NULL) {
                goto error;
            }
            PUSH(len_o);
            DISPATCH();
        }

        TARGET(MATCH_CLASS) {
            // Pop TOS and TOS1. Set TOS to a tuple of attributes on success, or
            // None on failure.
            PyObject *names = POP();
            PyObject *type = POP();
            PyObject *subject = TOP();
            assert(PyTuple_CheckExact(names));
            PyObject *attrs = match_class(tstate, subject, type, oparg, names);
            Py_DECREF(names);
            Py_DECREF(type);
            if (attrs) {
                // Success!
                assert(PyTuple_CheckExact(attrs));
                SET_TOP(attrs);
            }
            else if (_PyErr_Occurred(tstate)) {
                // Error!
                goto error;
            }
            else {
                // Failure!
                Py_INCREF(Py_None);
                SET_TOP(Py_None);
            }
            Py_DECREF(subject);
            DISPATCH();
        }

        TARGET(MATCH_MAPPING) {
            PyObject *subject = TOP();
            int match = Py_TYPE(subject)->tp_flags & Py_TPFLAGS_MAPPING;
            PyObject *res = match ? Py_True : Py_False;
            Py_INCREF(res);
            PUSH(res);
            PREDICT(POP_JUMP_IF_FALSE);
            DISPATCH();
        }

        TARGET(MATCH_SEQUENCE) {
            PyObject *subject = TOP();
            int match = Py_TYPE(subject)->tp_flags & Py_TPFLAGS_SEQUENCE;
            PyObject *res = match ? Py_True : Py_False;
            Py_INCREF(res);
            PUSH(res);
            PREDICT(POP_JUMP_IF_FALSE);
            DISPATCH();
        }

        TARGET(MATCH_KEYS) {
            // On successful match, PUSH(values). Otherwise, PUSH(None).
            PyObject *keys = TOP();
            PyObject *subject = SECOND();
            PyObject *values_or_none = match_keys(tstate, subject, keys);
            if (values_or_none == NULL) {
                goto error;
            }
            PUSH(values_or_none);
            DISPATCH();
        }

        TARGET(GET_ITER) {
            /* before: [obj]; after [getiter(obj)] */
            PyObject *iterable = TOP();
            PyObject *iter = PyObject_GetIter(iterable);
            Py_DECREF(iterable);
            SET_TOP(iter);
            if (iter == NULL)
                goto error;
            DISPATCH();
        }

        TARGET(GET_YIELD_FROM_ITER) {
            /* before: [obj]; after [getiter(obj)] */
            PyObject *iterable = TOP();
            PyObject *iter;
            if (PyCoro_CheckExact(iterable)) {
                /* `iterable` is a coroutine */
                if (!(frame->f_code->co_flags & (CO_COROUTINE | CO_ITERABLE_COROUTINE))) {
                    /* and it is used in a 'yield from' expression of a
                       regular generator. */
                    Py_DECREF(iterable);
                    SET_TOP(NULL);
                    _PyErr_SetString(tstate, PyExc_TypeError,
                                     "cannot 'yield from' a coroutine object "
                                     "in a non-coroutine generator");
                    goto error;
                }
            }
            else if (!PyGen_CheckExact(iterable)) {
                /* `iterable` is not a generator. */
                iter = PyObject_GetIter(iterable);
                Py_DECREF(iterable);
                SET_TOP(iter);
                if (iter == NULL)
                    goto error;
            }
            PREDICT(LOAD_CONST);
            DISPATCH();
        }

        TARGET(FOR_ITER) {
            PREDICTED(FOR_ITER);
            /* before: [iter]; after: [iter, iter()] *or* [] */
            PyObject *iter = TOP();
            PyObject *next = (*Py_TYPE(iter)->tp_iternext)(iter);
            if (next != NULL) {
                PUSH(next);
                JUMPBY(INLINE_CACHE_ENTRIES_FOR_ITER);
                DISPATCH();
            }
            if (_PyErr_Occurred(tstate)) {
                if (!_PyErr_ExceptionMatches(tstate, PyExc_StopIteration)) {
                    goto error;
                }
                else if (tstate->c_tracefunc != NULL) {
                    call_exc_trace(tstate->c_tracefunc, tstate->c_traceobj, tstate, frame);
                }
                _PyErr_Clear(tstate);
            }
            /* iterator ended normally */
            STACK_SHRINK(1);
            Py_DECREF(iter);
            JUMPBY(INLINE_CACHE_ENTRIES_FOR_ITER + oparg);
            DISPATCH();
        }

        TARGET(FOR_ITER_ADAPTIVE) {
            assert(cframe.use_tracing == 0);
            _PyForIterCache *cache = (_PyForIterCache *)next_instr;
            if (ADAPTIVE_COUNTER_IS_ZERO(cache)) {
                next_instr--;
                _Py_Specialize_ForIter(TOP(), next_instr);
                DISPATCH_SAME_OPARG();
            }
            else {
                STAT_INC(FOR_ITER, deferred);
                DECREMENT_ADAPTIVE_COUNTER(cache);
                JUMP_TO_INSTRUCTION(FOR_ITER);
            }
        }

        TARGET(FOR_ITER_LIST) {
            assert(cframe.use_tracing == 0);
            _PyListIterObject *it = (_PyListIterObject *)TOP();
            DEOPT_IF(Py_TYPE(it) != &PyListIter_Type, FOR_ITER);
            STAT_INC(FOR_ITER, hit);
            PyListObject *seq = it->it_seq;
            if (seq) {
                if (it->it_index < PyList_GET_SIZE(seq)) {
                    PyObject *next = PyList_GET_ITEM(seq, it->it_index++);
                    Py_INCREF(next);
                    PUSH(next);
                    JUMPBY(INLINE_CACHE_ENTRIES_FOR_ITER);
                    DISPATCH();
                }
                it->it_seq = NULL;
                Py_DECREF(seq);
            }
            STACK_SHRINK(1);
            Py_DECREF(it);
            JUMPBY(INLINE_CACHE_ENTRIES_FOR_ITER + oparg);
            DISPATCH();
        }

        TARGET(FOR_ITER_RANGE) {
            assert(cframe.use_tracing == 0);
            _PyRangeIterObject *r = (_PyRangeIterObject *)TOP();
            DEOPT_IF(Py_TYPE(r) != &PyRangeIter_Type, FOR_ITER);
            STAT_INC(FOR_ITER, hit);
            _Py_CODEUNIT next = next_instr[INLINE_CACHE_ENTRIES_FOR_ITER];
            assert(_PyOpcode_Deopt[_Py_OPCODE(next)] == STORE_FAST);
            if (r->index >= r->len) {
                STACK_SHRINK(1);
                Py_DECREF(r);
                JUMPBY(INLINE_CACHE_ENTRIES_FOR_ITER + oparg);
                DISPATCH();
            }
            long value = (long)(r->start +
                                (unsigned long)(r->index++) * r->step);
            if (_PyLong_AssignValue(&GETLOCAL(_Py_OPARG(next)), value) < 0) {
                goto error;
            }
            // The STORE_FAST is already done.
            JUMPBY(INLINE_CACHE_ENTRIES_FOR_ITER + 1);
            DISPATCH();
        }

        TARGET(BEFORE_ASYNC_WITH) {
            PyObject *mgr = TOP();
            PyObject *res;
            PyObject *enter = _PyObject_LookupSpecial(mgr, &_Py_ID(__aenter__));
            if (enter == NULL) {
                if (!_PyErr_Occurred(tstate)) {
                    _PyErr_Format(tstate, PyExc_TypeError,
                                  "'%.200s' object does not support the "
                                  "asynchronous context manager protocol",
                                  Py_TYPE(mgr)->tp_name);
                }
                goto error;
            }
            PyObject *exit = _PyObject_LookupSpecial(mgr, &_Py_ID(__aexit__));
            if (exit == NULL) {
                if (!_PyErr_Occurred(tstate)) {
                    _PyErr_Format(tstate, PyExc_TypeError,
                                  "'%.200s' object does not support the "
                                  "asynchronous context manager protocol "
                                  "(missed __aexit__ method)",
                                  Py_TYPE(mgr)->tp_name);
                }
                Py_DECREF(enter);
                goto error;
            }
            SET_TOP(exit);
            Py_DECREF(mgr);
            res = _PyObject_CallNoArgs(enter);
            Py_DECREF(enter);
            if (res == NULL)
                goto error;
            PUSH(res);
            PREDICT(GET_AWAITABLE);
            DISPATCH();
        }

        TARGET(BEFORE_WITH) {
            PyObject *mgr = TOP();
            PyObject *res;
            PyObject *enter = _PyObject_LookupSpecial(mgr, &_Py_ID(__enter__));
            if (enter == NULL) {
                if (!_PyErr_Occurred(tstate)) {
                    _PyErr_Format(tstate, PyExc_TypeError,
                                  "'%.200s' object does not support the "
                                  "context manager protocol",
                                  Py_TYPE(mgr)->tp_name);
                }
                goto error;
            }
            PyObject *exit = _PyObject_LookupSpecial(mgr, &_Py_ID(__exit__));
            if (exit == NULL) {
                if (!_PyErr_Occurred(tstate)) {
                    _PyErr_Format(tstate, PyExc_TypeError,
                                  "'%.200s' object does not support the "
                                  "context manager protocol "
                                  "(missed __exit__ method)",
                                  Py_TYPE(mgr)->tp_name);
                }
                Py_DECREF(enter);
                goto error;
            }
            SET_TOP(exit);
            Py_DECREF(mgr);
            res = _PyObject_CallNoArgs(enter);
            Py_DECREF(enter);
            if (res == NULL) {
                goto error;
            }
            PUSH(res);
            DISPATCH();
        }

        TARGET(WITH_EXCEPT_START) {
            /* At the top of the stack are 4 values:
               - TOP = exc_info()
               - SECOND = previous exception
               - THIRD: lasti of exception in exc_info()
               - FOURTH: the context.__exit__ bound method
               We call FOURTH(type(TOP), TOP, GetTraceback(TOP)).
               Then we push the __exit__ return value.
            */
            PyObject *exit_func;
            PyObject *exc, *val, *tb, *res;

            val = TOP();
            assert(val && PyExceptionInstance_Check(val));
            exc = PyExceptionInstance_Class(val);
            tb = PyException_GetTraceback(val);
            Py_XDECREF(tb);
            assert(PyLong_Check(PEEK(3)));
            exit_func = PEEK(4);
            PyObject *stack[4] = {NULL, exc, val, tb};
            res = PyObject_Vectorcall(exit_func, stack + 1,
                    3 | PY_VECTORCALL_ARGUMENTS_OFFSET, NULL);
            if (res == NULL)
                goto error;

            PUSH(res);
            DISPATCH();
        }

        TARGET(PUSH_EXC_INFO) {
            PyObject *value = TOP();

            _PyErr_StackItem *exc_info = tstate->exc_info;
            if (exc_info->exc_value != NULL) {
                SET_TOP(exc_info->exc_value);
            }
            else {
                Py_INCREF(Py_None);
                SET_TOP(Py_None);
            }

            Py_INCREF(value);
            PUSH(value);
            assert(PyExceptionInstance_Check(value));
            exc_info->exc_value = value;

            DISPATCH();
        }

        TARGET(LOAD_ATTR_METHOD_WITH_VALUES) {
            /* Cached method object */
            assert(cframe.use_tracing == 0);
            PyObject *self = TOP();
            PyTypeObject *self_cls = Py_TYPE(self);
            _PyLoadMethodCache *cache = (_PyLoadMethodCache *)next_instr;
            uint32_t type_version = read_u32(cache->type_version);
            assert(type_version != 0);
            DEOPT_IF(self_cls->tp_version_tag != type_version, LOAD_ATTR);
            assert(self_cls->tp_flags & Py_TPFLAGS_MANAGED_DICT);
            PyDictOrValues dorv = *_PyObject_DictOrValuesPointer(self);
            DEOPT_IF(!_PyDictOrValues_IsValues(dorv), LOAD_ATTR);
            PyHeapTypeObject *self_heap_type = (PyHeapTypeObject *)self_cls;
            DEOPT_IF(self_heap_type->ht_cached_keys->dk_version !=
                     read_u32(cache->keys_version), LOAD_ATTR);
            STAT_INC(LOAD_ATTR, hit);
            PyObject *res = read_obj(cache->descr);
            assert(res != NULL);
            assert(_PyType_HasFeature(Py_TYPE(res), Py_TPFLAGS_METHOD_DESCRIPTOR));
            Py_INCREF(res);
            SET_TOP(res);
            PUSH(self);
            JUMPBY(INLINE_CACHE_ENTRIES_LOAD_ATTR);
            DISPATCH();
        }

        TARGET(LOAD_ATTR_METHOD_WITH_DICT) {
            /* Can be either a managed dict, or a tp_dictoffset offset.*/
            assert(cframe.use_tracing == 0);
            PyObject *self = TOP();
            PyTypeObject *self_cls = Py_TYPE(self);
            _PyLoadMethodCache *cache = (_PyLoadMethodCache *)next_instr;

            DEOPT_IF(self_cls->tp_version_tag != read_u32(cache->type_version),
                     LOAD_ATTR);
            /* Treat index as a signed 16 bit value */
            Py_ssize_t dictoffset = self_cls->tp_dictoffset;
            assert(dictoffset > 0);
            PyDictObject **dictptr = (PyDictObject**)(((char *)self)+dictoffset);
            PyDictObject *dict = *dictptr;
            DEOPT_IF(dict == NULL, LOAD_ATTR);
            DEOPT_IF(dict->ma_keys->dk_version != read_u32(cache->keys_version),
                     LOAD_ATTR);
            STAT_INC(LOAD_ATTR, hit);
            PyObject *res = read_obj(cache->descr);
            assert(res != NULL);
            assert(_PyType_HasFeature(Py_TYPE(res), Py_TPFLAGS_METHOD_DESCRIPTOR));
            Py_INCREF(res);
            SET_TOP(res);
            PUSH(self);
            JUMPBY(INLINE_CACHE_ENTRIES_LOAD_ATTR);
            DISPATCH();
        }

        TARGET(LOAD_ATTR_METHOD_NO_DICT) {
            assert(cframe.use_tracing == 0);
            PyObject *self = TOP();
            PyTypeObject *self_cls = Py_TYPE(self);
            _PyLoadMethodCache *cache = (_PyLoadMethodCache *)next_instr;
            uint32_t type_version = read_u32(cache->type_version);
            DEOPT_IF(self_cls->tp_version_tag != type_version, LOAD_ATTR);
            assert(self_cls->tp_dictoffset == 0);
            STAT_INC(LOAD_ATTR, hit);
            PyObject *res = read_obj(cache->descr);
            assert(res != NULL);
            assert(_PyType_HasFeature(Py_TYPE(res), Py_TPFLAGS_METHOD_DESCRIPTOR));
            Py_INCREF(res);
            SET_TOP(res);
            PUSH(self);
            JUMPBY(INLINE_CACHE_ENTRIES_LOAD_ATTR);
            DISPATCH();
        }

        TARGET(LOAD_ATTR_METHOD_LAZY_DICT) {
            assert(cframe.use_tracing == 0);
            PyObject *self = TOP();
            PyTypeObject *self_cls = Py_TYPE(self);
            _PyLoadMethodCache *cache = (_PyLoadMethodCache *)next_instr;
            uint32_t type_version = read_u32(cache->type_version);
            DEOPT_IF(self_cls->tp_version_tag != type_version, LOAD_ATTR);
            Py_ssize_t dictoffset = self_cls->tp_dictoffset;
            assert(dictoffset > 0);
            PyObject *dict = *(PyObject **)((char *)self + dictoffset);
            /* This object has a __dict__, just not yet created */
            DEOPT_IF(dict != NULL, LOAD_ATTR);
            STAT_INC(LOAD_ATTR, hit);
            PyObject *res = read_obj(cache->descr);
            assert(res != NULL);
            assert(_PyType_HasFeature(Py_TYPE(res), Py_TPFLAGS_METHOD_DESCRIPTOR));
            Py_INCREF(res);
            SET_TOP(res);
            PUSH(self);
            JUMPBY(INLINE_CACHE_ENTRIES_LOAD_ATTR);
            DISPATCH();
        }

        TARGET(CALL_BOUND_METHOD_EXACT_ARGS) {
            DEOPT_IF(is_method(stack_pointer, oparg), CALL);
            PyObject *function = PEEK(oparg + 1);
            DEOPT_IF(Py_TYPE(function) != &PyMethod_Type, CALL);
            STAT_INC(CALL, hit);
            PyObject *meth = ((PyMethodObject *)function)->im_func;
            PyObject *self = ((PyMethodObject *)function)->im_self;
            Py_INCREF(meth);
            Py_INCREF(self);
            PEEK(oparg + 1) = self;
            PEEK(oparg + 2) = meth;
            Py_DECREF(function);
            JUMP_TO_INSTRUCTION(CALL_PY_EXACT_ARGS);
        }

        TARGET(KW_NAMES) {
            assert(call_shape.kwnames == NULL);
            assert(oparg < PyTuple_GET_SIZE(consts));
            call_shape.kwnames = GETITEM(consts, oparg);
            DISPATCH();
        }

        TARGET(CALL) {
            PREDICTED(CALL);
            int total_args, is_meth;
            is_meth = is_method(stack_pointer, oparg);
            PyObject *function = PEEK(oparg + 1);
            if (!is_meth && Py_TYPE(function) == &PyMethod_Type) {
                PyObject *meth = ((PyMethodObject *)function)->im_func;
                PyObject *self = ((PyMethodObject *)function)->im_self;
                Py_INCREF(meth);
                Py_INCREF(self);
                PEEK(oparg+1) = self;
                PEEK(oparg+2) = meth;
                Py_DECREF(function);
                is_meth = 1;
            }
            total_args = oparg + is_meth;
            function = PEEK(total_args + 1);
            int positional_args = total_args - KWNAMES_LEN();
            // Check if the call can be inlined or not
            if (Py_TYPE(function) == &PyFunction_Type && tstate->interp->eval_frame == NULL) {
                int code_flags = ((PyCodeObject*)PyFunction_GET_CODE(function))->co_flags;
                PyObject *locals = code_flags & CO_OPTIMIZED ? NULL : Py_NewRef(PyFunction_GET_GLOBALS(function));
                STACK_SHRINK(total_args);
                _PyInterpreterFrame *new_frame = _PyEvalFramePushAndInit(
                    tstate, (PyFunctionObject *)function, locals,
                    stack_pointer, positional_args, call_shape.kwnames
                );
                call_shape.kwnames = NULL;
                STACK_SHRINK(2-is_meth);
                // The frame has stolen all the arguments from the stack,
                // so there is no need to clean them up.
                if (new_frame == NULL) {
                    goto error;
                }
                _PyFrame_SetStackPointer(frame, stack_pointer);
                JUMPBY(INLINE_CACHE_ENTRIES_CALL);
                frame->prev_instr = next_instr - 1;
                new_frame->previous = frame;
                cframe.current_frame = frame = new_frame;
                CALL_STAT_INC(inlined_py_calls);
                goto start_frame;
            }
            /* Callable is not a normal Python function */
            PyObject *res;
            if (cframe.use_tracing) {
                res = trace_call_function(
                    tstate, function, stack_pointer-total_args,
                    positional_args, call_shape.kwnames);
            }
            else {
                res = PyObject_Vectorcall(
                    function, stack_pointer-total_args,
                    positional_args | PY_VECTORCALL_ARGUMENTS_OFFSET,
                    call_shape.kwnames);
            }
            call_shape.kwnames = NULL;
            assert((res != NULL) ^ (_PyErr_Occurred(tstate) != NULL));
            Py_DECREF(function);
            /* Clear the stack */
            STACK_SHRINK(total_args);
            for (int i = 0; i < total_args; i++) {
                Py_DECREF(stack_pointer[i]);
            }
            STACK_SHRINK(2-is_meth);
            PUSH(res);
            if (res == NULL) {
                goto error;
            }
            JUMPBY(INLINE_CACHE_ENTRIES_CALL);
            CHECK_EVAL_BREAKER();
            DISPATCH();
        }

        TARGET(CALL_ADAPTIVE) {
            _PyCallCache *cache = (_PyCallCache *)next_instr;
            if (ADAPTIVE_COUNTER_IS_ZERO(cache)) {
                next_instr--;
                int is_meth = is_method(stack_pointer, oparg);
                int nargs = oparg + is_meth;
                PyObject *callable = PEEK(nargs + 1);
                int err = _Py_Specialize_Call(callable, next_instr, nargs,
                                              call_shape.kwnames);
                if (err < 0) {
                    goto error;
                }
                DISPATCH_SAME_OPARG();
            }
            else {
                STAT_INC(CALL, deferred);
                DECREMENT_ADAPTIVE_COUNTER(cache);
                JUMP_TO_INSTRUCTION(CALL);
            }
        }

        TARGET(CALL_PY_EXACT_ARGS) {
            PREDICTED(CALL_PY_EXACT_ARGS);
            assert(call_shape.kwnames == NULL);
            DEOPT_IF(tstate->interp->eval_frame, CALL);
            _PyCallCache *cache = (_PyCallCache *)next_instr;
            int is_meth = is_method(stack_pointer, oparg);
            int argcount = oparg + is_meth;
            PyObject *callable = PEEK(argcount + 1);
            DEOPT_IF(!PyFunction_Check(callable), CALL);
            PyFunctionObject *func = (PyFunctionObject *)callable;
            DEOPT_IF(func->func_version != read_u32(cache->func_version), CALL);
            PyCodeObject *code = (PyCodeObject *)func->func_code;
            DEOPT_IF(code->co_argcount != argcount, CALL);
            DEOPT_IF(!_PyThreadState_HasStackSpace(tstate, code->co_framesize), CALL);
            STAT_INC(CALL, hit);
            _PyInterpreterFrame *new_frame = _PyFrame_PushUnchecked(tstate, func);
            CALL_STAT_INC(inlined_py_calls);
            STACK_SHRINK(argcount);
            for (int i = 0; i < argcount; i++) {
                new_frame->localsplus[i] = stack_pointer[i];
            }
            for (int i = argcount; i < code->co_nlocalsplus; i++) {
                new_frame->localsplus[i] = NULL;
            }
            STACK_SHRINK(2-is_meth);
            _PyFrame_SetStackPointer(frame, stack_pointer);
            JUMPBY(INLINE_CACHE_ENTRIES_CALL);
            frame->prev_instr = next_instr - 1;
            new_frame->previous = frame;
            frame = cframe.current_frame = new_frame;
            goto start_frame;
        }

        TARGET(CALL_PY_WITH_DEFAULTS) {
            assert(call_shape.kwnames == NULL);
            DEOPT_IF(tstate->interp->eval_frame, CALL);
            _PyCallCache *cache = (_PyCallCache *)next_instr;
            int is_meth = is_method(stack_pointer, oparg);
            int argcount = oparg + is_meth;
            PyObject *callable = PEEK(argcount + 1);
            DEOPT_IF(!PyFunction_Check(callable), CALL);
            PyFunctionObject *func = (PyFunctionObject *)callable;
            DEOPT_IF(func->func_version != read_u32(cache->func_version), CALL);
            PyCodeObject *code = (PyCodeObject *)func->func_code;
            DEOPT_IF(argcount > code->co_argcount, CALL);
            int minargs = cache->min_args;
            DEOPT_IF(argcount < minargs, CALL);
            DEOPT_IF(!_PyThreadState_HasStackSpace(tstate, code->co_framesize), CALL);
            STAT_INC(CALL, hit);
            _PyInterpreterFrame *new_frame = _PyFrame_PushUnchecked(tstate, func);
            CALL_STAT_INC(inlined_py_calls);
            STACK_SHRINK(argcount);
            for (int i = 0; i < argcount; i++) {
                new_frame->localsplus[i] = stack_pointer[i];
            }
            for (int i = argcount; i < code->co_argcount; i++) {
                PyObject *def = PyTuple_GET_ITEM(func->func_defaults,
                                                 i - minargs);
                Py_INCREF(def);
                new_frame->localsplus[i] = def;
            }
            for (int i = code->co_argcount; i < code->co_nlocalsplus; i++) {
                new_frame->localsplus[i] = NULL;
            }
            STACK_SHRINK(2-is_meth);
            _PyFrame_SetStackPointer(frame, stack_pointer);
            JUMPBY(INLINE_CACHE_ENTRIES_CALL);
            frame->prev_instr = next_instr - 1;
            new_frame->previous = frame;
            frame = cframe.current_frame = new_frame;
            goto start_frame;
        }

        TARGET(CALL_NO_KW_TYPE_1) {
            assert(call_shape.kwnames == NULL);
            assert(cframe.use_tracing == 0);
            assert(oparg == 1);
            DEOPT_IF(is_method(stack_pointer, 1), CALL);
            PyObject *obj = TOP();
            PyObject *callable = SECOND();
            DEOPT_IF(callable != (PyObject *)&PyType_Type, CALL);
            STAT_INC(CALL, hit);
            JUMPBY(INLINE_CACHE_ENTRIES_CALL);
            PyObject *res = Py_NewRef(Py_TYPE(obj));
            Py_DECREF(callable);
            Py_DECREF(obj);
            STACK_SHRINK(2);
            SET_TOP(res);
            DISPATCH();
        }

        TARGET(CALL_NO_KW_STR_1) {
            assert(call_shape.kwnames == NULL);
            assert(cframe.use_tracing == 0);
            assert(oparg == 1);
            DEOPT_IF(is_method(stack_pointer, 1), CALL);
            PyObject *callable = PEEK(2);
            DEOPT_IF(callable != (PyObject *)&PyUnicode_Type, CALL);
            STAT_INC(CALL, hit);
            JUMPBY(INLINE_CACHE_ENTRIES_CALL);
            PyObject *arg = TOP();
            PyObject *res = PyObject_Str(arg);
            Py_DECREF(arg);
            Py_DECREF(&PyUnicode_Type);
            STACK_SHRINK(2);
            SET_TOP(res);
            if (res == NULL) {
                goto error;
            }
            CHECK_EVAL_BREAKER();
            DISPATCH();
        }

        TARGET(CALL_NO_KW_TUPLE_1) {
            assert(call_shape.kwnames == NULL);
            assert(oparg == 1);
            DEOPT_IF(is_method(stack_pointer, 1), CALL);
            PyObject *callable = PEEK(2);
            DEOPT_IF(callable != (PyObject *)&PyTuple_Type, CALL);
            STAT_INC(CALL, hit);
            JUMPBY(INLINE_CACHE_ENTRIES_CALL);
            PyObject *arg = TOP();
            PyObject *res = PySequence_Tuple(arg);
            Py_DECREF(arg);
            Py_DECREF(&PyTuple_Type);
            STACK_SHRINK(2);
            SET_TOP(res);
            if (res == NULL) {
                goto error;
            }
            CHECK_EVAL_BREAKER();
            DISPATCH();
        }

        TARGET(CALL_BUILTIN_CLASS) {
            int is_meth = is_method(stack_pointer, oparg);
            int total_args = oparg + is_meth;
            int kwnames_len = KWNAMES_LEN();
            PyObject *callable = PEEK(total_args + 1);
            DEOPT_IF(!PyType_Check(callable), CALL);
            PyTypeObject *tp = (PyTypeObject *)callable;
            DEOPT_IF(tp->tp_vectorcall == NULL, CALL);
            STAT_INC(CALL, hit);
            JUMPBY(INLINE_CACHE_ENTRIES_CALL);
            STACK_SHRINK(total_args);
            PyObject *res = tp->tp_vectorcall((PyObject *)tp, stack_pointer,
                                              total_args-kwnames_len, call_shape.kwnames);
            call_shape.kwnames = NULL;
            /* Free the arguments. */
            for (int i = 0; i < total_args; i++) {
                Py_DECREF(stack_pointer[i]);
            }
            Py_DECREF(tp);
            STACK_SHRINK(1-is_meth);
            SET_TOP(res);
            if (res == NULL) {
                goto error;
            }
            CHECK_EVAL_BREAKER();
            DISPATCH();
        }

        TARGET(CALL_NO_KW_BUILTIN_O) {
            assert(cframe.use_tracing == 0);
            /* Builtin METH_O functions */
            assert(call_shape.kwnames == NULL);
            int is_meth = is_method(stack_pointer, oparg);
            int total_args = oparg + is_meth;
            DEOPT_IF(total_args != 1, CALL);
            PyObject *callable = PEEK(total_args + 1);
            DEOPT_IF(!PyCFunction_CheckExact(callable), CALL);
            DEOPT_IF(PyCFunction_GET_FLAGS(callable) != METH_O, CALL);
            STAT_INC(CALL, hit);
            JUMPBY(INLINE_CACHE_ENTRIES_CALL);
            PyCFunction cfunc = PyCFunction_GET_FUNCTION(callable);
            // This is slower but CPython promises to check all non-vectorcall
            // function calls.
            if (_Py_EnterRecursiveCallTstate(tstate, " while calling a Python object")) {
                goto error;
            }
            PyObject *arg = TOP();
            PyObject *res = cfunc(PyCFunction_GET_SELF(callable), arg);
            _Py_LeaveRecursiveCallTstate(tstate);
            assert((res != NULL) ^ (_PyErr_Occurred(tstate) != NULL));

            Py_DECREF(arg);
            Py_DECREF(callable);
            STACK_SHRINK(2-is_meth);
            SET_TOP(res);
            if (res == NULL) {
                goto error;
            }
            CHECK_EVAL_BREAKER();
            DISPATCH();
        }

        TARGET(CALL_NO_KW_BUILTIN_FAST) {
            assert(cframe.use_tracing == 0);
            /* Builtin METH_FASTCALL functions, without keywords */
            assert(call_shape.kwnames == NULL);
            int is_meth = is_method(stack_pointer, oparg);
            int total_args = oparg + is_meth;
            PyObject *callable = PEEK(total_args + 1);
            DEOPT_IF(!PyCFunction_CheckExact(callable), CALL);
            DEOPT_IF(PyCFunction_GET_FLAGS(callable) != METH_FASTCALL,
                CALL);
            STAT_INC(CALL, hit);
            JUMPBY(INLINE_CACHE_ENTRIES_CALL);
            PyCFunction cfunc = PyCFunction_GET_FUNCTION(callable);
            STACK_SHRINK(total_args);
            /* res = func(self, args, nargs) */
            PyObject *res = ((_PyCFunctionFast)(void(*)(void))cfunc)(
                PyCFunction_GET_SELF(callable),
                stack_pointer,
                total_args);
            assert((res != NULL) ^ (_PyErr_Occurred(tstate) != NULL));

            /* Free the arguments. */
            for (int i = 0; i < total_args; i++) {
                Py_DECREF(stack_pointer[i]);
            }
            STACK_SHRINK(2-is_meth);
            PUSH(res);
            Py_DECREF(callable);
            if (res == NULL) {
                /* Not deopting because this doesn't mean our optimization was
                   wrong. `res` can be NULL for valid reasons. Eg. getattr(x,
                   'invalid'). In those cases an exception is set, so we must
                   handle it.
                */
                goto error;
            }
            CHECK_EVAL_BREAKER();
            DISPATCH();
        }

        TARGET(CALL_BUILTIN_FAST_WITH_KEYWORDS) {
            assert(cframe.use_tracing == 0);
            /* Builtin METH_FASTCALL | METH_KEYWORDS functions */
            int is_meth = is_method(stack_pointer, oparg);
            int total_args = oparg + is_meth;
            PyObject *callable = PEEK(total_args + 1);
            DEOPT_IF(!PyCFunction_CheckExact(callable), CALL);
            DEOPT_IF(PyCFunction_GET_FLAGS(callable) !=
                (METH_FASTCALL | METH_KEYWORDS), CALL);
            STAT_INC(CALL, hit);
            JUMPBY(INLINE_CACHE_ENTRIES_CALL);
            STACK_SHRINK(total_args);
            /* res = func(self, args, nargs, kwnames) */
            _PyCFunctionFastWithKeywords cfunc =
                (_PyCFunctionFastWithKeywords)(void(*)(void))
                PyCFunction_GET_FUNCTION(callable);
            PyObject *res = cfunc(
                PyCFunction_GET_SELF(callable),
                stack_pointer,
                total_args - KWNAMES_LEN(),
                call_shape.kwnames
            );
            assert((res != NULL) ^ (_PyErr_Occurred(tstate) != NULL));
            call_shape.kwnames = NULL;

            /* Free the arguments. */
            for (int i = 0; i < total_args; i++) {
                Py_DECREF(stack_pointer[i]);
            }
            STACK_SHRINK(2-is_meth);
            PUSH(res);
            Py_DECREF(callable);
            if (res == NULL) {
                goto error;
            }
            CHECK_EVAL_BREAKER();
            DISPATCH();
        }

        TARGET(CALL_NO_KW_LEN) {
            assert(cframe.use_tracing == 0);
            assert(call_shape.kwnames == NULL);
            /* len(o) */
            int is_meth = is_method(stack_pointer, oparg);
            int total_args = oparg + is_meth;
            DEOPT_IF(total_args != 1, CALL);
            PyObject *callable = PEEK(total_args + 1);
            PyInterpreterState *interp = _PyInterpreterState_GET();
            DEOPT_IF(callable != interp->callable_cache.len, CALL);
            STAT_INC(CALL, hit);
            JUMPBY(INLINE_CACHE_ENTRIES_CALL);
            PyObject *arg = TOP();
            Py_ssize_t len_i = PyObject_Length(arg);
            if (len_i < 0) {
                goto error;
            }
            PyObject *res = PyLong_FromSsize_t(len_i);
            assert((res != NULL) ^ (_PyErr_Occurred(tstate) != NULL));

            STACK_SHRINK(2-is_meth);
            SET_TOP(res);
            Py_DECREF(callable);
            Py_DECREF(arg);
            if (res == NULL) {
                goto error;
            }
            DISPATCH();
        }

        TARGET(CALL_NO_KW_ISINSTANCE) {
            assert(cframe.use_tracing == 0);
            assert(call_shape.kwnames == NULL);
            /* isinstance(o, o2) */
            int is_meth = is_method(stack_pointer, oparg);
            int total_args = oparg + is_meth;
            PyObject *callable = PEEK(total_args + 1);
            DEOPT_IF(total_args != 2, CALL);
            PyInterpreterState *interp = _PyInterpreterState_GET();
            DEOPT_IF(callable != interp->callable_cache.isinstance, CALL);
            STAT_INC(CALL, hit);
            JUMPBY(INLINE_CACHE_ENTRIES_CALL);
            PyObject *cls = POP();
            PyObject *inst = TOP();
            int retval = PyObject_IsInstance(inst, cls);
            if (retval < 0) {
                Py_DECREF(cls);
                goto error;
            }
            PyObject *res = PyBool_FromLong(retval);
            assert((res != NULL) ^ (_PyErr_Occurred(tstate) != NULL));

            STACK_SHRINK(2-is_meth);
            SET_TOP(res);
            Py_DECREF(inst);
            Py_DECREF(cls);
            Py_DECREF(callable);
            if (res == NULL) {
                goto error;
            }
            DISPATCH();
        }

        TARGET(CALL_NO_KW_LIST_APPEND) {
            assert(cframe.use_tracing == 0);
            assert(call_shape.kwnames == NULL);
            assert(oparg == 1);
            PyObject *callable = PEEK(3);
            PyInterpreterState *interp = _PyInterpreterState_GET();
            DEOPT_IF(callable != interp->callable_cache.list_append, CALL);
            PyObject *list = SECOND();
            DEOPT_IF(!PyList_Check(list), CALL);
            STAT_INC(CALL, hit);
            // CALL + POP_TOP
            JUMPBY(INLINE_CACHE_ENTRIES_CALL + 1);
            assert(_Py_OPCODE(next_instr[-1]) == POP_TOP);
            PyObject *arg = POP();
            if (_PyList_AppendTakeRef((PyListObject *)list, arg) < 0) {
                goto error;
            }
            STACK_SHRINK(2);
            Py_DECREF(list);
            Py_DECREF(callable);
            DISPATCH();
        }

        TARGET(CALL_NO_KW_METHOD_DESCRIPTOR_O) {
            assert(call_shape.kwnames == NULL);
            int is_meth = is_method(stack_pointer, oparg);
            int total_args = oparg + is_meth;
            PyMethodDescrObject *callable =
                (PyMethodDescrObject *)PEEK(total_args + 1);
            DEOPT_IF(total_args != 2, CALL);
            DEOPT_IF(!Py_IS_TYPE(callable, &PyMethodDescr_Type), CALL);
            PyMethodDef *meth = callable->d_method;
            DEOPT_IF(meth->ml_flags != METH_O, CALL);
            PyObject *arg = TOP();
            PyObject *self = SECOND();
            DEOPT_IF(!Py_IS_TYPE(self, callable->d_common.d_type), CALL);
            STAT_INC(CALL, hit);
            JUMPBY(INLINE_CACHE_ENTRIES_CALL);
            PyCFunction cfunc = meth->ml_meth;
            // This is slower but CPython promises to check all non-vectorcall
            // function calls.
            if (_Py_EnterRecursiveCallTstate(tstate, " while calling a Python object")) {
                goto error;
            }
            PyObject *res = cfunc(self, arg);
            _Py_LeaveRecursiveCallTstate(tstate);
            assert((res != NULL) ^ (_PyErr_Occurred(tstate) != NULL));
            Py_DECREF(self);
            Py_DECREF(arg);
            STACK_SHRINK(oparg + 1);
            SET_TOP(res);
            Py_DECREF(callable);
            if (res == NULL) {
                goto error;
            }
            CHECK_EVAL_BREAKER();
            DISPATCH();
        }

        TARGET(CALL_METHOD_DESCRIPTOR_FAST_WITH_KEYWORDS) {
            int is_meth = is_method(stack_pointer, oparg);
            int total_args = oparg + is_meth;
            PyMethodDescrObject *callable =
                (PyMethodDescrObject *)PEEK(total_args + 1);
            DEOPT_IF(!Py_IS_TYPE(callable, &PyMethodDescr_Type), CALL);
            PyMethodDef *meth = callable->d_method;
            DEOPT_IF(meth->ml_flags != (METH_FASTCALL|METH_KEYWORDS), CALL);
            PyTypeObject *d_type = callable->d_common.d_type;
            PyObject *self = PEEK(total_args);
            DEOPT_IF(!Py_IS_TYPE(self, d_type), CALL);
            STAT_INC(CALL, hit);
            JUMPBY(INLINE_CACHE_ENTRIES_CALL);
            int nargs = total_args-1;
            STACK_SHRINK(nargs);
            _PyCFunctionFastWithKeywords cfunc =
                (_PyCFunctionFastWithKeywords)(void(*)(void))meth->ml_meth;
            PyObject *res = cfunc(self, stack_pointer, nargs - KWNAMES_LEN(),
                                  call_shape.kwnames);
            assert((res != NULL) ^ (_PyErr_Occurred(tstate) != NULL));
            call_shape.kwnames = NULL;

            /* Free the arguments. */
            for (int i = 0; i < nargs; i++) {
                Py_DECREF(stack_pointer[i]);
            }
            Py_DECREF(self);
            STACK_SHRINK(2-is_meth);
            SET_TOP(res);
            Py_DECREF(callable);
            if (res == NULL) {
                goto error;
            }
            CHECK_EVAL_BREAKER();
            DISPATCH();
        }

        TARGET(CALL_NO_KW_METHOD_DESCRIPTOR_NOARGS) {
            assert(call_shape.kwnames == NULL);
            assert(oparg == 0 || oparg == 1);
            int is_meth = is_method(stack_pointer, oparg);
            int total_args = oparg + is_meth;
            DEOPT_IF(total_args != 1, CALL);
            PyMethodDescrObject *callable = (PyMethodDescrObject *)SECOND();
            DEOPT_IF(!Py_IS_TYPE(callable, &PyMethodDescr_Type), CALL);
            PyMethodDef *meth = callable->d_method;
            PyObject *self = TOP();
            DEOPT_IF(!Py_IS_TYPE(self, callable->d_common.d_type), CALL);
            DEOPT_IF(meth->ml_flags != METH_NOARGS, CALL);
            STAT_INC(CALL, hit);
            JUMPBY(INLINE_CACHE_ENTRIES_CALL);
            PyCFunction cfunc = meth->ml_meth;
            // This is slower but CPython promises to check all non-vectorcall
            // function calls.
            if (_Py_EnterRecursiveCallTstate(tstate, " while calling a Python object")) {
                goto error;
            }
            PyObject *res = cfunc(self, NULL);
            _Py_LeaveRecursiveCallTstate(tstate);
            assert((res != NULL) ^ (_PyErr_Occurred(tstate) != NULL));
            Py_DECREF(self);
            STACK_SHRINK(oparg + 1);
            SET_TOP(res);
            Py_DECREF(callable);
            if (res == NULL) {
                goto error;
            }
            CHECK_EVAL_BREAKER();
            DISPATCH();
        }

        TARGET(CALL_NO_KW_METHOD_DESCRIPTOR_FAST) {
            assert(call_shape.kwnames == NULL);
            int is_meth = is_method(stack_pointer, oparg);
            int total_args = oparg + is_meth;
            PyMethodDescrObject *callable =
                (PyMethodDescrObject *)PEEK(total_args + 1);
            /* Builtin METH_FASTCALL methods, without keywords */
            DEOPT_IF(!Py_IS_TYPE(callable, &PyMethodDescr_Type), CALL);
            PyMethodDef *meth = callable->d_method;
            DEOPT_IF(meth->ml_flags != METH_FASTCALL, CALL);
            PyObject *self = PEEK(total_args);
            DEOPT_IF(!Py_IS_TYPE(self, callable->d_common.d_type), CALL);
            STAT_INC(CALL, hit);
            JUMPBY(INLINE_CACHE_ENTRIES_CALL);
            _PyCFunctionFast cfunc =
                (_PyCFunctionFast)(void(*)(void))meth->ml_meth;
            int nargs = total_args-1;
            STACK_SHRINK(nargs);
            PyObject *res = cfunc(self, stack_pointer, nargs);
            assert((res != NULL) ^ (_PyErr_Occurred(tstate) != NULL));
            /* Clear the stack of the arguments. */
            for (int i = 0; i < nargs; i++) {
                Py_DECREF(stack_pointer[i]);
            }
            Py_DECREF(self);
            STACK_SHRINK(2-is_meth);
            SET_TOP(res);
            Py_DECREF(callable);
            if (res == NULL) {
                goto error;
            }
            CHECK_EVAL_BREAKER();
            DISPATCH();
        }

        TARGET(CALL_FUNCTION_EX) {
            PREDICTED(CALL_FUNCTION_EX);
            PyObject *func, *callargs, *kwargs = NULL, *result;
            if (oparg & 0x01) {
                kwargs = POP();
                // DICT_MERGE is called before this opcode if there are kwargs.
                // It converts all dict subtypes in kwargs into regular dicts.
                assert(PyDict_CheckExact(kwargs));
            }
            callargs = POP();
            func = TOP();
            if (!PyTuple_CheckExact(callargs)) {
                if (check_args_iterable(tstate, func, callargs) < 0) {
                    Py_DECREF(callargs);
                    goto error;
                }
                Py_SETREF(callargs, PySequence_Tuple(callargs));
                if (callargs == NULL) {
                    goto error;
                }
            }
            assert(PyTuple_CheckExact(callargs));

            result = do_call_core(tstate, func, callargs, kwargs, cframe.use_tracing);
            Py_DECREF(func);
            Py_DECREF(callargs);
            Py_XDECREF(kwargs);

            STACK_SHRINK(1);
            assert(TOP() == NULL);
            SET_TOP(result);
            if (result == NULL) {
                goto error;
            }
            CHECK_EVAL_BREAKER();
            DISPATCH();
        }

        TARGET(MAKE_FUNCTION) {
            PyObject *codeobj = POP();
            PyFunctionObject *func = (PyFunctionObject *)
                PyFunction_New(codeobj, GLOBALS());

            Py_DECREF(codeobj);
            if (func == NULL) {
                goto error;
            }

            if (oparg & 0x08) {
                assert(PyTuple_CheckExact(TOP()));
                func->func_closure = POP();
            }
            if (oparg & 0x04) {
                assert(PyTuple_CheckExact(TOP()));
                func->func_annotations = POP();
            }
            if (oparg & 0x02) {
                assert(PyDict_CheckExact(TOP()));
                func->func_kwdefaults = POP();
            }
            if (oparg & 0x01) {
                assert(PyTuple_CheckExact(TOP()));
                func->func_defaults = POP();
            }

            PUSH((PyObject *)func);
            DISPATCH();
        }

        TARGET(RETURN_GENERATOR) {
            assert(PyFunction_Check(frame->f_funcobj));
            PyFunctionObject *func = (PyFunctionObject *)frame->f_funcobj;
            PyGenObject *gen = (PyGenObject *)_Py_MakeCoro(func);
            if (gen == NULL) {
                goto error;
            }
            assert(EMPTY());
            _PyFrame_SetStackPointer(frame, stack_pointer);
            _PyInterpreterFrame *gen_frame = (_PyInterpreterFrame *)gen->gi_iframe;
            _PyFrame_Copy(frame, gen_frame);
            assert(frame->frame_obj == NULL);
            gen->gi_frame_state = FRAME_CREATED;
            gen_frame->owner = FRAME_OWNED_BY_GENERATOR;
            _Py_LeaveRecursiveCallTstate(tstate);
            if (!frame->is_entry) {
                _PyInterpreterFrame *prev = frame->previous;
                _PyThreadState_PopFrame(tstate, frame);
                frame = cframe.current_frame = prev;
                _PyFrame_StackPush(frame, (PyObject *)gen);
                goto resume_frame;
            }
            /* Make sure that frame is in a valid state */
            frame->stacktop = 0;
            frame->f_locals = NULL;
            Py_INCREF(frame->f_funcobj);
            Py_INCREF(frame->f_code);
            /* Restore previous cframe and return. */
            tstate->cframe = cframe.previous;
            tstate->cframe->use_tracing = cframe.use_tracing;
            assert(tstate->cframe->current_frame == frame->previous);
            assert(!_PyErr_Occurred(tstate));
            return (PyObject *)gen;
        }

        TARGET(BUILD_SLICE) {
            PyObject *start, *stop, *step, *slice;
            if (oparg == 3)
                step = POP();
            else
                step = NULL;
            stop = POP();
            start = TOP();
            slice = PySlice_New(start, stop, step);
            Py_DECREF(start);
            Py_DECREF(stop);
            Py_XDECREF(step);
            SET_TOP(slice);
            if (slice == NULL)
                goto error;
            DISPATCH();
        }

        TARGET(FORMAT_VALUE) {
            /* Handles f-string value formatting. */
            PyObject *result;
            PyObject *fmt_spec;
            PyObject *value;
            PyObject *(*conv_fn)(PyObject *);
            int which_conversion = oparg & FVC_MASK;
            int have_fmt_spec = (oparg & FVS_MASK) == FVS_HAVE_SPEC;

            fmt_spec = have_fmt_spec ? POP() : NULL;
            value = POP();

            /* See if any conversion is specified. */
            switch (which_conversion) {
            case FVC_NONE:  conv_fn = NULL;           break;
            case FVC_STR:   conv_fn = PyObject_Str;   break;
            case FVC_REPR:  conv_fn = PyObject_Repr;  break;
            case FVC_ASCII: conv_fn = PyObject_ASCII; break;
            default:
                _PyErr_Format(tstate, PyExc_SystemError,
                              "unexpected conversion flag %d",
                              which_conversion);
                goto error;
            }

            /* If there's a conversion function, call it and replace
               value with that result. Otherwise, just use value,
               without conversion. */
            if (conv_fn != NULL) {
                result = conv_fn(value);
                Py_DECREF(value);
                if (result == NULL) {
                    Py_XDECREF(fmt_spec);
                    goto error;
                }
                value = result;
            }

            /* If value is a unicode object, and there's no fmt_spec,
               then we know the result of format(value) is value
               itself. In that case, skip calling format(). I plan to
               move this optimization in to PyObject_Format()
               itself. */
            if (PyUnicode_CheckExact(value) && fmt_spec == NULL) {
                /* Do nothing, just transfer ownership to result. */
                result = value;
            } else {
                /* Actually call format(). */
                result = PyObject_Format(value, fmt_spec);
                Py_DECREF(value);
                Py_XDECREF(fmt_spec);
                if (result == NULL) {
                    goto error;
                }
            }

            PUSH(result);
            DISPATCH();
        }

        TARGET(COPY) {
            assert(oparg != 0);
            PyObject *peek = PEEK(oparg);
            Py_INCREF(peek);
            PUSH(peek);
            DISPATCH();
        }

        TARGET(BINARY_OP) {
            PREDICTED(BINARY_OP);
            PyObject *rhs = POP();
            PyObject *lhs = TOP();
            assert(0 <= oparg);
            assert((unsigned)oparg < Py_ARRAY_LENGTH(binary_ops));
            assert(binary_ops[oparg]);
            PyObject *res = binary_ops[oparg](lhs, rhs);
            Py_DECREF(lhs);
            Py_DECREF(rhs);
            SET_TOP(res);
            if (res == NULL) {
                goto error;
            }
            JUMPBY(INLINE_CACHE_ENTRIES_BINARY_OP);
            DISPATCH();
        }

        TARGET(BINARY_OP_ADAPTIVE) {
            assert(cframe.use_tracing == 0);
            _PyBinaryOpCache *cache = (_PyBinaryOpCache *)next_instr;
            if (ADAPTIVE_COUNTER_IS_ZERO(cache)) {
                PyObject *lhs = SECOND();
                PyObject *rhs = TOP();
                next_instr--;
                _Py_Specialize_BinaryOp(lhs, rhs, next_instr, oparg, &GETLOCAL(0));
                DISPATCH_SAME_OPARG();
            }
            else {
                STAT_INC(BINARY_OP, deferred);
                DECREMENT_ADAPTIVE_COUNTER(cache);
                JUMP_TO_INSTRUCTION(BINARY_OP);
            }
        }

        TARGET(SWAP) {
            assert(oparg != 0);
            PyObject *top = TOP();
            SET_TOP(PEEK(oparg));
            PEEK(oparg) = top;
            DISPATCH();
        }

        TARGET(EXTENDED_ARG) {
            assert(oparg);
            oparg <<= 8;
            oparg |= _Py_OPARG(*next_instr);
            // We might be tracing. To avoid breaking tracing guarantees in
            // quickened instructions, always deoptimize the next opcode:
            opcode = _PyOpcode_Deopt[_Py_OPCODE(*next_instr)];
            PRE_DISPATCH_GOTO();
            // CPython hasn't traced the following instruction historically
            // (DO_TRACING would clobber our extended oparg anyways), so just
            // skip our usual cframe.use_tracing check before dispatch. Also,
            // make sure the next instruction isn't a RESUME, since that needs
            // to trace properly (and shouldn't have an extended arg anyways):
            assert(opcode != RESUME);
            DISPATCH_GOTO();
        }

        TARGET(EXTENDED_ARG_QUICK) {
            assert(cframe.use_tracing == 0);
            assert(oparg);
            int oldoparg = oparg;
            NEXTOPARG();
            oparg |= oldoparg << 8;
            DISPATCH_GOTO();
        }

        TARGET(CACHE) {
            Py_UNREACHABLE();
        }

#if USE_COMPUTED_GOTOS
        TARGET_DO_TRACING:
#else
        case DO_TRACING:
#endif
    {
        assert(cframe.use_tracing);
        assert(tstate->tracing == 0);
        if (INSTR_OFFSET() >= frame->f_code->_co_firsttraceable) {
            int instr_prev = _PyInterpreterFrame_LASTI(frame);
            frame->prev_instr = next_instr;
            TRACING_NEXTOPARG();
            if (opcode == RESUME) {
                if (oparg < 2) {
                    CHECK_EVAL_BREAKER();
                }
                /* Call tracing */
                TRACE_FUNCTION_ENTRY();
                DTRACE_FUNCTION_ENTRY();
            }
            else {
                /* line-by-line tracing support */
                if (PyDTrace_LINE_ENABLED()) {
                    maybe_dtrace_line(frame, &tstate->trace_info, instr_prev);
                }

                if (cframe.use_tracing &&
                    tstate->c_tracefunc != NULL && !tstate->tracing) {
                    int err;
                    /* see maybe_call_line_trace()
                    for expository comments */
                    _PyFrame_SetStackPointer(frame, stack_pointer);

                    err = maybe_call_line_trace(tstate->c_tracefunc,
                                                tstate->c_traceobj,
                                                tstate, frame, instr_prev);
                    // Reload possibly changed frame fields:
                    stack_pointer = _PyFrame_GetStackPointer(frame);
                    frame->stacktop = -1;
                    // next_instr is only reloaded if tracing *does not* raise.
                    // This is consistent with the behavior of older Python
                    // versions. If a trace function sets a new f_lineno and
                    // *then* raises, we use the *old* location when searching
                    // for an exception handler, displaying the traceback, and
                    // so on:
                    if (err) {
                        // next_instr wasn't incremented at the start of this
                        // instruction. Increment it before handling the error,
                        // so that it looks the same as a "normal" instruction:
                        next_instr++;
                        goto error;
                    }
                    // Reload next_instr. Don't increment it, though, since
                    // we're going to re-dispatch to the "true" instruction now:
                    next_instr = frame->prev_instr;
                }
            }
        }
        TRACING_NEXTOPARG();
        PRE_DISPATCH_GOTO();
        DISPATCH_GOTO();
    }

#if USE_COMPUTED_GOTOS
        _unknown_opcode:
#else
        EXTRA_CASES  // From opcode.h, a 'case' for each unused opcode
#endif
            /* Tell C compilers not to hold the opcode variable in the loop.
               next_instr points the current instruction without TARGET(). */
            opcode = _Py_OPCODE(*next_instr);
            fprintf(stderr, "XXX lineno: %d, opcode: %d\n",
                    PyUnstable_InterpreterFrame_GetLine(frame),  opcode);
            _PyErr_SetString(tstate, PyExc_SystemError, "unknown opcode");
            goto error;

        } /* End instructions */

        /* This should never be reached. Every opcode should end with DISPATCH()
           or goto error. */
        Py_UNREACHABLE();

/* Specialization misses */

miss:
    {
        STAT_INC(opcode, miss);
        opcode = _PyOpcode_Deopt[opcode];
        STAT_INC(opcode, miss);
        /* The counter is always the first cache entry: */
        _Py_CODEUNIT *counter = (_Py_CODEUNIT *)next_instr;
        *counter -= 1;
        if (*counter == 0) {
            int adaptive_opcode = _PyOpcode_Adaptive[opcode];
            assert(adaptive_opcode);
            _Py_SET_OPCODE(next_instr[-1], adaptive_opcode);
            STAT_INC(opcode, deopt);
            *counter = adaptive_counter_start();
        }
        next_instr--;
        DISPATCH_GOTO();
    }

unbound_local_error:
        {
            format_exc_check_arg(tstate, PyExc_UnboundLocalError,
                UNBOUNDLOCAL_ERROR_MSG,
                PyTuple_GetItem(frame->f_code->co_localsplusnames, oparg)
            );
            goto error;
        }

error:
        call_shape.kwnames = NULL;
        /* Double-check exception status. */
#ifdef NDEBUG
        if (!_PyErr_Occurred(tstate)) {
            _PyErr_SetString(tstate, PyExc_SystemError,
                             "error return without exception set");
        }
#else
        assert(_PyErr_Occurred(tstate));
#endif

        /* Log traceback info. */
        if (!_PyFrame_IsIncomplete(frame)) {
            PyFrameObject *f = _PyFrame_GetFrameObject(frame);
            if (f != NULL) {
                PyTraceBack_Here(f);
            }
        }

        if (tstate->c_tracefunc != NULL) {
            /* Make sure state is set to FRAME_UNWINDING for tracing */
            call_exc_trace(tstate->c_tracefunc, tstate->c_traceobj,
                           tstate, frame);
        }

exception_unwind:
        {
            /* We can't use frame->f_lasti here, as RERAISE may have set it */
            int offset = INSTR_OFFSET()-1;
            int level, handler, lasti;
            if (get_exception_handler(frame->f_code, offset, &level, &handler, &lasti) == 0) {
                // No handlers, so exit.
                assert(_PyErr_Occurred(tstate));

                /* Pop remaining stack entries. */
                PyObject **stackbase = _PyFrame_Stackbase(frame);
                while (stack_pointer > stackbase) {
                    PyObject *o = POP();
                    Py_XDECREF(o);
                }
                assert(STACK_LEVEL() == 0);
                _PyFrame_SetStackPointer(frame, stack_pointer);
                TRACE_FUNCTION_UNWIND();
                DTRACE_FUNCTION_EXIT();
                goto exit_unwind;
            }

            assert(STACK_LEVEL() >= level);
            PyObject **new_top = _PyFrame_Stackbase(frame) + level;
            while (stack_pointer > new_top) {
                PyObject *v = POP();
                Py_XDECREF(v);
            }
            PyObject *exc, *val, *tb;
            if (lasti) {
                int frame_lasti = _PyInterpreterFrame_LASTI(frame);
                PyObject *lasti = PyLong_FromLong(frame_lasti);
                if (lasti == NULL) {
                    goto exception_unwind;
                }
                PUSH(lasti);
            }
            _PyErr_Fetch(tstate, &exc, &val, &tb);
            /* Make the raw exception data
                available to the handler,
                so a program can emulate the
                Python main loop. */
            _PyErr_NormalizeException(tstate, &exc, &val, &tb);
            if (tb != NULL)
                PyException_SetTraceback(val, tb);
            else
                PyException_SetTraceback(val, Py_None);
            Py_XDECREF(tb);
            Py_XDECREF(exc);
            PUSH(val);
            JUMPTO(handler);
            /* Resume normal execution */
            DISPATCH();
        }
    }

exit_unwind:
    assert(_PyErr_Occurred(tstate));
    _Py_LeaveRecursiveCallTstate(tstate);
    if (frame->is_entry) {
        /* Restore previous cframe and exit */
        tstate->cframe = cframe.previous;
        tstate->cframe->use_tracing = cframe.use_tracing;
        assert(tstate->cframe->current_frame == frame->previous);
        return NULL;
    }
    frame = cframe.current_frame = pop_frame(tstate, frame);

resume_with_error:
    SET_LOCALS_FROM_FRAME();
    goto error;

}

=======
>>>>>>> 45a9e383
static void
format_missing(PyThreadState *tstate, const char *kind,
               PyCodeObject *co, PyObject *names, PyObject *qualname)
{
    int err;
    Py_ssize_t len = PyList_GET_SIZE(names);
    PyObject *name_str, *comma, *tail, *tmp;

    assert(PyList_CheckExact(names));
    assert(len >= 1);
    /* Deal with the joys of natural language. */
    switch (len) {
    case 1:
        name_str = PyList_GET_ITEM(names, 0);
        Py_INCREF(name_str);
        break;
    case 2:
        name_str = PyUnicode_FromFormat("%U and %U",
                                        PyList_GET_ITEM(names, len - 2),
                                        PyList_GET_ITEM(names, len - 1));
        break;
    default:
        tail = PyUnicode_FromFormat(", %U, and %U",
                                    PyList_GET_ITEM(names, len - 2),
                                    PyList_GET_ITEM(names, len - 1));
        if (tail == NULL)
            return;
        /* Chop off the last two objects in the list. This shouldn't actually
           fail, but we can't be too careful. */
        err = PyList_SetSlice(names, len - 2, len, NULL);
        if (err == -1) {
            Py_DECREF(tail);
            return;
        }
        /* Stitch everything up into a nice comma-separated list. */
        comma = PyUnicode_FromString(", ");
        if (comma == NULL) {
            Py_DECREF(tail);
            return;
        }
        tmp = PyUnicode_Join(comma, names);
        Py_DECREF(comma);
        if (tmp == NULL) {
            Py_DECREF(tail);
            return;
        }
        name_str = PyUnicode_Concat(tmp, tail);
        Py_DECREF(tmp);
        Py_DECREF(tail);
        break;
    }
    if (name_str == NULL)
        return;
    _PyErr_Format(tstate, PyExc_TypeError,
                  "%U() missing %i required %s argument%s: %U",
                  qualname,
                  len,
                  kind,
                  len == 1 ? "" : "s",
                  name_str);
    Py_DECREF(name_str);
}

static void
missing_arguments(PyThreadState *tstate, PyCodeObject *co,
                  Py_ssize_t missing, Py_ssize_t defcount,
                  PyObject **localsplus, PyObject *qualname)
{
    Py_ssize_t i, j = 0;
    Py_ssize_t start, end;
    int positional = (defcount != -1);
    const char *kind = positional ? "positional" : "keyword-only";
    PyObject *missing_names;

    /* Compute the names of the arguments that are missing. */
    missing_names = PyList_New(missing);
    if (missing_names == NULL)
        return;
    if (positional) {
        start = 0;
        end = co->co_argcount - defcount;
    }
    else {
        start = co->co_argcount;
        end = start + co->co_kwonlyargcount;
    }
    for (i = start; i < end; i++) {
        if (localsplus[i] == NULL) {
            PyObject *raw = PyTuple_GET_ITEM(co->co_localsplusnames, i);
            PyObject *name = PyObject_Repr(raw);
            if (name == NULL) {
                Py_DECREF(missing_names);
                return;
            }
            PyList_SET_ITEM(missing_names, j++, name);
        }
    }
    assert(j == missing);
    format_missing(tstate, kind, co, missing_names, qualname);
    Py_DECREF(missing_names);
}

static void
too_many_positional(PyThreadState *tstate, PyCodeObject *co,
                    Py_ssize_t given, PyObject *defaults,
                    PyObject **localsplus, PyObject *qualname)
{
    int plural;
    Py_ssize_t kwonly_given = 0;
    Py_ssize_t i;
    PyObject *sig, *kwonly_sig;
    Py_ssize_t co_argcount = co->co_argcount;

    assert((co->co_flags & CO_VARARGS) == 0);
    /* Count missing keyword-only args. */
    for (i = co_argcount; i < co_argcount + co->co_kwonlyargcount; i++) {
        if (localsplus[i] != NULL) {
            kwonly_given++;
        }
    }
    Py_ssize_t defcount = defaults == NULL ? 0 : PyTuple_GET_SIZE(defaults);
    if (defcount) {
        Py_ssize_t atleast = co_argcount - defcount;
        plural = 1;
        sig = PyUnicode_FromFormat("from %zd to %zd", atleast, co_argcount);
    }
    else {
        plural = (co_argcount != 1);
        sig = PyUnicode_FromFormat("%zd", co_argcount);
    }
    if (sig == NULL)
        return;
    if (kwonly_given) {
        const char *format = " positional argument%s (and %zd keyword-only argument%s)";
        kwonly_sig = PyUnicode_FromFormat(format,
                                          given != 1 ? "s" : "",
                                          kwonly_given,
                                          kwonly_given != 1 ? "s" : "");
        if (kwonly_sig == NULL) {
            Py_DECREF(sig);
            return;
        }
    }
    else {
        /* This will not fail. */
        kwonly_sig = PyUnicode_FromString("");
        assert(kwonly_sig != NULL);
    }
    _PyErr_Format(tstate, PyExc_TypeError,
                  "%U() takes %U positional argument%s but %zd%U %s given",
                  qualname,
                  sig,
                  plural ? "s" : "",
                  given,
                  kwonly_sig,
                  given == 1 && !kwonly_given ? "was" : "were");
    Py_DECREF(sig);
    Py_DECREF(kwonly_sig);
}

static int
positional_only_passed_as_keyword(PyThreadState *tstate, PyCodeObject *co,
                                  Py_ssize_t kwcount, PyObject* kwnames,
                                  PyObject *qualname)
{
    int posonly_conflicts = 0;
    PyObject* posonly_names = PyList_New(0);
    if (posonly_names == NULL) {
        goto fail;
    }
    for(int k=0; k < co->co_posonlyargcount; k++){
        PyObject* posonly_name = PyTuple_GET_ITEM(co->co_localsplusnames, k);

        for (int k2=0; k2<kwcount; k2++){
            /* Compare the pointers first and fallback to PyObject_RichCompareBool*/
            PyObject* kwname = PyTuple_GET_ITEM(kwnames, k2);
            if (kwname == posonly_name){
                if(PyList_Append(posonly_names, kwname) != 0) {
                    goto fail;
                }
                posonly_conflicts++;
                continue;
            }

            int cmp = PyObject_RichCompareBool(posonly_name, kwname, Py_EQ);

            if ( cmp > 0) {
                if(PyList_Append(posonly_names, kwname) != 0) {
                    goto fail;
                }
                posonly_conflicts++;
            } else if (cmp < 0) {
                goto fail;
            }

        }
    }
    if (posonly_conflicts) {
        PyObject* comma = PyUnicode_FromString(", ");
        if (comma == NULL) {
            goto fail;
        }
        PyObject* error_names = PyUnicode_Join(comma, posonly_names);
        Py_DECREF(comma);
        if (error_names == NULL) {
            goto fail;
        }
        _PyErr_Format(tstate, PyExc_TypeError,
                      "%U() got some positional-only arguments passed"
                      " as keyword arguments: '%U'",
                      qualname, error_names);
        Py_DECREF(error_names);
        goto fail;
    }

    Py_DECREF(posonly_names);
    return 0;

fail:
    Py_XDECREF(posonly_names);
    return 1;

}


static inline unsigned char *
scan_back_to_entry_start(unsigned char *p) {
    for (; (p[0]&128) == 0; p--);
    return p;
}

static inline unsigned char *
skip_to_next_entry(unsigned char *p, unsigned char *end) {
    while (p < end && ((p[0] & 128) == 0)) {
        p++;
    }
    return p;
}


#define MAX_LINEAR_SEARCH 40

static int
get_exception_handler(PyCodeObject *code, int index, int *level, int *handler, int *lasti)
{
    unsigned char *start = (unsigned char *)PyBytes_AS_STRING(code->co_exceptiontable);
    unsigned char *end = start + PyBytes_GET_SIZE(code->co_exceptiontable);
    /* Invariants:
     * start_table == end_table OR
     * start_table points to a legal entry and end_table points
     * beyond the table or to a legal entry that is after index.
     */
    if (end - start > MAX_LINEAR_SEARCH) {
        int offset;
        parse_varint(start, &offset);
        if (offset > index) {
            return 0;
        }
        do {
            unsigned char * mid = start + ((end-start)>>1);
            mid = scan_back_to_entry_start(mid);
            parse_varint(mid, &offset);
            if (offset > index) {
                end = mid;
            }
            else {
                start = mid;
            }

        } while (end - start > MAX_LINEAR_SEARCH);
    }
    unsigned char *scan = start;
    while (scan < end) {
        int start_offset, size;
        scan = parse_varint(scan, &start_offset);
        if (start_offset > index) {
            break;
        }
        scan = parse_varint(scan, &size);
        if (start_offset + size > index) {
            scan = parse_varint(scan, handler);
            int depth_and_lasti;
            parse_varint(scan, &depth_and_lasti);
            *level = depth_and_lasti >> 1;
            *lasti = depth_and_lasti & 1;
            return 1;
        }
        scan = skip_to_next_entry(scan, end);
    }
    return 0;
}

static int
initialize_locals(PyThreadState *tstate, PyFunctionObject *func,
    PyObject **localsplus, PyObject *const *args,
    Py_ssize_t argcount, PyObject *kwnames)
{
    PyCodeObject *co = (PyCodeObject*)func->func_code;
    const Py_ssize_t total_args = co->co_argcount + co->co_kwonlyargcount;

    /* Create a dictionary for keyword parameters (**kwags) */
    PyObject *kwdict;
    Py_ssize_t i;
    if (co->co_flags & CO_VARKEYWORDS) {
        kwdict = PyDict_New();
        if (kwdict == NULL) {
            goto fail_pre_positional;
        }
        i = total_args;
        if (co->co_flags & CO_VARARGS) {
            i++;
        }
        assert(localsplus[i] == NULL);
        localsplus[i] = kwdict;
    }
    else {
        kwdict = NULL;
    }

    /* Copy all positional arguments into local variables */
    Py_ssize_t j, n;
    if (argcount > co->co_argcount) {
        n = co->co_argcount;
    }
    else {
        n = argcount;
    }
    for (j = 0; j < n; j++) {
        PyObject *x = args[j];
        assert(localsplus[j] == NULL);
        localsplus[j] = x;
    }

    /* Pack other positional arguments into the *args argument */
    if (co->co_flags & CO_VARARGS) {
        PyObject *u = NULL;
        if (argcount == n) {
            u = Py_NewRef(&_Py_SINGLETON(tuple_empty));
        }
        else {
            assert(args != NULL);
            u = _PyTuple_FromArraySteal(args + n, argcount - n);
        }
        if (u == NULL) {
            goto fail_post_positional;
        }
        assert(localsplus[total_args] == NULL);
        localsplus[total_args] = u;
    }
    else if (argcount > n) {
        /* Too many postional args. Error is reported later */
        for (j = n; j < argcount; j++) {
            Py_DECREF(args[j]);
        }
    }

    /* Handle keyword arguments */
    if (kwnames != NULL) {
        Py_ssize_t kwcount = PyTuple_GET_SIZE(kwnames);
        for (i = 0; i < kwcount; i++) {
            PyObject **co_varnames;
            PyObject *keyword = PyTuple_GET_ITEM(kwnames, i);
            PyObject *value = args[i+argcount];
            Py_ssize_t j;

            if (keyword == NULL || !PyUnicode_Check(keyword)) {
                _PyErr_Format(tstate, PyExc_TypeError,
                            "%U() keywords must be strings",
                          func->func_qualname);
                goto kw_fail;
            }

            /* Speed hack: do raw pointer compares. As names are
            normally interned this should almost always hit. */
            co_varnames = ((PyTupleObject *)(co->co_localsplusnames))->ob_item;
            for (j = co->co_posonlyargcount; j < total_args; j++) {
                PyObject *varname = co_varnames[j];
                if (varname == keyword) {
                    goto kw_found;
                }
            }

            /* Slow fallback, just in case */
            for (j = co->co_posonlyargcount; j < total_args; j++) {
                PyObject *varname = co_varnames[j];
                int cmp = PyObject_RichCompareBool( keyword, varname, Py_EQ);
                if (cmp > 0) {
                    goto kw_found;
                }
                else if (cmp < 0) {
                    goto kw_fail;
                }
            }

            assert(j >= total_args);
            if (kwdict == NULL) {

                if (co->co_posonlyargcount
                    && positional_only_passed_as_keyword(tstate, co,
                                                        kwcount, kwnames,
                                                        func->func_qualname))
                {
                    goto kw_fail;
                }

                _PyErr_Format(tstate, PyExc_TypeError,
                            "%U() got an unexpected keyword argument '%S'",
                          func->func_qualname, keyword);
                goto kw_fail;
            }

            if (PyDict_SetItem(kwdict, keyword, value) == -1) {
                goto kw_fail;
            }
            Py_DECREF(value);
            continue;

        kw_fail:
            for (;i < kwcount; i++) {
                PyObject *value = args[i+argcount];
                Py_DECREF(value);
            }
            goto fail_post_args;

        kw_found:
            if (localsplus[j] != NULL) {
                _PyErr_Format(tstate, PyExc_TypeError,
                            "%U() got multiple values for argument '%S'",
                          func->func_qualname, keyword);
                goto kw_fail;
            }
            localsplus[j] = value;
        }
    }

    /* Check the number of positional arguments */
    if ((argcount > co->co_argcount) && !(co->co_flags & CO_VARARGS)) {
        too_many_positional(tstate, co, argcount, func->func_defaults, localsplus,
                            func->func_qualname);
        goto fail_post_args;
    }

    /* Add missing positional arguments (copy default values from defs) */
    if (argcount < co->co_argcount) {
        Py_ssize_t defcount = func->func_defaults == NULL ? 0 : PyTuple_GET_SIZE(func->func_defaults);
        Py_ssize_t m = co->co_argcount - defcount;
        Py_ssize_t missing = 0;
        for (i = argcount; i < m; i++) {
            if (localsplus[i] == NULL) {
                missing++;
            }
        }
        if (missing) {
            missing_arguments(tstate, co, missing, defcount, localsplus,
                              func->func_qualname);
            goto fail_post_args;
        }
        if (n > m)
            i = n - m;
        else
            i = 0;
        if (defcount) {
            PyObject **defs = &PyTuple_GET_ITEM(func->func_defaults, 0);
            for (; i < defcount; i++) {
                if (localsplus[m+i] == NULL) {
                    PyObject *def = defs[i];
                    localsplus[m+i] = Py_NewRef(def);
                }
            }
        }
    }

    /* Add missing keyword arguments (copy default values from kwdefs) */
    if (co->co_kwonlyargcount > 0) {
        Py_ssize_t missing = 0;
        for (i = co->co_argcount; i < total_args; i++) {
            if (localsplus[i] != NULL)
                continue;
            PyObject *varname = PyTuple_GET_ITEM(co->co_localsplusnames, i);
            if (func->func_kwdefaults != NULL) {
                PyObject *def = PyDict_GetItemWithError(func->func_kwdefaults, varname);
                if (def) {
                    localsplus[i] = Py_NewRef(def);
                    continue;
                }
                else if (_PyErr_Occurred(tstate)) {
                    goto fail_post_args;
                }
            }
            missing++;
        }
        if (missing) {
            missing_arguments(tstate, co, missing, -1, localsplus,
                              func->func_qualname);
            goto fail_post_args;
        }
    }
    return 0;

fail_pre_positional:
    for (j = 0; j < argcount; j++) {
        Py_DECREF(args[j]);
    }
    /* fall through */
fail_post_positional:
    if (kwnames) {
        Py_ssize_t kwcount = PyTuple_GET_SIZE(kwnames);
        for (j = argcount; j < argcount+kwcount; j++) {
            Py_DECREF(args[j]);
        }
    }
    /* fall through */
fail_post_args:
    return -1;
}

static void
clear_thread_frame(PyThreadState *tstate, _PyInterpreterFrame * frame)
{
    assert(frame->owner == FRAME_OWNED_BY_THREAD);
    // Make sure that this is, indeed, the top frame. We can't check this in
    // _PyThreadState_PopFrame, since f_code is already cleared at that point:
    assert((PyObject **)frame + frame->f_code->co_framesize ==
        tstate->datastack_top);
    tstate->c_recursion_remaining--;
    assert(frame->frame_obj == NULL || frame->frame_obj->f_frame == frame);
    _PyFrame_ClearExceptCode(frame);
    Py_DECREF(frame->f_code);
    tstate->c_recursion_remaining++;
    _PyThreadState_PopFrame(tstate, frame);
}

static void
clear_gen_frame(PyThreadState *tstate, _PyInterpreterFrame * frame)
{
    assert(frame->owner == FRAME_OWNED_BY_GENERATOR);
    PyGenObject *gen = _PyFrame_GetGenerator(frame);
    gen->gi_frame_state = FRAME_CLEARED;
    assert(tstate->exc_info == &gen->gi_exc_state);
    tstate->exc_info = gen->gi_exc_state.previous_item;
    gen->gi_exc_state.previous_item = NULL;
    tstate->c_recursion_remaining--;
    assert(frame->frame_obj == NULL || frame->frame_obj->f_frame == frame);
    _PyFrame_ClearExceptCode(frame);
    tstate->c_recursion_remaining++;
    frame->previous = NULL;
}

static void
_PyEvalFrameClearAndPop(PyThreadState *tstate, _PyInterpreterFrame * frame)
{
    if (frame->owner == FRAME_OWNED_BY_THREAD) {
        clear_thread_frame(tstate, frame);
    }
    else {
        clear_gen_frame(tstate, frame);
    }
}

/* Consumes references to func, locals and all the args */
static _PyInterpreterFrame *
_PyEvalFramePushAndInit(PyThreadState *tstate, PyFunctionObject *func,
                        PyObject *locals, PyObject* const* args,
                        size_t argcount, PyObject *kwnames)
{
    PyCodeObject * code = (PyCodeObject *)func->func_code;
    CALL_STAT_INC(frames_pushed);
    _PyInterpreterFrame *frame = _PyThreadState_PushFrame(tstate, code->co_framesize);
    if (frame == NULL) {
        goto fail;
    }
    _PyFrame_Initialize(frame, func, locals, code, 0);
    if (initialize_locals(tstate, func, frame->localsplus, args, argcount, kwnames)) {
        assert(frame->owner == FRAME_OWNED_BY_THREAD);
        clear_thread_frame(tstate, frame);
        return NULL;
    }
    return frame;
fail:
    /* Consume the references */
    for (size_t i = 0; i < argcount; i++) {
        Py_DECREF(args[i]);
    }
    if (kwnames) {
        Py_ssize_t kwcount = PyTuple_GET_SIZE(kwnames);
        for (Py_ssize_t i = 0; i < kwcount; i++) {
            Py_DECREF(args[i+argcount]);
        }
    }
    PyErr_NoMemory();
    return NULL;
}

/* Same as _PyEvalFramePushAndInit but takes an args tuple and kwargs dict.
   Steals references to func, callargs and kwargs.
*/
static _PyInterpreterFrame *
_PyEvalFramePushAndInit_Ex(PyThreadState *tstate, PyFunctionObject *func,
    PyObject *locals, Py_ssize_t nargs, PyObject *callargs, PyObject *kwargs)
{
    bool has_dict = (kwargs != NULL && PyDict_GET_SIZE(kwargs) > 0);
    PyObject *kwnames = NULL;
    PyObject *const *newargs;
    if (has_dict) {
        newargs = _PyStack_UnpackDict(tstate, _PyTuple_ITEMS(callargs), nargs, kwargs, &kwnames);
        if (newargs == NULL) {
            Py_DECREF(func);
            goto error;
        }
    }
    else {
        newargs = &PyTuple_GET_ITEM(callargs, 0);
        /* We need to incref all our args since the new frame steals the references. */
        for (Py_ssize_t i = 0; i < nargs; ++i) {
            Py_INCREF(PyTuple_GET_ITEM(callargs, i));
        }
    }
    _PyInterpreterFrame *new_frame = _PyEvalFramePushAndInit(
        tstate, (PyFunctionObject *)func, locals,
        newargs, nargs, kwnames
    );
    if (has_dict) {
        _PyStack_UnpackDict_FreeNoDecRef(newargs, kwnames);
    }
    /* No need to decref func here because the reference has been stolen by
       _PyEvalFramePushAndInit.
    */
    Py_DECREF(callargs);
    Py_XDECREF(kwargs);
    return new_frame;
error:
    Py_DECREF(callargs);
    Py_XDECREF(kwargs);
    return NULL;
}

PyObject *
_PyEval_Vector(PyThreadState *tstate, PyFunctionObject *func,
               PyObject *locals,
               PyObject* const* args, size_t argcount,
               PyObject *kwnames)
{
    /* _PyEvalFramePushAndInit consumes the references
     * to func, locals and all its arguments */
    Py_INCREF(func);
    Py_XINCREF(locals);
    for (size_t i = 0; i < argcount; i++) {
        Py_INCREF(args[i]);
    }
    if (kwnames) {
        Py_ssize_t kwcount = PyTuple_GET_SIZE(kwnames);
        for (Py_ssize_t i = 0; i < kwcount; i++) {
            Py_INCREF(args[i+argcount]);
        }
    }
    _PyInterpreterFrame *frame = _PyEvalFramePushAndInit(
        tstate, func, locals, args, argcount, kwnames);
    if (frame == NULL) {
        return NULL;
    }
    EVAL_CALL_STAT_INC(EVAL_CALL_VECTOR);
    return _PyEval_EvalFrame(tstate, frame, 0);
}

/* Legacy API */
PyObject *
PyEval_EvalCodeEx(PyObject *_co, PyObject *globals, PyObject *locals,
                  PyObject *const *args, int argcount,
                  PyObject *const *kws, int kwcount,
                  PyObject *const *defs, int defcount,
                  PyObject *kwdefs, PyObject *closure)
{
    PyThreadState *tstate = _PyThreadState_GET();
    PyObject *res = NULL;
    PyObject *defaults = _PyTuple_FromArray(defs, defcount);
    if (defaults == NULL) {
        return NULL;
    }
    PyObject *builtins = _PyEval_BuiltinsFromGlobals(tstate, globals); // borrowed ref
    if (builtins == NULL) {
        Py_DECREF(defaults);
        return NULL;
    }
    if (locals == NULL) {
        locals = globals;
    }
    PyObject *kwnames = NULL;
    PyObject *const *allargs;
    PyObject **newargs = NULL;
    PyFunctionObject *func = NULL;
    if (kwcount == 0) {
        allargs = args;
    }
    else {
        kwnames = PyTuple_New(kwcount);
        if (kwnames == NULL) {
            goto fail;
        }
        newargs = PyMem_Malloc(sizeof(PyObject *)*(kwcount+argcount));
        if (newargs == NULL) {
            goto fail;
        }
        for (int i = 0; i < argcount; i++) {
            newargs[i] = args[i];
        }
        for (int i = 0; i < kwcount; i++) {
            PyTuple_SET_ITEM(kwnames, i, Py_NewRef(kws[2*i]));
            newargs[argcount+i] = kws[2*i+1];
        }
        allargs = newargs;
    }
    PyFrameConstructor constr = {
        .fc_globals = globals,
        .fc_builtins = builtins,
        .fc_name = ((PyCodeObject *)_co)->co_name,
        .fc_qualname = ((PyCodeObject *)_co)->co_name,
        .fc_code = _co,
        .fc_defaults = defaults,
        .fc_kwdefaults = kwdefs,
        .fc_closure = closure
    };
    func = _PyFunction_FromConstructor(&constr);
    if (func == NULL) {
        goto fail;
    }
    EVAL_CALL_STAT_INC(EVAL_CALL_LEGACY);
    res = _PyEval_Vector(tstate, func, locals,
                         allargs, argcount,
                         kwnames);
fail:
    Py_XDECREF(func);
    Py_XDECREF(kwnames);
    PyMem_Free(newargs);
    Py_DECREF(defaults);
    return res;
}


/* Logic for the raise statement (too complicated for inlining).
   This *consumes* a reference count to each of its arguments. */
static int
do_raise(PyThreadState *tstate, PyObject *exc, PyObject *cause)
{
    PyObject *type = NULL, *value = NULL;

    if (exc == NULL) {
        /* Reraise */
        _PyErr_StackItem *exc_info = _PyErr_GetTopmostException(tstate);
        exc = exc_info->exc_value;
        if (Py_IsNone(exc) || exc == NULL) {
            _PyErr_SetString(tstate, PyExc_RuntimeError,
                             "No active exception to reraise");
            return 0;
        }
        Py_INCREF(exc);
        assert(PyExceptionInstance_Check(exc));
        _PyErr_SetRaisedException(tstate, exc);
        return 1;
    }

    /* We support the following forms of raise:
       raise
       raise <instance>
       raise <type> */

    if (PyExceptionClass_Check(exc)) {
        type = exc;
        value = _PyObject_CallNoArgs(exc);
        if (value == NULL)
            goto raise_error;
        if (!PyExceptionInstance_Check(value)) {
            _PyErr_Format(tstate, PyExc_TypeError,
                          "calling %R should have returned an instance of "
                          "BaseException, not %R",
                          type, Py_TYPE(value));
             goto raise_error;
        }
    }
    else if (PyExceptionInstance_Check(exc)) {
        value = exc;
        type = PyExceptionInstance_Class(exc);
        Py_INCREF(type);
    }
    else {
        /* Not something you can raise.  You get an exception
           anyway, just not what you specified :-) */
        Py_DECREF(exc);
        _PyErr_SetString(tstate, PyExc_TypeError,
                         "exceptions must derive from BaseException");
        goto raise_error;
    }

    assert(type != NULL);
    assert(value != NULL);

    if (cause) {
        PyObject *fixed_cause;
        if (PyExceptionClass_Check(cause)) {
            fixed_cause = _PyObject_CallNoArgs(cause);
            if (fixed_cause == NULL)
                goto raise_error;
            Py_DECREF(cause);
        }
        else if (PyExceptionInstance_Check(cause)) {
            fixed_cause = cause;
        }
        else if (Py_IsNone(cause)) {
            Py_DECREF(cause);
            fixed_cause = NULL;
        }
        else {
            _PyErr_SetString(tstate, PyExc_TypeError,
                             "exception causes must derive from "
                             "BaseException");
            goto raise_error;
        }
        PyException_SetCause(value, fixed_cause);
    }

    _PyErr_SetObject(tstate, type, value);
    /* _PyErr_SetObject incref's its arguments */
    Py_DECREF(value);
    Py_DECREF(type);
    return 0;

raise_error:
    Py_XDECREF(value);
    Py_XDECREF(type);
    Py_XDECREF(cause);
    return 0;
}

/* Logic for matching an exception in an except* clause (too
   complicated for inlining).
*/

static int
exception_group_match(PyObject* exc_value, PyObject *match_type,
                      PyObject **match, PyObject **rest)
{
    if (Py_IsNone(exc_value)) {
        *match = Py_NewRef(Py_None);
        *rest = Py_NewRef(Py_None);
        return 0;
    }
    assert(PyExceptionInstance_Check(exc_value));

    if (PyErr_GivenExceptionMatches(exc_value, match_type)) {
        /* Full match of exc itself */
        bool is_eg = _PyBaseExceptionGroup_Check(exc_value);
        if (is_eg) {
            *match = Py_NewRef(exc_value);
        }
        else {
            /* naked exception - wrap it */
            PyObject *excs = PyTuple_Pack(1, exc_value);
            if (excs == NULL) {
                return -1;
            }
            PyObject *wrapped = _PyExc_CreateExceptionGroup("", excs);
            Py_DECREF(excs);
            if (wrapped == NULL) {
                return -1;
            }
            *match = wrapped;
        }
        *rest = Py_NewRef(Py_None);
        return 0;
    }

    /* exc_value does not match match_type.
     * Check for partial match if it's an exception group.
     */
    if (_PyBaseExceptionGroup_Check(exc_value)) {
        PyObject *pair = PyObject_CallMethod(exc_value, "split", "(O)",
                                             match_type);
        if (pair == NULL) {
            return -1;
        }
        assert(PyTuple_CheckExact(pair));
        assert(PyTuple_GET_SIZE(pair) == 2);
        *match = Py_NewRef(PyTuple_GET_ITEM(pair, 0));
        *rest = Py_NewRef(PyTuple_GET_ITEM(pair, 1));
        Py_DECREF(pair);
        return 0;
    }
    /* no match */
    *match = Py_NewRef(Py_None);
    *rest = Py_NewRef(exc_value);
    return 0;
}

/* Iterate v argcnt times and store the results on the stack (via decreasing
   sp).  Return 1 for success, 0 if error.

   If argcntafter == -1, do a simple unpack. If it is >= 0, do an unpack
   with a variable target.
*/

static int
unpack_iterable(PyThreadState *tstate, PyObject *v,
                int argcnt, int argcntafter, PyObject **sp)
{
    int i = 0, j = 0;
    Py_ssize_t ll = 0;
    PyObject *it;  /* iter(v) */
    PyObject *w;
    PyObject *l = NULL; /* variable list */

    assert(v != NULL);

    it = PyObject_GetIter(v);
    if (it == NULL) {
        if (_PyErr_ExceptionMatches(tstate, PyExc_TypeError) &&
            Py_TYPE(v)->tp_iter == NULL && !PySequence_Check(v))
        {
            _PyErr_Format(tstate, PyExc_TypeError,
                          "cannot unpack non-iterable %.200s object",
                          Py_TYPE(v)->tp_name);
        }
        return 0;
    }

    for (; i < argcnt; i++) {
        w = PyIter_Next(it);
        if (w == NULL) {
            /* Iterator done, via error or exhaustion. */
            if (!_PyErr_Occurred(tstate)) {
                if (argcntafter == -1) {
                    _PyErr_Format(tstate, PyExc_ValueError,
                                  "not enough values to unpack "
                                  "(expected %d, got %d)",
                                  argcnt, i);
                }
                else {
                    _PyErr_Format(tstate, PyExc_ValueError,
                                  "not enough values to unpack "
                                  "(expected at least %d, got %d)",
                                  argcnt + argcntafter, i);
                }
            }
            goto Error;
        }
        *--sp = w;
    }

    if (argcntafter == -1) {
        /* We better have exhausted the iterator now. */
        w = PyIter_Next(it);
        if (w == NULL) {
            if (_PyErr_Occurred(tstate))
                goto Error;
            Py_DECREF(it);
            return 1;
        }
        Py_DECREF(w);
        _PyErr_Format(tstate, PyExc_ValueError,
                      "too many values to unpack (expected %d)",
                      argcnt);
        goto Error;
    }

    l = PySequence_List(it);
    if (l == NULL)
        goto Error;
    *--sp = l;
    i++;

    ll = PyList_GET_SIZE(l);
    if (ll < argcntafter) {
        _PyErr_Format(tstate, PyExc_ValueError,
            "not enough values to unpack (expected at least %d, got %zd)",
            argcnt + argcntafter, argcnt + ll);
        goto Error;
    }

    /* Pop the "after-variable" args off the list. */
    for (j = argcntafter; j > 0; j--, i++) {
        *--sp = PyList_GET_ITEM(l, ll - j);
    }
    /* Resize the list. */
    Py_SET_SIZE(l, ll - argcntafter);
    Py_DECREF(it);
    return 1;

Error:
    for (; i > 0; i--, sp++)
        Py_DECREF(*sp);
    Py_XDECREF(it);
    return 0;
}

static int
do_monitor_exc(PyThreadState *tstate, _PyInterpreterFrame *frame,
               _Py_CODEUNIT *instr, int event)
{
    assert(event < PY_MONITORING_UNGROUPED_EVENTS);
    PyObject *exc = PyErr_GetRaisedException();
    assert(exc != NULL);
    int err = _Py_call_instrumentation_arg(tstate, event, frame, instr, exc);
    if (err == 0) {
        PyErr_SetRaisedException(exc);
    }
    else {
        Py_DECREF(exc);
    }
    return err;
}

static inline int
no_tools_for_event(PyThreadState *tstate, _PyInterpreterFrame *frame, int event)
{
    _PyCoMonitoringData *data = frame->f_code->_co_monitoring;
    if (data) {
        if (data->active_monitors.tools[event] == 0) {
            return 1;
        }
    }
    else {
        if (tstate->interp->monitors.tools[event] == 0) {
            return 1;
        }
    }
    return 0;
}

static void
monitor_raise(PyThreadState *tstate, _PyInterpreterFrame *frame,
              _Py_CODEUNIT *instr)
{
    if (no_tools_for_event(tstate, frame, PY_MONITORING_EVENT_RAISE)) {
        return;
    }
    do_monitor_exc(tstate, frame, instr, PY_MONITORING_EVENT_RAISE);
}

static int
monitor_stop_iteration(PyThreadState *tstate, _PyInterpreterFrame *frame,
                       _Py_CODEUNIT *instr)
{
    if (no_tools_for_event(tstate, frame, PY_MONITORING_EVENT_STOP_ITERATION)) {
        return 0;
    }
    return do_monitor_exc(tstate, frame, instr, PY_MONITORING_EVENT_STOP_ITERATION);
}

static void
monitor_unwind(PyThreadState *tstate,
               _PyInterpreterFrame *frame,
               _Py_CODEUNIT *instr)
{
    if (no_tools_for_event(tstate, frame, PY_MONITORING_EVENT_PY_UNWIND)) {
        return;
    }
    _Py_call_instrumentation_exc0(tstate, PY_MONITORING_EVENT_PY_UNWIND, frame, instr);
}


static void
monitor_handled(PyThreadState *tstate,
                _PyInterpreterFrame *frame,
                _Py_CODEUNIT *instr, PyObject *exc)
{
    if (no_tools_for_event(tstate, frame, PY_MONITORING_EVENT_EXCEPTION_HANDLED)) {
        return;
    }
    _Py_call_instrumentation_arg(tstate, PY_MONITORING_EVENT_EXCEPTION_HANDLED, frame, instr, exc);
}

static void
monitor_throw(PyThreadState *tstate,
              _PyInterpreterFrame *frame,
              _Py_CODEUNIT *instr)
{
    if (no_tools_for_event(tstate, frame, PY_MONITORING_EVENT_PY_THROW)) {
        return;
    }
    _Py_call_instrumentation_exc0(tstate, PY_MONITORING_EVENT_PY_THROW, frame, instr);
}

void
PyThreadState_EnterTracing(PyThreadState *tstate)
{
    assert(tstate->tracing >= 0);
    tstate->tracing++;
}

void
PyThreadState_LeaveTracing(PyThreadState *tstate)
{
    assert(tstate->tracing > 0);
    tstate->tracing--;
}


PyObject*
_PyEval_CallTracing(PyObject *func, PyObject *args)
{
    // Save and disable tracing
    PyThreadState *tstate = _PyThreadState_GET();
    int save_tracing = tstate->tracing;
    tstate->tracing = 0;

    // Call the tracing function
    PyObject *result = PyObject_Call(func, args, NULL);

    // Restore tracing
    tstate->tracing = save_tracing;
    return result;
}

void
PyEval_SetProfile(Py_tracefunc func, PyObject *arg)
{
    PyThreadState *tstate = _PyThreadState_GET();
    if (_PyEval_SetProfile(tstate, func, arg) < 0) {
        /* Log _PySys_Audit() error */
        _PyErr_WriteUnraisableMsg("in PyEval_SetProfile", NULL);
    }
}

void
PyEval_SetProfileAllThreads(Py_tracefunc func, PyObject *arg)
{
    PyThreadState *this_tstate = _PyThreadState_GET();
    PyInterpreterState* interp = this_tstate->interp;

    _PyRuntimeState *runtime = &_PyRuntime;
    HEAD_LOCK(runtime);
    PyThreadState* ts = PyInterpreterState_ThreadHead(interp);
    HEAD_UNLOCK(runtime);

    while (ts) {
        if (_PyEval_SetProfile(ts, func, arg) < 0) {
            _PyErr_WriteUnraisableMsg("in PyEval_SetProfileAllThreads", NULL);
        }
        HEAD_LOCK(runtime);
        ts = PyThreadState_Next(ts);
        HEAD_UNLOCK(runtime);
    }
}

void
PyEval_SetTrace(Py_tracefunc func, PyObject *arg)
{
    PyThreadState *tstate = _PyThreadState_GET();
    if (_PyEval_SetTrace(tstate, func, arg) < 0) {
        /* Log _PySys_Audit() error */
        _PyErr_WriteUnraisableMsg("in PyEval_SetTrace", NULL);
    }
}

void
PyEval_SetTraceAllThreads(Py_tracefunc func, PyObject *arg)
{
    PyThreadState *this_tstate = _PyThreadState_GET();
    PyInterpreterState* interp = this_tstate->interp;

    _PyRuntimeState *runtime = &_PyRuntime;
    HEAD_LOCK(runtime);
    PyThreadState* ts = PyInterpreterState_ThreadHead(interp);
    HEAD_UNLOCK(runtime);

    while (ts) {
        if (_PyEval_SetTrace(ts, func, arg) < 0) {
            _PyErr_WriteUnraisableMsg("in PyEval_SetTraceAllThreads", NULL);
        }
        HEAD_LOCK(runtime);
        ts = PyThreadState_Next(ts);
        HEAD_UNLOCK(runtime);
    }
}

int
_PyEval_SetCoroutineOriginTrackingDepth(int depth)
{
    PyThreadState *tstate = _PyThreadState_GET();
    if (depth < 0) {
        _PyErr_SetString(tstate, PyExc_ValueError, "depth must be >= 0");
        return -1;
    }
    tstate->coroutine_origin_tracking_depth = depth;
    return 0;
}


int
_PyEval_GetCoroutineOriginTrackingDepth(void)
{
    PyThreadState *tstate = _PyThreadState_GET();
    return tstate->coroutine_origin_tracking_depth;
}

int
_PyEval_SetAsyncGenFirstiter(PyObject *firstiter)
{
    PyThreadState *tstate = _PyThreadState_GET();

    if (_PySys_Audit(tstate, "sys.set_asyncgen_hook_firstiter", NULL) < 0) {
        return -1;
    }

    Py_XSETREF(tstate->async_gen_firstiter, Py_XNewRef(firstiter));
    return 0;
}

PyObject *
_PyEval_GetAsyncGenFirstiter(void)
{
    PyThreadState *tstate = _PyThreadState_GET();
    return tstate->async_gen_firstiter;
}

int
_PyEval_SetAsyncGenFinalizer(PyObject *finalizer)
{
    PyThreadState *tstate = _PyThreadState_GET();

    if (_PySys_Audit(tstate, "sys.set_asyncgen_hook_finalizer", NULL) < 0) {
        return -1;
    }

    Py_XSETREF(tstate->async_gen_finalizer, Py_XNewRef(finalizer));
    return 0;
}

PyObject *
_PyEval_GetAsyncGenFinalizer(void)
{
    PyThreadState *tstate = _PyThreadState_GET();
    return tstate->async_gen_finalizer;
}

_PyInterpreterFrame *
_PyEval_GetFrame(void)
{
    PyThreadState *tstate = _PyThreadState_GET();
    return _PyThreadState_GetFrame(tstate);
}

PyFrameObject *
PyEval_GetFrame(void)
{
    _PyInterpreterFrame *frame = _PyEval_GetFrame();
    if (frame == NULL) {
        return NULL;
    }
    PyFrameObject *f = _PyFrame_GetFrameObject(frame);
    if (f == NULL) {
        PyErr_Clear();
    }
    return f;
}

PyObject *
_PyEval_GetBuiltins(PyThreadState *tstate)
{
    _PyInterpreterFrame *frame = _PyThreadState_GetFrame(tstate);
    if (frame != NULL) {
        return frame->f_builtins;
    }
    return tstate->interp->builtins;
}

PyObject *
PyEval_GetBuiltins(void)
{
    PyThreadState *tstate = _PyThreadState_GET();
    return _PyEval_GetBuiltins(tstate);
}

/* Convenience function to get a builtin from its name */
PyObject *
_PyEval_GetBuiltin(PyObject *name)
{
    PyThreadState *tstate = _PyThreadState_GET();
    PyObject *attr = PyDict_GetItemWithError(PyEval_GetBuiltins(), name);
    if (attr) {
        Py_INCREF(attr);
    }
    else if (!_PyErr_Occurred(tstate)) {
        _PyErr_SetObject(tstate, PyExc_AttributeError, name);
    }
    return attr;
}

PyObject *
_PyEval_GetBuiltinId(_Py_Identifier *name)
{
    return _PyEval_GetBuiltin(_PyUnicode_FromId(name));
}

PyObject *
PyEval_GetLocals(void)
{
    PyThreadState *tstate = _PyThreadState_GET();
     _PyInterpreterFrame *current_frame = _PyThreadState_GetFrame(tstate);
    if (current_frame == NULL) {
        _PyErr_SetString(tstate, PyExc_SystemError, "frame does not exist");
        return NULL;
    }

    if (_PyFrame_FastToLocalsWithError(current_frame) < 0) {
        return NULL;
    }

    PyObject *locals = current_frame->f_locals;
    assert(locals != NULL);
    return locals;
}

PyObject *
PyEval_GetGlobals(void)
{
    PyThreadState *tstate = _PyThreadState_GET();
    _PyInterpreterFrame *current_frame = _PyThreadState_GetFrame(tstate);
    if (current_frame == NULL) {
        return NULL;
    }
    return current_frame->f_globals;
}

int
PyEval_MergeCompilerFlags(PyCompilerFlags *cf)
{
    PyThreadState *tstate = _PyThreadState_GET();
    _PyInterpreterFrame *current_frame = tstate->cframe->current_frame;
    int result = cf->cf_flags != 0;

    if (current_frame != NULL) {
        const int codeflags = current_frame->f_code->co_flags;
        const int compilerflags = codeflags & PyCF_MASK;
        if (compilerflags) {
            result = 1;
            cf->cf_flags |= compilerflags;
        }
    }
    return result;
}


const char *
PyEval_GetFuncName(PyObject *func)
{
    if (PyMethod_Check(func))
        return PyEval_GetFuncName(PyMethod_GET_FUNCTION(func));
    else if (PyFunction_Check(func))
        return PyUnicode_AsUTF8(((PyFunctionObject*)func)->func_name);
    else if (PyCFunction_Check(func))
        return ((PyCFunctionObject*)func)->m_ml->ml_name;
    else
        return Py_TYPE(func)->tp_name;
}

const char *
PyEval_GetFuncDesc(PyObject *func)
{
    if (PyMethod_Check(func))
        return "()";
    else if (PyFunction_Check(func))
        return "()";
    else if (PyCFunction_Check(func))
        return "()";
    else
        return " object";
}

/* Extract a slice index from a PyLong or an object with the
   nb_index slot defined, and store in *pi.
   Silently reduce values larger than PY_SSIZE_T_MAX to PY_SSIZE_T_MAX,
   and silently boost values less than PY_SSIZE_T_MIN to PY_SSIZE_T_MIN.
   Return 0 on error, 1 on success.
*/
int
_PyEval_SliceIndex(PyObject *v, Py_ssize_t *pi)
{
    PyThreadState *tstate = _PyThreadState_GET();
    if (!Py_IsNone(v)) {
        Py_ssize_t x;
        if (_PyIndex_Check(v)) {
            x = PyNumber_AsSsize_t(v, NULL);
            if (x == -1 && _PyErr_Occurred(tstate))
                return 0;
        }
        else {
            _PyErr_SetString(tstate, PyExc_TypeError,
                             "slice indices must be integers or "
                             "None or have an __index__ method");
            return 0;
        }
        *pi = x;
    }
    return 1;
}

int
_PyEval_SliceIndexNotNone(PyObject *v, Py_ssize_t *pi)
{
    PyThreadState *tstate = _PyThreadState_GET();
    Py_ssize_t x;
    if (_PyIndex_Check(v)) {
        x = PyNumber_AsSsize_t(v, NULL);
        if (x == -1 && _PyErr_Occurred(tstate))
            return 0;
    }
    else {
        _PyErr_SetString(tstate, PyExc_TypeError,
                         "slice indices must be integers or "
                         "have an __index__ method");
        return 0;
    }
    *pi = x;
    return 1;
}

static PyObject *
import_name(PyThreadState *tstate, _PyInterpreterFrame *frame,
            PyObject *name, PyObject *fromlist, PyObject *level)
{
    PyObject *import_func, *res;
    PyObject* stack[5];

    import_func = _PyDict_GetItemWithError(frame->f_builtins, &_Py_ID(__import__));
    if (import_func == NULL) {
        if (!_PyErr_Occurred(tstate)) {
            _PyErr_SetString(tstate, PyExc_ImportError, "__import__ not found");
        }
        return NULL;
    }
    PyObject *locals = frame->f_locals;
    /* Fast path for not overloaded __import__. */
    if (_PyImport_IsDefaultImportFunc(tstate->interp, import_func)) {
        int ilevel = _PyLong_AsInt(level);
        if (ilevel == -1 && _PyErr_Occurred(tstate)) {
            return NULL;
        }
        res = PyImport_ImportModuleLevelObject(
                        name,
                        frame->f_globals,
                        locals == NULL ? Py_None :locals,
                        fromlist,
                        ilevel);
        return res;
    }

    Py_INCREF(import_func);

    stack[0] = name;
    stack[1] = frame->f_globals;
    stack[2] = locals == NULL ? Py_None : locals;
    stack[3] = fromlist;
    stack[4] = level;
    res = _PyObject_FastCall(import_func, stack, 5);
    Py_DECREF(import_func);
    return res;
}

static PyObject *
import_from(PyThreadState *tstate, PyObject *v, PyObject *name)
{
    PyObject *x;
    PyObject *fullmodname, *pkgname, *pkgpath, *pkgname_or_unknown, *errmsg;

    if (_PyObject_LookupAttr(v, name, &x) != 0) {
        return x;
    }
    /* Issue #17636: in case this failed because of a circular relative
       import, try to fallback on reading the module directly from
       sys.modules. */
    pkgname = PyObject_GetAttr(v, &_Py_ID(__name__));
    if (pkgname == NULL) {
        goto error;
    }
    if (!PyUnicode_Check(pkgname)) {
        Py_CLEAR(pkgname);
        goto error;
    }
    fullmodname = PyUnicode_FromFormat("%U.%U", pkgname, name);
    if (fullmodname == NULL) {
        Py_DECREF(pkgname);
        return NULL;
    }
    x = PyImport_GetModule(fullmodname);
    Py_DECREF(fullmodname);
    if (x == NULL && !_PyErr_Occurred(tstate)) {
        goto error;
    }
    Py_DECREF(pkgname);
    return x;
 error:
    pkgpath = PyModule_GetFilenameObject(v);
    if (pkgname == NULL) {
        pkgname_or_unknown = PyUnicode_FromString("<unknown module name>");
        if (pkgname_or_unknown == NULL) {
            Py_XDECREF(pkgpath);
            return NULL;
        }
    } else {
        pkgname_or_unknown = pkgname;
    }

    if (pkgpath == NULL || !PyUnicode_Check(pkgpath)) {
        _PyErr_Clear(tstate);
        errmsg = PyUnicode_FromFormat(
            "cannot import name %R from %R (unknown location)",
            name, pkgname_or_unknown
        );
        /* NULL checks for errmsg and pkgname done by PyErr_SetImportError. */
        _PyErr_SetImportErrorWithNameFrom(errmsg, pkgname, NULL, name);
    }
    else {
        PyObject *spec = PyObject_GetAttr(v, &_Py_ID(__spec__));
        const char *fmt =
            _PyModuleSpec_IsInitializing(spec) ?
            "cannot import name %R from partially initialized module %R "
            "(most likely due to a circular import) (%S)" :
            "cannot import name %R from %R (%S)";
        Py_XDECREF(spec);

        errmsg = PyUnicode_FromFormat(fmt, name, pkgname_or_unknown, pkgpath);
        /* NULL checks for errmsg and pkgname done by PyErr_SetImportError. */
        _PyErr_SetImportErrorWithNameFrom(errmsg, pkgname, pkgpath, name);
    }

    Py_XDECREF(errmsg);
    Py_XDECREF(pkgname_or_unknown);
    Py_XDECREF(pkgpath);
    return NULL;
}

#define CANNOT_CATCH_MSG "catching classes that do not inherit from "\
                         "BaseException is not allowed"

#define CANNOT_EXCEPT_STAR_EG "catching ExceptionGroup with except* "\
                              "is not allowed. Use except instead."

static int
check_except_type_valid(PyThreadState *tstate, PyObject* right)
{
    if (PyTuple_Check(right)) {
        Py_ssize_t i, length;
        length = PyTuple_GET_SIZE(right);
        for (i = 0; i < length; i++) {
            PyObject *exc = PyTuple_GET_ITEM(right, i);
            if (!PyExceptionClass_Check(exc)) {
                _PyErr_SetString(tstate, PyExc_TypeError,
                    CANNOT_CATCH_MSG);
                return -1;
            }
        }
    }
    else {
        if (!PyExceptionClass_Check(right)) {
            _PyErr_SetString(tstate, PyExc_TypeError,
                CANNOT_CATCH_MSG);
            return -1;
        }
    }
    return 0;
}

static int
check_except_star_type_valid(PyThreadState *tstate, PyObject* right)
{
    if (check_except_type_valid(tstate, right) < 0) {
        return -1;
    }

    /* reject except *ExceptionGroup */

    int is_subclass = 0;
    if (PyTuple_Check(right)) {
        Py_ssize_t length = PyTuple_GET_SIZE(right);
        for (Py_ssize_t i = 0; i < length; i++) {
            PyObject *exc = PyTuple_GET_ITEM(right, i);
            is_subclass = PyObject_IsSubclass(exc, PyExc_BaseExceptionGroup);
            if (is_subclass < 0) {
                return -1;
            }
            if (is_subclass) {
                break;
            }
        }
    }
    else {
        is_subclass = PyObject_IsSubclass(right, PyExc_BaseExceptionGroup);
        if (is_subclass < 0) {
            return -1;
        }
    }
    if (is_subclass) {
        _PyErr_SetString(tstate, PyExc_TypeError,
            CANNOT_EXCEPT_STAR_EG);
            return -1;
    }
    return 0;
}

static int
check_args_iterable(PyThreadState *tstate, PyObject *func, PyObject *args)
{
    if (Py_TYPE(args)->tp_iter == NULL && !PySequence_Check(args)) {
        /* check_args_iterable() may be called with a live exception:
         * clear it to prevent calling _PyObject_FunctionStr() with an
         * exception set. */
        _PyErr_Clear(tstate);
        PyObject *funcstr = _PyObject_FunctionStr(func);
        if (funcstr != NULL) {
            _PyErr_Format(tstate, PyExc_TypeError,
                          "%U argument after * must be an iterable, not %.200s",
                          funcstr, Py_TYPE(args)->tp_name);
            Py_DECREF(funcstr);
        }
        return -1;
    }
    return 0;
}

static void
format_kwargs_error(PyThreadState *tstate, PyObject *func, PyObject *kwargs)
{
    /* _PyDict_MergeEx raises attribute
     * error (percolated from an attempt
     * to get 'keys' attribute) instead of
     * a type error if its second argument
     * is not a mapping.
     */
    if (_PyErr_ExceptionMatches(tstate, PyExc_AttributeError)) {
        _PyErr_Clear(tstate);
        PyObject *funcstr = _PyObject_FunctionStr(func);
        if (funcstr != NULL) {
            _PyErr_Format(
                tstate, PyExc_TypeError,
                "%U argument after ** must be a mapping, not %.200s",
                funcstr, Py_TYPE(kwargs)->tp_name);
            Py_DECREF(funcstr);
        }
    }
    else if (_PyErr_ExceptionMatches(tstate, PyExc_KeyError)) {
        PyObject *exc = _PyErr_GetRaisedException(tstate);
        PyObject *args = ((PyBaseExceptionObject *)exc)->args;
        if (exc && PyTuple_Check(args) && PyTuple_GET_SIZE(args) == 1) {
            _PyErr_Clear(tstate);
            PyObject *funcstr = _PyObject_FunctionStr(func);
            if (funcstr != NULL) {
                PyObject *key = PyTuple_GET_ITEM(args, 0);
                _PyErr_Format(
                    tstate, PyExc_TypeError,
                    "%U got multiple values for keyword argument '%S'",
                    funcstr, key);
                Py_DECREF(funcstr);
            }
            Py_XDECREF(exc);
        }
        else {
            _PyErr_SetRaisedException(tstate, exc);
        }
    }
}

static void
format_exc_check_arg(PyThreadState *tstate, PyObject *exc,
                     const char *format_str, PyObject *obj)
{
    const char *obj_str;

    if (!obj)
        return;

    obj_str = PyUnicode_AsUTF8(obj);
    if (!obj_str)
        return;

    _PyErr_Format(tstate, exc, format_str, obj_str);

    if (exc == PyExc_NameError) {
        // Include the name in the NameError exceptions to offer suggestions later.
        PyObject *exc = PyErr_GetRaisedException();
        if (PyErr_GivenExceptionMatches(exc, PyExc_NameError)) {
            if (((PyNameErrorObject*)exc)->name == NULL) {
                // We do not care if this fails because we are going to restore the
                // NameError anyway.
                (void)PyObject_SetAttr(exc, &_Py_ID(name), obj);
            }
        }
        PyErr_SetRaisedException(exc);
    }
}

static void
format_exc_unbound(PyThreadState *tstate, PyCodeObject *co, int oparg)
{
    PyObject *name;
    /* Don't stomp existing exception */
    if (_PyErr_Occurred(tstate))
        return;
    name = PyTuple_GET_ITEM(co->co_localsplusnames, oparg);
    if (oparg < PyCode_GetFirstFree(co)) {
        format_exc_check_arg(tstate, PyExc_UnboundLocalError,
                             UNBOUNDLOCAL_ERROR_MSG, name);
    } else {
        format_exc_check_arg(tstate, PyExc_NameError,
                             UNBOUNDFREE_ERROR_MSG, name);
    }
}

static void
format_awaitable_error(PyThreadState *tstate, PyTypeObject *type, int oparg)
{
    if (type->tp_as_async == NULL || type->tp_as_async->am_await == NULL) {
        if (oparg == 1) {
            _PyErr_Format(tstate, PyExc_TypeError,
                          "'async with' received an object from __aenter__ "
                          "that does not implement __await__: %.100s",
                          type->tp_name);
        }
        else if (oparg == 2) {
            _PyErr_Format(tstate, PyExc_TypeError,
                          "'async with' received an object from __aexit__ "
                          "that does not implement __await__: %.100s",
                          type->tp_name);
        }
    }
}


Py_ssize_t
PyUnstable_Eval_RequestCodeExtraIndex(freefunc free)
{
    PyInterpreterState *interp = _PyInterpreterState_GET();
    Py_ssize_t new_index;

    if (interp->co_extra_user_count == MAX_CO_EXTRA_USERS - 1) {
        return -1;
    }
    new_index = interp->co_extra_user_count++;
    interp->co_extra_freefuncs[new_index] = free;
    return new_index;
}

<<<<<<< HEAD
static void
dtrace_function_entry(_PyInterpreterFrame *frame)
{
    const char *filename;
    const char *funcname;
    int lineno;

    PyCodeObject *code = frame->f_code;
    filename = PyUnicode_AsUTF8(code->co_filename);
    funcname = PyUnicode_AsUTF8(code->co_name);
    lineno = PyUnstable_InterpreterFrame_GetLine(frame);

    PyDTrace_FUNCTION_ENTRY(filename, funcname, lineno);
}

static void
dtrace_function_return(_PyInterpreterFrame *frame)
{
    const char *filename;
    const char *funcname;
    int lineno;

    PyCodeObject *code = frame->f_code;
    filename = PyUnicode_AsUTF8(code->co_filename);
    funcname = PyUnicode_AsUTF8(code->co_name);
    lineno = PyUnstable_InterpreterFrame_GetLine(frame);

    PyDTrace_FUNCTION_RETURN(filename, funcname, lineno);
}

/* DTrace equivalent of maybe_call_line_trace. */
static void
maybe_dtrace_line(_PyInterpreterFrame *frame,
                  PyTraceInfo *trace_info,
                  int instr_prev)
{
    const char *co_filename, *co_name;

    /* If the last instruction executed isn't in the current
       instruction window, reset the window.
    */
    initialize_trace_info(trace_info, frame);
    int lastline = _PyCode_CheckLineNumber(instr_prev*sizeof(_Py_CODEUNIT), &trace_info->bounds);
    int addr = _PyInterpreterFrame_LASTI(frame) * sizeof(_Py_CODEUNIT);
    int line = _PyCode_CheckLineNumber(addr, &trace_info->bounds);
    if (line != -1) {
        /* Trace backward edges or first instruction of a new line */
        if (_PyInterpreterFrame_LASTI(frame) < instr_prev ||
            (line != lastline && addr == trace_info->bounds.ar_start))
        {
            co_filename = PyUnicode_AsUTF8(frame->f_code->co_filename);
            if (!co_filename) {
                co_filename = "?";
            }
            co_name = PyUnicode_AsUTF8(frame->f_code->co_name);
            if (!co_name) {
                co_name = "?";
            }
            PyDTrace_LINE(co_filename, co_name, line);
        }
    }
}

=======
>>>>>>> 45a9e383
/* Implement Py_EnterRecursiveCall() and Py_LeaveRecursiveCall() as functions
   for the limited API. */

int Py_EnterRecursiveCall(const char *where)
{
    return _Py_EnterRecursiveCall(where);
}

void Py_LeaveRecursiveCall(void)
{
    _Py_LeaveRecursiveCall();
}<|MERGE_RESOLUTION|>--- conflicted
+++ resolved
@@ -784,9 +784,9 @@
                next_instr points the current instruction without TARGET(). */
             opcode = next_instr->op.code;
             _PyErr_Format(tstate, PyExc_SystemError,
-                          "%U:%d: unknown opcode %d",
+                    PyUnstable_InterpreterFrame_GetLine(frame),  opcode);
                           frame->f_code->co_filename,
-                          _PyInterpreterFrame_GetLine(frame),
+                          PyUnstable_InterpreterFrame_GetLine(frame),
                           opcode);
             goto error;
 
@@ -912,3937 +912,6 @@
 #  pragma warning(pop)
 #endif
 
-<<<<<<< HEAD
-        TARGET(POP_TOP) {
-            PyObject *value = POP();
-            Py_DECREF(value);
-            DISPATCH();
-        }
-
-        TARGET(PUSH_NULL) {
-            /* Use BASIC_PUSH as NULL is not a valid object pointer */
-            BASIC_PUSH(NULL);
-            DISPATCH();
-        }
-
-        TARGET(UNARY_POSITIVE) {
-            PyObject *value = TOP();
-            PyObject *res = PyNumber_Positive(value);
-            Py_DECREF(value);
-            SET_TOP(res);
-            if (res == NULL)
-                goto error;
-            DISPATCH();
-        }
-
-        TARGET(UNARY_NEGATIVE) {
-            PyObject *value = TOP();
-            PyObject *res = PyNumber_Negative(value);
-            Py_DECREF(value);
-            SET_TOP(res);
-            if (res == NULL)
-                goto error;
-            DISPATCH();
-        }
-
-        TARGET(UNARY_NOT) {
-            PyObject *value = TOP();
-            int err = PyObject_IsTrue(value);
-            Py_DECREF(value);
-            if (err == 0) {
-                Py_INCREF(Py_True);
-                SET_TOP(Py_True);
-                DISPATCH();
-            }
-            else if (err > 0) {
-                Py_INCREF(Py_False);
-                SET_TOP(Py_False);
-                DISPATCH();
-            }
-            STACK_SHRINK(1);
-            goto error;
-        }
-
-        TARGET(UNARY_INVERT) {
-            PyObject *value = TOP();
-            PyObject *res = PyNumber_Invert(value);
-            Py_DECREF(value);
-            SET_TOP(res);
-            if (res == NULL)
-                goto error;
-            DISPATCH();
-        }
-
-        TARGET(BINARY_OP_MULTIPLY_INT) {
-            assert(cframe.use_tracing == 0);
-            PyObject *left = SECOND();
-            PyObject *right = TOP();
-            DEOPT_IF(!PyLong_CheckExact(left), BINARY_OP);
-            DEOPT_IF(!PyLong_CheckExact(right), BINARY_OP);
-            STAT_INC(BINARY_OP, hit);
-            PyObject *prod = _PyLong_Multiply((PyLongObject *)left, (PyLongObject *)right);
-            SET_SECOND(prod);
-            _Py_DECREF_SPECIALIZED(right, (destructor)PyObject_Free);
-            _Py_DECREF_SPECIALIZED(left, (destructor)PyObject_Free);
-            STACK_SHRINK(1);
-            if (prod == NULL) {
-                goto error;
-            }
-            JUMPBY(INLINE_CACHE_ENTRIES_BINARY_OP);
-            DISPATCH();
-        }
-
-        TARGET(BINARY_OP_MULTIPLY_FLOAT) {
-            assert(cframe.use_tracing == 0);
-            PyObject *left = SECOND();
-            PyObject *right = TOP();
-            DEOPT_IF(!PyFloat_CheckExact(left), BINARY_OP);
-            DEOPT_IF(!PyFloat_CheckExact(right), BINARY_OP);
-            STAT_INC(BINARY_OP, hit);
-            double dprod = ((PyFloatObject *)left)->ob_fval *
-                ((PyFloatObject *)right)->ob_fval;
-            PyObject *prod = PyFloat_FromDouble(dprod);
-            SET_SECOND(prod);
-            _Py_DECREF_SPECIALIZED(right, _PyFloat_ExactDealloc);
-            _Py_DECREF_SPECIALIZED(left, _PyFloat_ExactDealloc);
-            STACK_SHRINK(1);
-            if (prod == NULL) {
-                goto error;
-            }
-            JUMPBY(INLINE_CACHE_ENTRIES_BINARY_OP);
-            DISPATCH();
-        }
-
-        TARGET(BINARY_OP_SUBTRACT_INT) {
-            assert(cframe.use_tracing == 0);
-            PyObject *left = SECOND();
-            PyObject *right = TOP();
-            DEOPT_IF(!PyLong_CheckExact(left), BINARY_OP);
-            DEOPT_IF(!PyLong_CheckExact(right), BINARY_OP);
-            STAT_INC(BINARY_OP, hit);
-            PyObject *sub = _PyLong_Subtract((PyLongObject *)left, (PyLongObject *)right);
-            SET_SECOND(sub);
-            _Py_DECREF_SPECIALIZED(right, (destructor)PyObject_Free);
-            _Py_DECREF_SPECIALIZED(left, (destructor)PyObject_Free);
-            STACK_SHRINK(1);
-            if (sub == NULL) {
-                goto error;
-            }
-            JUMPBY(INLINE_CACHE_ENTRIES_BINARY_OP);
-            DISPATCH();
-        }
-
-        TARGET(BINARY_OP_SUBTRACT_FLOAT) {
-            assert(cframe.use_tracing == 0);
-            PyObject *left = SECOND();
-            PyObject *right = TOP();
-            DEOPT_IF(!PyFloat_CheckExact(left), BINARY_OP);
-            DEOPT_IF(!PyFloat_CheckExact(right), BINARY_OP);
-            STAT_INC(BINARY_OP, hit);
-            double dsub = ((PyFloatObject *)left)->ob_fval - ((PyFloatObject *)right)->ob_fval;
-            PyObject *sub = PyFloat_FromDouble(dsub);
-            SET_SECOND(sub);
-            _Py_DECREF_SPECIALIZED(right, _PyFloat_ExactDealloc);
-            _Py_DECREF_SPECIALIZED(left, _PyFloat_ExactDealloc);
-            STACK_SHRINK(1);
-            if (sub == NULL) {
-                goto error;
-            }
-            JUMPBY(INLINE_CACHE_ENTRIES_BINARY_OP);
-            DISPATCH();
-        }
-
-        TARGET(BINARY_OP_ADD_UNICODE) {
-            assert(cframe.use_tracing == 0);
-            PyObject *left = SECOND();
-            PyObject *right = TOP();
-            DEOPT_IF(!PyUnicode_CheckExact(left), BINARY_OP);
-            DEOPT_IF(Py_TYPE(right) != Py_TYPE(left), BINARY_OP);
-            STAT_INC(BINARY_OP, hit);
-            PyObject *res = PyUnicode_Concat(left, right);
-            STACK_SHRINK(1);
-            SET_TOP(res);
-            _Py_DECREF_SPECIALIZED(left, _PyUnicode_ExactDealloc);
-            _Py_DECREF_SPECIALIZED(right, _PyUnicode_ExactDealloc);
-            if (TOP() == NULL) {
-                goto error;
-            }
-            JUMPBY(INLINE_CACHE_ENTRIES_BINARY_OP);
-            DISPATCH();
-        }
-
-        TARGET(BINARY_OP_INPLACE_ADD_UNICODE) {
-            assert(cframe.use_tracing == 0);
-            PyObject *left = SECOND();
-            PyObject *right = TOP();
-            DEOPT_IF(!PyUnicode_CheckExact(left), BINARY_OP);
-            DEOPT_IF(Py_TYPE(right) != Py_TYPE(left), BINARY_OP);
-            _Py_CODEUNIT true_next = next_instr[INLINE_CACHE_ENTRIES_BINARY_OP];
-            assert(_Py_OPCODE(true_next) == STORE_FAST ||
-                   _Py_OPCODE(true_next) == STORE_FAST__LOAD_FAST);
-            PyObject **target_local = &GETLOCAL(_Py_OPARG(true_next));
-            DEOPT_IF(*target_local != left, BINARY_OP);
-            STAT_INC(BINARY_OP, hit);
-            /* Handle `left = left + right` or `left += right` for str.
-             *
-             * When possible, extend `left` in place rather than
-             * allocating a new PyUnicodeObject. This attempts to avoid
-             * quadratic behavior when one neglects to use str.join().
-             *
-             * If `left` has only two references remaining (one from
-             * the stack, one in the locals), DECREFing `left` leaves
-             * only the locals reference, so PyUnicode_Append knows
-             * that the string is safe to mutate.
-             */
-            assert(Py_REFCNT(left) >= 2);
-            _Py_DECREF_NO_DEALLOC(left);
-            STACK_SHRINK(2);
-            PyUnicode_Append(target_local, right);
-            _Py_DECREF_SPECIALIZED(right, _PyUnicode_ExactDealloc);
-            if (*target_local == NULL) {
-                goto error;
-            }
-            // The STORE_FAST is already done.
-            JUMPBY(INLINE_CACHE_ENTRIES_BINARY_OP + 1);
-            DISPATCH();
-        }
-
-        TARGET(BINARY_OP_ADD_FLOAT) {
-            assert(cframe.use_tracing == 0);
-            PyObject *left = SECOND();
-            PyObject *right = TOP();
-            DEOPT_IF(!PyFloat_CheckExact(left), BINARY_OP);
-            DEOPT_IF(Py_TYPE(right) != Py_TYPE(left), BINARY_OP);
-            STAT_INC(BINARY_OP, hit);
-            double dsum = ((PyFloatObject *)left)->ob_fval +
-                ((PyFloatObject *)right)->ob_fval;
-            PyObject *sum = PyFloat_FromDouble(dsum);
-            SET_SECOND(sum);
-            _Py_DECREF_SPECIALIZED(right, _PyFloat_ExactDealloc);
-            _Py_DECREF_SPECIALIZED(left, _PyFloat_ExactDealloc);
-            STACK_SHRINK(1);
-            if (sum == NULL) {
-                goto error;
-            }
-            JUMPBY(INLINE_CACHE_ENTRIES_BINARY_OP);
-            DISPATCH();
-        }
-
-        TARGET(BINARY_OP_ADD_INT) {
-            assert(cframe.use_tracing == 0);
-            PyObject *left = SECOND();
-            PyObject *right = TOP();
-            DEOPT_IF(!PyLong_CheckExact(left), BINARY_OP);
-            DEOPT_IF(Py_TYPE(right) != Py_TYPE(left), BINARY_OP);
-            STAT_INC(BINARY_OP, hit);
-            PyObject *sum = _PyLong_Add((PyLongObject *)left, (PyLongObject *)right);
-            SET_SECOND(sum);
-            _Py_DECREF_SPECIALIZED(right, (destructor)PyObject_Free);
-            _Py_DECREF_SPECIALIZED(left, (destructor)PyObject_Free);
-            STACK_SHRINK(1);
-            if (sum == NULL) {
-                goto error;
-            }
-            JUMPBY(INLINE_CACHE_ENTRIES_BINARY_OP);
-            DISPATCH();
-        }
-
-        TARGET(BINARY_SUBSCR) {
-            PREDICTED(BINARY_SUBSCR);
-            PyObject *sub = POP();
-            PyObject *container = TOP();
-            PyObject *res = PyObject_GetItem(container, sub);
-            Py_DECREF(container);
-            Py_DECREF(sub);
-            SET_TOP(res);
-            if (res == NULL)
-                goto error;
-            JUMPBY(INLINE_CACHE_ENTRIES_BINARY_SUBSCR);
-            DISPATCH();
-        }
-
-        TARGET(BINARY_SLICE) {
-            PyObject *stop = POP();
-            PyObject *start = POP();
-            PyObject *container = TOP();
-
-            PyObject *slice = _PyBuildSlice_ConsumeRefs(start, stop);
-            if (slice == NULL) {
-                goto error;
-            }
-            PyObject *res = PyObject_GetItem(container, slice);
-            Py_DECREF(slice);
-            if (res == NULL) {
-                goto error;
-            }
-            SET_TOP(res);
-            Py_DECREF(container);
-            DISPATCH();
-        }
-
-        TARGET(STORE_SLICE) {
-            PyObject *stop = POP();
-            PyObject *start = POP();
-            PyObject *container = TOP();
-            PyObject *v = SECOND();
-
-            PyObject *slice = _PyBuildSlice_ConsumeRefs(start, stop);
-            if (slice == NULL) {
-                goto error;
-            }
-            int err = PyObject_SetItem(container, slice, v);
-            Py_DECREF(slice);
-            if (err) {
-                goto error;
-            }
-            STACK_SHRINK(2);
-            Py_DECREF(v);
-            Py_DECREF(container);
-            DISPATCH();
-        }
-
-        TARGET(BINARY_SUBSCR_ADAPTIVE) {
-            _PyBinarySubscrCache *cache = (_PyBinarySubscrCache *)next_instr;
-            if (ADAPTIVE_COUNTER_IS_ZERO(cache)) {
-                PyObject *sub = TOP();
-                PyObject *container = SECOND();
-                next_instr--;
-                if (_Py_Specialize_BinarySubscr(container, sub, next_instr) < 0) {
-                    goto error;
-                }
-                DISPATCH_SAME_OPARG();
-            }
-            else {
-                STAT_INC(BINARY_SUBSCR, deferred);
-                DECREMENT_ADAPTIVE_COUNTER(cache);
-                JUMP_TO_INSTRUCTION(BINARY_SUBSCR);
-            }
-        }
-
-        TARGET(BINARY_SUBSCR_LIST_INT) {
-            assert(cframe.use_tracing == 0);
-            PyObject *sub = TOP();
-            PyObject *list = SECOND();
-            DEOPT_IF(!PyLong_CheckExact(sub), BINARY_SUBSCR);
-            DEOPT_IF(!PyList_CheckExact(list), BINARY_SUBSCR);
-
-            // Deopt unless 0 <= sub < PyList_Size(list)
-            Py_ssize_t signed_magnitude = Py_SIZE(sub);
-            DEOPT_IF(((size_t)signed_magnitude) > 1, BINARY_SUBSCR);
-            assert(((PyLongObject *)_PyLong_GetZero())->ob_digit[0] == 0);
-            Py_ssize_t index = ((PyLongObject*)sub)->ob_digit[0];
-            DEOPT_IF(index >= PyList_GET_SIZE(list), BINARY_SUBSCR);
-            STAT_INC(BINARY_SUBSCR, hit);
-            PyObject *res = PyList_GET_ITEM(list, index);
-            assert(res != NULL);
-            Py_INCREF(res);
-            STACK_SHRINK(1);
-            _Py_DECREF_SPECIALIZED(sub, (destructor)PyObject_Free);
-            SET_TOP(res);
-            Py_DECREF(list);
-            JUMPBY(INLINE_CACHE_ENTRIES_BINARY_SUBSCR);
-            DISPATCH();
-        }
-
-        TARGET(BINARY_SUBSCR_TUPLE_INT) {
-            assert(cframe.use_tracing == 0);
-            PyObject *sub = TOP();
-            PyObject *tuple = SECOND();
-            DEOPT_IF(!PyLong_CheckExact(sub), BINARY_SUBSCR);
-            DEOPT_IF(!PyTuple_CheckExact(tuple), BINARY_SUBSCR);
-
-            // Deopt unless 0 <= sub < PyTuple_Size(list)
-            Py_ssize_t signed_magnitude = Py_SIZE(sub);
-            DEOPT_IF(((size_t)signed_magnitude) > 1, BINARY_SUBSCR);
-            assert(((PyLongObject *)_PyLong_GetZero())->ob_digit[0] == 0);
-            Py_ssize_t index = ((PyLongObject*)sub)->ob_digit[0];
-            DEOPT_IF(index >= PyTuple_GET_SIZE(tuple), BINARY_SUBSCR);
-            STAT_INC(BINARY_SUBSCR, hit);
-            PyObject *res = PyTuple_GET_ITEM(tuple, index);
-            assert(res != NULL);
-            Py_INCREF(res);
-            STACK_SHRINK(1);
-            _Py_DECREF_SPECIALIZED(sub, (destructor)PyObject_Free);
-            SET_TOP(res);
-            Py_DECREF(tuple);
-            JUMPBY(INLINE_CACHE_ENTRIES_BINARY_SUBSCR);
-            DISPATCH();
-        }
-
-        TARGET(BINARY_SUBSCR_DICT) {
-            assert(cframe.use_tracing == 0);
-            PyObject *dict = SECOND();
-            DEOPT_IF(!PyDict_CheckExact(SECOND()), BINARY_SUBSCR);
-            STAT_INC(BINARY_SUBSCR, hit);
-            PyObject *sub = TOP();
-            PyObject *res = PyDict_GetItemWithError(dict, sub);
-            if (res == NULL) {
-                if (!_PyErr_Occurred(tstate)) {
-                    _PyErr_SetKeyError(sub);
-                }
-                goto error;
-            }
-            Py_INCREF(res);
-            STACK_SHRINK(1);
-            Py_DECREF(sub);
-            SET_TOP(res);
-            Py_DECREF(dict);
-            JUMPBY(INLINE_CACHE_ENTRIES_BINARY_SUBSCR);
-            DISPATCH();
-        }
-
-        TARGET(BINARY_SUBSCR_GETITEM) {
-            PyObject *sub = TOP();
-            PyObject *container = SECOND();
-            _PyBinarySubscrCache *cache = (_PyBinarySubscrCache *)next_instr;
-            uint32_t type_version = read_u32(cache->type_version);
-            PyTypeObject *tp = Py_TYPE(container);
-            DEOPT_IF(tp->tp_version_tag != type_version, BINARY_SUBSCR);
-            assert(tp->tp_flags & Py_TPFLAGS_HEAPTYPE);
-            PyObject *cached = ((PyHeapTypeObject *)tp)->_spec_cache.getitem;
-            assert(PyFunction_Check(cached));
-            PyFunctionObject *getitem = (PyFunctionObject *)cached;
-            DEOPT_IF(getitem->func_version != cache->func_version, BINARY_SUBSCR);
-            PyCodeObject *code = (PyCodeObject *)getitem->func_code;
-            assert(code->co_argcount == 2);
-            DEOPT_IF(!_PyThreadState_HasStackSpace(tstate, code->co_framesize), BINARY_SUBSCR);
-            STAT_INC(BINARY_SUBSCR, hit);
-            Py_INCREF(getitem);
-            _PyInterpreterFrame *new_frame = _PyFrame_PushUnchecked(tstate, getitem);
-            STACK_SHRINK(2);
-            new_frame->localsplus[0] = container;
-            new_frame->localsplus[1] = sub;
-            for (int i = 2; i < code->co_nlocalsplus; i++) {
-                new_frame->localsplus[i] = NULL;
-            }
-            _PyFrame_SetStackPointer(frame, stack_pointer);
-            JUMPBY(INLINE_CACHE_ENTRIES_BINARY_SUBSCR);
-            frame->prev_instr = next_instr - 1;
-            new_frame->previous = frame;
-            frame = cframe.current_frame = new_frame;
-            CALL_STAT_INC(inlined_py_calls);
-            goto start_frame;
-        }
-
-        TARGET(LIST_APPEND) {
-            PyObject *v = POP();
-            PyObject *list = PEEK(oparg);
-            if (_PyList_AppendTakeRef((PyListObject *)list, v) < 0)
-                goto error;
-            PREDICT(JUMP_BACKWARD_QUICK);
-            DISPATCH();
-        }
-
-        TARGET(SET_ADD) {
-            PyObject *v = POP();
-            PyObject *set = PEEK(oparg);
-            int err;
-            err = PySet_Add(set, v);
-            Py_DECREF(v);
-            if (err != 0)
-                goto error;
-            PREDICT(JUMP_BACKWARD_QUICK);
-            DISPATCH();
-        }
-
-        TARGET(STORE_SUBSCR) {
-            PREDICTED(STORE_SUBSCR);
-            PyObject *sub = TOP();
-            PyObject *container = SECOND();
-            PyObject *v = THIRD();
-            int err;
-            STACK_SHRINK(3);
-            /* container[sub] = v */
-            err = PyObject_SetItem(container, sub, v);
-            Py_DECREF(v);
-            Py_DECREF(container);
-            Py_DECREF(sub);
-            if (err != 0) {
-                goto error;
-            }
-            JUMPBY(INLINE_CACHE_ENTRIES_STORE_SUBSCR);
-            DISPATCH();
-        }
-
-        TARGET(STORE_SUBSCR_ADAPTIVE) {
-            _PyStoreSubscrCache *cache = (_PyStoreSubscrCache *)next_instr;
-            if (ADAPTIVE_COUNTER_IS_ZERO(cache)) {
-                PyObject *sub = TOP();
-                PyObject *container = SECOND();
-                next_instr--;
-                if (_Py_Specialize_StoreSubscr(container, sub, next_instr) < 0) {
-                    goto error;
-                }
-                DISPATCH_SAME_OPARG();
-            }
-            else {
-                STAT_INC(STORE_SUBSCR, deferred);
-                DECREMENT_ADAPTIVE_COUNTER(cache);
-                JUMP_TO_INSTRUCTION(STORE_SUBSCR);
-            }
-        }
-
-        TARGET(STORE_SUBSCR_LIST_INT) {
-            assert(cframe.use_tracing == 0);
-            PyObject *sub = TOP();
-            PyObject *list = SECOND();
-            PyObject *value = THIRD();
-            DEOPT_IF(!PyLong_CheckExact(sub), STORE_SUBSCR);
-            DEOPT_IF(!PyList_CheckExact(list), STORE_SUBSCR);
-
-            // Ensure nonnegative, zero-or-one-digit ints.
-            DEOPT_IF(((size_t)Py_SIZE(sub)) > 1, STORE_SUBSCR);
-            Py_ssize_t index = ((PyLongObject*)sub)->ob_digit[0];
-            // Ensure index < len(list)
-            DEOPT_IF(index >= PyList_GET_SIZE(list), STORE_SUBSCR);
-            STAT_INC(STORE_SUBSCR, hit);
-
-            PyObject *old_value = PyList_GET_ITEM(list, index);
-            PyList_SET_ITEM(list, index, value);
-            STACK_SHRINK(3);
-            assert(old_value != NULL);
-            Py_DECREF(old_value);
-            _Py_DECREF_SPECIALIZED(sub, (destructor)PyObject_Free);
-            Py_DECREF(list);
-            JUMPBY(INLINE_CACHE_ENTRIES_STORE_SUBSCR);
-            DISPATCH();
-        }
-
-        TARGET(STORE_SUBSCR_DICT) {
-            assert(cframe.use_tracing == 0);
-            PyObject *sub = TOP();
-            PyObject *dict = SECOND();
-            PyObject *value = THIRD();
-            DEOPT_IF(!PyDict_CheckExact(dict), STORE_SUBSCR);
-            STACK_SHRINK(3);
-            STAT_INC(STORE_SUBSCR, hit);
-            int err = _PyDict_SetItem_Take2((PyDictObject *)dict, sub, value);
-            Py_DECREF(dict);
-            if (err != 0) {
-                goto error;
-            }
-            JUMPBY(INLINE_CACHE_ENTRIES_STORE_SUBSCR);
-            DISPATCH();
-        }
-
-        TARGET(DELETE_SUBSCR) {
-            PyObject *sub = TOP();
-            PyObject *container = SECOND();
-            int err;
-            STACK_SHRINK(2);
-            /* del container[sub] */
-            err = PyObject_DelItem(container, sub);
-            Py_DECREF(container);
-            Py_DECREF(sub);
-            if (err != 0)
-                goto error;
-            DISPATCH();
-        }
-
-        TARGET(PRINT_EXPR) {
-            PyObject *value = POP();
-            PyObject *hook = _PySys_GetAttr(tstate, &_Py_ID(displayhook));
-            PyObject *res;
-            if (hook == NULL) {
-                _PyErr_SetString(tstate, PyExc_RuntimeError,
-                                 "lost sys.displayhook");
-                Py_DECREF(value);
-                goto error;
-            }
-            res = PyObject_CallOneArg(hook, value);
-            Py_DECREF(value);
-            if (res == NULL)
-                goto error;
-            Py_DECREF(res);
-            DISPATCH();
-        }
-
-        TARGET(RAISE_VARARGS) {
-            PyObject *cause = NULL, *exc = NULL;
-            switch (oparg) {
-            case 2:
-                cause = POP(); /* cause */
-                /* fall through */
-            case 1:
-                exc = POP(); /* exc */
-                /* fall through */
-            case 0:
-                if (do_raise(tstate, exc, cause)) {
-                    goto exception_unwind;
-                }
-                break;
-            default:
-                _PyErr_SetString(tstate, PyExc_SystemError,
-                                 "bad RAISE_VARARGS oparg");
-                break;
-            }
-            goto error;
-        }
-
-        TARGET(RETURN_VALUE) {
-            PyObject *retval = POP();
-            assert(EMPTY());
-            _PyFrame_SetStackPointer(frame, stack_pointer);
-            TRACE_FUNCTION_EXIT();
-            DTRACE_FUNCTION_EXIT();
-            _Py_LeaveRecursiveCallTstate(tstate);
-            if (!frame->is_entry) {
-                frame = cframe.current_frame = pop_frame(tstate, frame);
-                _PyFrame_StackPush(frame, retval);
-                goto resume_frame;
-            }
-            /* Restore previous cframe and return. */
-            tstate->cframe = cframe.previous;
-            tstate->cframe->use_tracing = cframe.use_tracing;
-            assert(tstate->cframe->current_frame == frame->previous);
-            assert(!_PyErr_Occurred(tstate));
-            return retval;
-        }
-
-        TARGET(GET_AITER) {
-            unaryfunc getter = NULL;
-            PyObject *iter = NULL;
-            PyObject *obj = TOP();
-            PyTypeObject *type = Py_TYPE(obj);
-
-            if (type->tp_as_async != NULL) {
-                getter = type->tp_as_async->am_aiter;
-            }
-
-            if (getter != NULL) {
-                iter = (*getter)(obj);
-                Py_DECREF(obj);
-                if (iter == NULL) {
-                    SET_TOP(NULL);
-                    goto error;
-                }
-            }
-            else {
-                SET_TOP(NULL);
-                _PyErr_Format(tstate, PyExc_TypeError,
-                              "'async for' requires an object with "
-                              "__aiter__ method, got %.100s",
-                              type->tp_name);
-                Py_DECREF(obj);
-                goto error;
-            }
-
-            if (Py_TYPE(iter)->tp_as_async == NULL ||
-                    Py_TYPE(iter)->tp_as_async->am_anext == NULL) {
-
-                SET_TOP(NULL);
-                _PyErr_Format(tstate, PyExc_TypeError,
-                              "'async for' received an object from __aiter__ "
-                              "that does not implement __anext__: %.100s",
-                              Py_TYPE(iter)->tp_name);
-                Py_DECREF(iter);
-                goto error;
-            }
-
-            SET_TOP(iter);
-            DISPATCH();
-        }
-
-        TARGET(GET_ANEXT) {
-            unaryfunc getter = NULL;
-            PyObject *next_iter = NULL;
-            PyObject *awaitable = NULL;
-            PyObject *aiter = TOP();
-            PyTypeObject *type = Py_TYPE(aiter);
-
-            if (PyAsyncGen_CheckExact(aiter)) {
-                awaitable = type->tp_as_async->am_anext(aiter);
-                if (awaitable == NULL) {
-                    goto error;
-                }
-            } else {
-                if (type->tp_as_async != NULL){
-                    getter = type->tp_as_async->am_anext;
-                }
-
-                if (getter != NULL) {
-                    next_iter = (*getter)(aiter);
-                    if (next_iter == NULL) {
-                        goto error;
-                    }
-                }
-                else {
-                    _PyErr_Format(tstate, PyExc_TypeError,
-                                  "'async for' requires an iterator with "
-                                  "__anext__ method, got %.100s",
-                                  type->tp_name);
-                    goto error;
-                }
-
-                awaitable = _PyCoro_GetAwaitableIter(next_iter);
-                if (awaitable == NULL) {
-                    _PyErr_FormatFromCause(
-                        PyExc_TypeError,
-                        "'async for' received an invalid object "
-                        "from __anext__: %.100s",
-                        Py_TYPE(next_iter)->tp_name);
-
-                    Py_DECREF(next_iter);
-                    goto error;
-                } else {
-                    Py_DECREF(next_iter);
-                }
-            }
-
-            PUSH(awaitable);
-            PREDICT(LOAD_CONST);
-            DISPATCH();
-        }
-
-        TARGET(GET_AWAITABLE) {
-            PREDICTED(GET_AWAITABLE);
-            PyObject *iterable = TOP();
-            PyObject *iter = _PyCoro_GetAwaitableIter(iterable);
-
-            if (iter == NULL) {
-                format_awaitable_error(tstate, Py_TYPE(iterable), oparg);
-            }
-
-            Py_DECREF(iterable);
-
-            if (iter != NULL && PyCoro_CheckExact(iter)) {
-                PyObject *yf = _PyGen_yf((PyGenObject*)iter);
-                if (yf != NULL) {
-                    /* `iter` is a coroutine object that is being
-                       awaited, `yf` is a pointer to the current awaitable
-                       being awaited on. */
-                    Py_DECREF(yf);
-                    Py_CLEAR(iter);
-                    _PyErr_SetString(tstate, PyExc_RuntimeError,
-                                     "coroutine is being awaited already");
-                    /* The code below jumps to `error` if `iter` is NULL. */
-                }
-            }
-
-            SET_TOP(iter); /* Even if it's NULL */
-
-            if (iter == NULL) {
-                goto error;
-            }
-
-            PREDICT(LOAD_CONST);
-            DISPATCH();
-        }
-
-        TARGET(SEND) {
-            assert(frame->is_entry);
-            assert(STACK_LEVEL() >= 2);
-            PyObject *v = POP();
-            PyObject *receiver = TOP();
-            PySendResult gen_status;
-            PyObject *retval;
-            if (tstate->c_tracefunc == NULL) {
-                gen_status = PyIter_Send(receiver, v, &retval);
-            } else {
-                if (Py_IsNone(v) && PyIter_Check(receiver)) {
-                    retval = Py_TYPE(receiver)->tp_iternext(receiver);
-                }
-                else {
-                    retval = PyObject_CallMethodOneArg(receiver, &_Py_ID(send), v);
-                }
-                if (retval == NULL) {
-                    if (tstate->c_tracefunc != NULL
-                            && _PyErr_ExceptionMatches(tstate, PyExc_StopIteration))
-                        call_exc_trace(tstate->c_tracefunc, tstate->c_traceobj, tstate, frame);
-                    if (_PyGen_FetchStopIterationValue(&retval) == 0) {
-                        gen_status = PYGEN_RETURN;
-                    }
-                    else {
-                        gen_status = PYGEN_ERROR;
-                    }
-                }
-                else {
-                    gen_status = PYGEN_NEXT;
-                }
-            }
-            Py_DECREF(v);
-            if (gen_status == PYGEN_ERROR) {
-                assert(retval == NULL);
-                goto error;
-            }
-            if (gen_status == PYGEN_RETURN) {
-                assert(retval != NULL);
-                Py_DECREF(receiver);
-                SET_TOP(retval);
-                JUMPBY(oparg);
-                DISPATCH();
-            }
-            assert(gen_status == PYGEN_NEXT);
-            assert(retval != NULL);
-            PUSH(retval);
-            DISPATCH();
-        }
-
-        TARGET(ASYNC_GEN_WRAP) {
-            PyObject *v = TOP();
-            assert(frame->f_code->co_flags & CO_ASYNC_GENERATOR);
-            PyObject *w = _PyAsyncGenValueWrapperNew(v);
-            if (w == NULL) {
-                goto error;
-            }
-            SET_TOP(w);
-            Py_DECREF(v);
-            DISPATCH();
-        }
-
-        TARGET(YIELD_VALUE) {
-            // NOTE: It's important that YIELD_VALUE never raises an exception!
-            // The compiler treats any exception raised here as a failed close()
-            // or throw() call.
-            assert(oparg == STACK_LEVEL());
-            assert(frame->is_entry);
-            PyObject *retval = POP();
-            _PyFrame_GetGenerator(frame)->gi_frame_state = FRAME_SUSPENDED;
-            _PyFrame_SetStackPointer(frame, stack_pointer);
-            TRACE_FUNCTION_EXIT();
-            DTRACE_FUNCTION_EXIT();
-            _Py_LeaveRecursiveCallTstate(tstate);
-            /* Restore previous cframe and return. */
-            tstate->cframe = cframe.previous;
-            tstate->cframe->use_tracing = cframe.use_tracing;
-            assert(tstate->cframe->current_frame == frame->previous);
-            assert(!_PyErr_Occurred(tstate));
-            return retval;
-        }
-
-        TARGET(POP_EXCEPT) {
-            _PyErr_StackItem *exc_info = tstate->exc_info;
-            PyObject *value = exc_info->exc_value;
-            exc_info->exc_value = POP();
-            Py_XDECREF(value);
-            DISPATCH();
-        }
-
-        TARGET(RERAISE) {
-            if (oparg) {
-                PyObject *lasti = PEEK(oparg + 1);
-                if (PyLong_Check(lasti)) {
-                    frame->prev_instr = first_instr + PyLong_AsLong(lasti);
-                    assert(!_PyErr_Occurred(tstate));
-                }
-                else {
-                    assert(PyLong_Check(lasti));
-                    _PyErr_SetString(tstate, PyExc_SystemError, "lasti is not an int");
-                    goto error;
-                }
-            }
-            PyObject *val = POP();
-            assert(val && PyExceptionInstance_Check(val));
-            PyObject *exc = Py_NewRef(PyExceptionInstance_Class(val));
-            PyObject *tb = PyException_GetTraceback(val);
-            _PyErr_Restore(tstate, exc, val, tb);
-            goto exception_unwind;
-        }
-
-        TARGET(PREP_RERAISE_STAR) {
-            PyObject *excs = POP();
-            assert(PyList_Check(excs));
-            PyObject *orig = POP();
-
-            PyObject *val = _PyExc_PrepReraiseStar(orig, excs);
-            Py_DECREF(excs);
-            Py_DECREF(orig);
-
-            if (val == NULL) {
-                goto error;
-            }
-
-            PUSH(val);
-            DISPATCH();
-        }
-
-        TARGET(END_ASYNC_FOR) {
-            PyObject *val = POP();
-            assert(val && PyExceptionInstance_Check(val));
-            if (PyErr_GivenExceptionMatches(val, PyExc_StopAsyncIteration)) {
-                Py_DECREF(val);
-                Py_DECREF(POP());
-                DISPATCH();
-            }
-            else {
-                PyObject *exc = Py_NewRef(PyExceptionInstance_Class(val));
-                PyObject *tb = PyException_GetTraceback(val);
-                _PyErr_Restore(tstate, exc, val, tb);
-                goto exception_unwind;
-            }
-        }
-
-        TARGET(CLEANUP_THROW) {
-            assert(throwflag);
-            PyObject *exc_value = TOP();
-            assert(exc_value && PyExceptionInstance_Check(exc_value));
-            if (PyErr_GivenExceptionMatches(exc_value, PyExc_StopIteration)) {
-                PyObject *value = ((PyStopIterationObject *)exc_value)->value;
-                Py_INCREF(value);
-                Py_DECREF(POP());  // The StopIteration.
-                Py_DECREF(POP());  // The last sent value.
-                Py_DECREF(POP());  // The delegated sub-iterator.
-                PUSH(value);
-                DISPATCH();
-            }
-            Py_INCREF(exc_value);
-            PyObject *exc_type = Py_NewRef(Py_TYPE(exc_value));
-            PyObject *exc_traceback = PyException_GetTraceback(exc_value);
-            _PyErr_Restore(tstate, exc_type, exc_value, exc_traceback);
-            goto exception_unwind;
-        }
-
-        TARGET(LOAD_ASSERTION_ERROR) {
-            PyObject *value = PyExc_AssertionError;
-            Py_INCREF(value);
-            PUSH(value);
-            DISPATCH();
-        }
-
-        TARGET(LOAD_BUILD_CLASS) {
-            PyObject *bc;
-            if (PyDict_CheckExact(BUILTINS())) {
-                bc = _PyDict_GetItemWithError(BUILTINS(),
-                                              &_Py_ID(__build_class__));
-                if (bc == NULL) {
-                    if (!_PyErr_Occurred(tstate)) {
-                        _PyErr_SetString(tstate, PyExc_NameError,
-                                         "__build_class__ not found");
-                    }
-                    goto error;
-                }
-                Py_INCREF(bc);
-            }
-            else {
-                bc = PyObject_GetItem(BUILTINS(), &_Py_ID(__build_class__));
-                if (bc == NULL) {
-                    if (_PyErr_ExceptionMatches(tstate, PyExc_KeyError))
-                        _PyErr_SetString(tstate, PyExc_NameError,
-                                         "__build_class__ not found");
-                    goto error;
-                }
-            }
-            PUSH(bc);
-            DISPATCH();
-        }
-
-        TARGET(STORE_NAME) {
-            PyObject *name = GETITEM(names, oparg);
-            PyObject *v = POP();
-            PyObject *ns = LOCALS();
-            int err;
-            if (ns == NULL) {
-                _PyErr_Format(tstate, PyExc_SystemError,
-                              "no locals found when storing %R", name);
-                Py_DECREF(v);
-                goto error;
-            }
-            if (PyDict_CheckExact(ns))
-                err = PyDict_SetItem(ns, name, v);
-            else
-                err = PyObject_SetItem(ns, name, v);
-            Py_DECREF(v);
-            if (err != 0)
-                goto error;
-            DISPATCH();
-        }
-
-        TARGET(DELETE_NAME) {
-            PyObject *name = GETITEM(names, oparg);
-            PyObject *ns = LOCALS();
-            int err;
-            if (ns == NULL) {
-                _PyErr_Format(tstate, PyExc_SystemError,
-                              "no locals when deleting %R", name);
-                goto error;
-            }
-            err = PyObject_DelItem(ns, name);
-            if (err != 0) {
-                format_exc_check_arg(tstate, PyExc_NameError,
-                                     NAME_ERROR_MSG,
-                                     name);
-                goto error;
-            }
-            DISPATCH();
-        }
-
-        TARGET(UNPACK_SEQUENCE) {
-            PREDICTED(UNPACK_SEQUENCE);
-            PyObject *seq = POP();
-            PyObject **top = stack_pointer + oparg;
-            if (!unpack_iterable(tstate, seq, oparg, -1, top)) {
-                Py_DECREF(seq);
-                goto error;
-            }
-            STACK_GROW(oparg);
-            Py_DECREF(seq);
-            JUMPBY(INLINE_CACHE_ENTRIES_UNPACK_SEQUENCE);
-            DISPATCH();
-        }
-
-        TARGET(UNPACK_SEQUENCE_ADAPTIVE) {
-            assert(cframe.use_tracing == 0);
-            _PyUnpackSequenceCache *cache = (_PyUnpackSequenceCache *)next_instr;
-            if (ADAPTIVE_COUNTER_IS_ZERO(cache)) {
-                PyObject *seq = TOP();
-                next_instr--;
-                _Py_Specialize_UnpackSequence(seq, next_instr, oparg);
-                DISPATCH_SAME_OPARG();
-            }
-            else {
-                STAT_INC(UNPACK_SEQUENCE, deferred);
-                DECREMENT_ADAPTIVE_COUNTER(cache);
-                JUMP_TO_INSTRUCTION(UNPACK_SEQUENCE);
-            }
-        }
-
-        TARGET(UNPACK_SEQUENCE_TWO_TUPLE) {
-            PyObject *seq = TOP();
-            DEOPT_IF(!PyTuple_CheckExact(seq), UNPACK_SEQUENCE);
-            DEOPT_IF(PyTuple_GET_SIZE(seq) != 2, UNPACK_SEQUENCE);
-            STAT_INC(UNPACK_SEQUENCE, hit);
-            SET_TOP(Py_NewRef(PyTuple_GET_ITEM(seq, 1)));
-            PUSH(Py_NewRef(PyTuple_GET_ITEM(seq, 0)));
-            Py_DECREF(seq);
-            JUMPBY(INLINE_CACHE_ENTRIES_UNPACK_SEQUENCE);
-            DISPATCH();
-        }
-
-        TARGET(UNPACK_SEQUENCE_TUPLE) {
-            PyObject *seq = TOP();
-            DEOPT_IF(!PyTuple_CheckExact(seq), UNPACK_SEQUENCE);
-            DEOPT_IF(PyTuple_GET_SIZE(seq) != oparg, UNPACK_SEQUENCE);
-            STAT_INC(UNPACK_SEQUENCE, hit);
-            STACK_SHRINK(1);
-            PyObject **items = _PyTuple_ITEMS(seq);
-            while (oparg--) {
-                PUSH(Py_NewRef(items[oparg]));
-            }
-            Py_DECREF(seq);
-            JUMPBY(INLINE_CACHE_ENTRIES_UNPACK_SEQUENCE);
-            DISPATCH();
-        }
-
-        TARGET(UNPACK_SEQUENCE_LIST) {
-            PyObject *seq = TOP();
-            DEOPT_IF(!PyList_CheckExact(seq), UNPACK_SEQUENCE);
-            DEOPT_IF(PyList_GET_SIZE(seq) != oparg, UNPACK_SEQUENCE);
-            STAT_INC(UNPACK_SEQUENCE, hit);
-            STACK_SHRINK(1);
-            PyObject **items = _PyList_ITEMS(seq);
-            while (oparg--) {
-                PUSH(Py_NewRef(items[oparg]));
-            }
-            Py_DECREF(seq);
-            JUMPBY(INLINE_CACHE_ENTRIES_UNPACK_SEQUENCE);
-            DISPATCH();
-        }
-
-        TARGET(UNPACK_EX) {
-            int totalargs = 1 + (oparg & 0xFF) + (oparg >> 8);
-            PyObject *seq = POP();
-            PyObject **top = stack_pointer + totalargs;
-            if (!unpack_iterable(tstate, seq, oparg & 0xFF, oparg >> 8, top)) {
-                Py_DECREF(seq);
-                goto error;
-            }
-            STACK_GROW(totalargs);
-            Py_DECREF(seq);
-            DISPATCH();
-        }
-
-        TARGET(STORE_ATTR) {
-            PREDICTED(STORE_ATTR);
-            PyObject *name = GETITEM(names, oparg);
-            PyObject *owner = TOP();
-            PyObject *v = SECOND();
-            int err;
-            STACK_SHRINK(2);
-            err = PyObject_SetAttr(owner, name, v);
-            Py_DECREF(v);
-            Py_DECREF(owner);
-            if (err != 0) {
-                goto error;
-            }
-            JUMPBY(INLINE_CACHE_ENTRIES_STORE_ATTR);
-            DISPATCH();
-        }
-
-        TARGET(DELETE_ATTR) {
-            PyObject *name = GETITEM(names, oparg);
-            PyObject *owner = POP();
-            int err;
-            err = PyObject_SetAttr(owner, name, (PyObject *)NULL);
-            Py_DECREF(owner);
-            if (err != 0)
-                goto error;
-            DISPATCH();
-        }
-
-        TARGET(STORE_GLOBAL) {
-            PyObject *name = GETITEM(names, oparg);
-            PyObject *v = POP();
-            int err;
-            err = PyDict_SetItem(GLOBALS(), name, v);
-            Py_DECREF(v);
-            if (err != 0)
-                goto error;
-            DISPATCH();
-        }
-
-        TARGET(DELETE_GLOBAL) {
-            PyObject *name = GETITEM(names, oparg);
-            int err;
-            err = PyDict_DelItem(GLOBALS(), name);
-            if (err != 0) {
-                if (_PyErr_ExceptionMatches(tstate, PyExc_KeyError)) {
-                    format_exc_check_arg(tstate, PyExc_NameError,
-                                         NAME_ERROR_MSG, name);
-                }
-                goto error;
-            }
-            DISPATCH();
-        }
-
-        TARGET(LOAD_NAME) {
-            PyObject *name = GETITEM(names, oparg);
-            PyObject *locals = LOCALS();
-            PyObject *v;
-            if (locals == NULL) {
-                _PyErr_Format(tstate, PyExc_SystemError,
-                              "no locals when loading %R", name);
-                goto error;
-            }
-            if (PyDict_CheckExact(locals)) {
-                v = PyDict_GetItemWithError(locals, name);
-                if (v != NULL) {
-                    Py_INCREF(v);
-                }
-                else if (_PyErr_Occurred(tstate)) {
-                    goto error;
-                }
-            }
-            else {
-                v = PyObject_GetItem(locals, name);
-                if (v == NULL) {
-                    if (!_PyErr_ExceptionMatches(tstate, PyExc_KeyError))
-                        goto error;
-                    _PyErr_Clear(tstate);
-                }
-            }
-            if (v == NULL) {
-                v = PyDict_GetItemWithError(GLOBALS(), name);
-                if (v != NULL) {
-                    Py_INCREF(v);
-                }
-                else if (_PyErr_Occurred(tstate)) {
-                    goto error;
-                }
-                else {
-                    if (PyDict_CheckExact(BUILTINS())) {
-                        v = PyDict_GetItemWithError(BUILTINS(), name);
-                        if (v == NULL) {
-                            if (!_PyErr_Occurred(tstate)) {
-                                format_exc_check_arg(
-                                        tstate, PyExc_NameError,
-                                        NAME_ERROR_MSG, name);
-                            }
-                            goto error;
-                        }
-                        Py_INCREF(v);
-                    }
-                    else {
-                        v = PyObject_GetItem(BUILTINS(), name);
-                        if (v == NULL) {
-                            if (_PyErr_ExceptionMatches(tstate, PyExc_KeyError)) {
-                                format_exc_check_arg(
-                                            tstate, PyExc_NameError,
-                                            NAME_ERROR_MSG, name);
-                            }
-                            goto error;
-                        }
-                    }
-                }
-            }
-            PUSH(v);
-            DISPATCH();
-        }
-
-        TARGET(LOAD_GLOBAL) {
-            PREDICTED(LOAD_GLOBAL);
-            int push_null = oparg & 1;
-            PEEK(0) = NULL;
-            PyObject *name = GETITEM(names, oparg>>1);
-            PyObject *v;
-            if (PyDict_CheckExact(GLOBALS())
-                && PyDict_CheckExact(BUILTINS()))
-            {
-                v = _PyDict_LoadGlobal((PyDictObject *)GLOBALS(),
-                                       (PyDictObject *)BUILTINS(),
-                                       name);
-                if (v == NULL) {
-                    if (!_PyErr_Occurred(tstate)) {
-                        /* _PyDict_LoadGlobal() returns NULL without raising
-                         * an exception if the key doesn't exist */
-                        format_exc_check_arg(tstate, PyExc_NameError,
-                                             NAME_ERROR_MSG, name);
-                    }
-                    goto error;
-                }
-                Py_INCREF(v);
-            }
-            else {
-                /* Slow-path if globals or builtins is not a dict */
-
-                /* namespace 1: globals */
-                v = PyObject_GetItem(GLOBALS(), name);
-                if (v == NULL) {
-                    if (!_PyErr_ExceptionMatches(tstate, PyExc_KeyError)) {
-                        goto error;
-                    }
-                    _PyErr_Clear(tstate);
-
-                    /* namespace 2: builtins */
-                    v = PyObject_GetItem(BUILTINS(), name);
-                    if (v == NULL) {
-                        if (_PyErr_ExceptionMatches(tstate, PyExc_KeyError)) {
-                            format_exc_check_arg(
-                                        tstate, PyExc_NameError,
-                                        NAME_ERROR_MSG, name);
-                        }
-                        goto error;
-                    }
-                }
-            }
-            /* Skip over inline cache */
-            JUMPBY(INLINE_CACHE_ENTRIES_LOAD_GLOBAL);
-            STACK_GROW(push_null);
-            PUSH(v);
-            DISPATCH();
-        }
-
-        TARGET(LOAD_GLOBAL_ADAPTIVE) {
-            assert(cframe.use_tracing == 0);
-            _PyLoadGlobalCache *cache = (_PyLoadGlobalCache *)next_instr;
-            if (ADAPTIVE_COUNTER_IS_ZERO(cache)) {
-                PyObject *name = GETITEM(names, oparg>>1);
-                next_instr--;
-                if (_Py_Specialize_LoadGlobal(GLOBALS(), BUILTINS(), next_instr, name) < 0) {
-                    goto error;
-                }
-                DISPATCH_SAME_OPARG();
-            }
-            else {
-                STAT_INC(LOAD_GLOBAL, deferred);
-                DECREMENT_ADAPTIVE_COUNTER(cache);
-                JUMP_TO_INSTRUCTION(LOAD_GLOBAL);
-            }
-        }
-
-        TARGET(LOAD_GLOBAL_MODULE) {
-            assert(cframe.use_tracing == 0);
-            DEOPT_IF(!PyDict_CheckExact(GLOBALS()), LOAD_GLOBAL);
-            PyDictObject *dict = (PyDictObject *)GLOBALS();
-            _PyLoadGlobalCache *cache = (_PyLoadGlobalCache *)next_instr;
-            uint32_t version = read_u32(cache->module_keys_version);
-            DEOPT_IF(dict->ma_keys->dk_version != version, LOAD_GLOBAL);
-            assert(DK_IS_UNICODE(dict->ma_keys));
-            PyDictUnicodeEntry *entries = DK_UNICODE_ENTRIES(dict->ma_keys);
-            PyObject *res = entries[cache->index].me_value;
-            DEOPT_IF(res == NULL, LOAD_GLOBAL);
-            int push_null = oparg & 1;
-            PEEK(0) = NULL;
-            JUMPBY(INLINE_CACHE_ENTRIES_LOAD_GLOBAL);
-            STAT_INC(LOAD_GLOBAL, hit);
-            STACK_GROW(push_null+1);
-            Py_INCREF(res);
-            SET_TOP(res);
-            DISPATCH();
-        }
-
-        TARGET(LOAD_GLOBAL_BUILTIN) {
-            assert(cframe.use_tracing == 0);
-            DEOPT_IF(!PyDict_CheckExact(GLOBALS()), LOAD_GLOBAL);
-            DEOPT_IF(!PyDict_CheckExact(BUILTINS()), LOAD_GLOBAL);
-            PyDictObject *mdict = (PyDictObject *)GLOBALS();
-            PyDictObject *bdict = (PyDictObject *)BUILTINS();
-            _PyLoadGlobalCache *cache = (_PyLoadGlobalCache *)next_instr;
-            uint32_t mod_version = read_u32(cache->module_keys_version);
-            uint16_t bltn_version = cache->builtin_keys_version;
-            DEOPT_IF(mdict->ma_keys->dk_version != mod_version, LOAD_GLOBAL);
-            DEOPT_IF(bdict->ma_keys->dk_version != bltn_version, LOAD_GLOBAL);
-            assert(DK_IS_UNICODE(bdict->ma_keys));
-            PyDictUnicodeEntry *entries = DK_UNICODE_ENTRIES(bdict->ma_keys);
-            PyObject *res = entries[cache->index].me_value;
-            DEOPT_IF(res == NULL, LOAD_GLOBAL);
-            int push_null = oparg & 1;
-            PEEK(0) = NULL;
-            JUMPBY(INLINE_CACHE_ENTRIES_LOAD_GLOBAL);
-            STAT_INC(LOAD_GLOBAL, hit);
-            STACK_GROW(push_null+1);
-            Py_INCREF(res);
-            SET_TOP(res);
-            DISPATCH();
-        }
-
-        TARGET(DELETE_FAST) {
-            PyObject *v = GETLOCAL(oparg);
-            if (v != NULL) {
-                SETLOCAL(oparg, NULL);
-                DISPATCH();
-            }
-            goto unbound_local_error;
-        }
-
-        TARGET(MAKE_CELL) {
-            // "initial" is probably NULL but not if it's an arg (or set
-            // via PyFrame_LocalsToFast() before MAKE_CELL has run).
-            PyObject *initial = GETLOCAL(oparg);
-            PyObject *cell = PyCell_New(initial);
-            if (cell == NULL) {
-                goto resume_with_error;
-            }
-            SETLOCAL(oparg, cell);
-            DISPATCH();
-        }
-
-        TARGET(DELETE_DEREF) {
-            PyObject *cell = GETLOCAL(oparg);
-            PyObject *oldobj = PyCell_GET(cell);
-            if (oldobj != NULL) {
-                PyCell_SET(cell, NULL);
-                Py_DECREF(oldobj);
-                DISPATCH();
-            }
-            format_exc_unbound(tstate, frame->f_code, oparg);
-            goto error;
-        }
-
-        TARGET(LOAD_CLASSDEREF) {
-            PyObject *name, *value, *locals = LOCALS();
-            assert(locals);
-            assert(oparg >= 0 && oparg < frame->f_code->co_nlocalsplus);
-            name = PyTuple_GET_ITEM(frame->f_code->co_localsplusnames, oparg);
-            if (PyDict_CheckExact(locals)) {
-                value = PyDict_GetItemWithError(locals, name);
-                if (value != NULL) {
-                    Py_INCREF(value);
-                }
-                else if (_PyErr_Occurred(tstate)) {
-                    goto error;
-                }
-            }
-            else {
-                value = PyObject_GetItem(locals, name);
-                if (value == NULL) {
-                    if (!_PyErr_ExceptionMatches(tstate, PyExc_KeyError)) {
-                        goto error;
-                    }
-                    _PyErr_Clear(tstate);
-                }
-            }
-            if (!value) {
-                PyObject *cell = GETLOCAL(oparg);
-                value = PyCell_GET(cell);
-                if (value == NULL) {
-                    format_exc_unbound(tstate, frame->f_code, oparg);
-                    goto error;
-                }
-                Py_INCREF(value);
-            }
-            PUSH(value);
-            DISPATCH();
-        }
-
-        TARGET(LOAD_DEREF) {
-            PyObject *cell = GETLOCAL(oparg);
-            PyObject *value = PyCell_GET(cell);
-            if (value == NULL) {
-                format_exc_unbound(tstate, frame->f_code, oparg);
-                goto error;
-            }
-            Py_INCREF(value);
-            PUSH(value);
-            DISPATCH();
-        }
-
-        TARGET(STORE_DEREF) {
-            PyObject *v = POP();
-            PyObject *cell = GETLOCAL(oparg);
-            PyObject *oldobj = PyCell_GET(cell);
-            PyCell_SET(cell, v);
-            Py_XDECREF(oldobj);
-            DISPATCH();
-        }
-
-        TARGET(COPY_FREE_VARS) {
-            /* Copy closure variables to free variables */
-            PyCodeObject *co = frame->f_code;
-            assert(PyFunction_Check(frame->f_funcobj));
-            PyObject *closure = ((PyFunctionObject *)frame->f_funcobj)->func_closure;
-            int offset = co->co_nlocals + co->co_nplaincellvars;
-            assert(oparg == co->co_nfreevars);
-            for (int i = 0; i < oparg; ++i) {
-                PyObject *o = PyTuple_GET_ITEM(closure, i);
-                Py_INCREF(o);
-                frame->localsplus[offset + i] = o;
-            }
-            DISPATCH();
-        }
-
-        TARGET(BUILD_STRING) {
-            PyObject *str;
-            str = _PyUnicode_JoinArray(&_Py_STR(empty),
-                                       stack_pointer - oparg, oparg);
-            if (str == NULL)
-                goto error;
-            while (--oparg >= 0) {
-                PyObject *item = POP();
-                Py_DECREF(item);
-            }
-            PUSH(str);
-            DISPATCH();
-        }
-
-        TARGET(BUILD_TUPLE) {
-            STACK_SHRINK(oparg);
-            PyObject *tup = _PyTuple_FromArraySteal(stack_pointer, oparg);
-            if (tup == NULL)
-                goto error;
-            PUSH(tup);
-            DISPATCH();
-        }
-
-        TARGET(BUILD_LIST) {
-            PyObject *list =  PyList_New(oparg);
-            if (list == NULL)
-                goto error;
-            while (--oparg >= 0) {
-                PyObject *item = POP();
-                PyList_SET_ITEM(list, oparg, item);
-            }
-            PUSH(list);
-            DISPATCH();
-        }
-
-        TARGET(LIST_TO_TUPLE) {
-            PyObject *list = POP();
-            PyObject *tuple = PyList_AsTuple(list);
-            Py_DECREF(list);
-            if (tuple == NULL) {
-                goto error;
-            }
-            PUSH(tuple);
-            DISPATCH();
-        }
-
-        TARGET(LIST_EXTEND) {
-            PyObject *iterable = POP();
-            PyObject *list = PEEK(oparg);
-            PyObject *none_val = _PyList_Extend((PyListObject *)list, iterable);
-            if (none_val == NULL) {
-                if (_PyErr_ExceptionMatches(tstate, PyExc_TypeError) &&
-                   (Py_TYPE(iterable)->tp_iter == NULL && !PySequence_Check(iterable)))
-                {
-                    _PyErr_Clear(tstate);
-                    _PyErr_Format(tstate, PyExc_TypeError,
-                          "Value after * must be an iterable, not %.200s",
-                          Py_TYPE(iterable)->tp_name);
-                }
-                Py_DECREF(iterable);
-                goto error;
-            }
-            Py_DECREF(none_val);
-            Py_DECREF(iterable);
-            DISPATCH();
-        }
-
-        TARGET(SET_UPDATE) {
-            PyObject *iterable = POP();
-            PyObject *set = PEEK(oparg);
-            int err = _PySet_Update(set, iterable);
-            Py_DECREF(iterable);
-            if (err < 0) {
-                goto error;
-            }
-            DISPATCH();
-        }
-
-        TARGET(BUILD_SET) {
-            PyObject *set = PySet_New(NULL);
-            int err = 0;
-            int i;
-            if (set == NULL)
-                goto error;
-            for (i = oparg; i > 0; i--) {
-                PyObject *item = PEEK(i);
-                if (err == 0)
-                    err = PySet_Add(set, item);
-                Py_DECREF(item);
-            }
-            STACK_SHRINK(oparg);
-            if (err != 0) {
-                Py_DECREF(set);
-                goto error;
-            }
-            PUSH(set);
-            DISPATCH();
-        }
-
-        TARGET(BUILD_MAP) {
-            PyObject *map = _PyDict_FromItems(
-                    &PEEK(2*oparg), 2,
-                    &PEEK(2*oparg - 1), 2,
-                    oparg);
-            if (map == NULL)
-                goto error;
-
-            while (oparg--) {
-                Py_DECREF(POP());
-                Py_DECREF(POP());
-            }
-            PUSH(map);
-            DISPATCH();
-        }
-
-        TARGET(SETUP_ANNOTATIONS) {
-            int err;
-            PyObject *ann_dict;
-            if (LOCALS() == NULL) {
-                _PyErr_Format(tstate, PyExc_SystemError,
-                              "no locals found when setting up annotations");
-                goto error;
-            }
-            /* check if __annotations__ in locals()... */
-            if (PyDict_CheckExact(LOCALS())) {
-                ann_dict = _PyDict_GetItemWithError(LOCALS(),
-                                                    &_Py_ID(__annotations__));
-                if (ann_dict == NULL) {
-                    if (_PyErr_Occurred(tstate)) {
-                        goto error;
-                    }
-                    /* ...if not, create a new one */
-                    ann_dict = PyDict_New();
-                    if (ann_dict == NULL) {
-                        goto error;
-                    }
-                    err = PyDict_SetItem(LOCALS(), &_Py_ID(__annotations__),
-                                         ann_dict);
-                    Py_DECREF(ann_dict);
-                    if (err != 0) {
-                        goto error;
-                    }
-                }
-            }
-            else {
-                /* do the same if locals() is not a dict */
-                ann_dict = PyObject_GetItem(LOCALS(), &_Py_ID(__annotations__));
-                if (ann_dict == NULL) {
-                    if (!_PyErr_ExceptionMatches(tstate, PyExc_KeyError)) {
-                        goto error;
-                    }
-                    _PyErr_Clear(tstate);
-                    ann_dict = PyDict_New();
-                    if (ann_dict == NULL) {
-                        goto error;
-                    }
-                    err = PyObject_SetItem(LOCALS(), &_Py_ID(__annotations__),
-                                           ann_dict);
-                    Py_DECREF(ann_dict);
-                    if (err != 0) {
-                        goto error;
-                    }
-                }
-                else {
-                    Py_DECREF(ann_dict);
-                }
-            }
-            DISPATCH();
-        }
-
-        TARGET(BUILD_CONST_KEY_MAP) {
-            PyObject *map;
-            PyObject *keys = TOP();
-            if (!PyTuple_CheckExact(keys) ||
-                PyTuple_GET_SIZE(keys) != (Py_ssize_t)oparg) {
-                _PyErr_SetString(tstate, PyExc_SystemError,
-                                 "bad BUILD_CONST_KEY_MAP keys argument");
-                goto error;
-            }
-            map = _PyDict_FromItems(
-                    &PyTuple_GET_ITEM(keys, 0), 1,
-                    &PEEK(oparg + 1), 1, oparg);
-            if (map == NULL) {
-                goto error;
-            }
-
-            Py_DECREF(POP());
-            while (oparg--) {
-                Py_DECREF(POP());
-            }
-            PUSH(map);
-            DISPATCH();
-        }
-
-        TARGET(DICT_UPDATE) {
-            PyObject *update = POP();
-            PyObject *dict = PEEK(oparg);
-            if (PyDict_Update(dict, update) < 0) {
-                if (_PyErr_ExceptionMatches(tstate, PyExc_AttributeError)) {
-                    _PyErr_Format(tstate, PyExc_TypeError,
-                                    "'%.200s' object is not a mapping",
-                                    Py_TYPE(update)->tp_name);
-                }
-                Py_DECREF(update);
-                goto error;
-            }
-            Py_DECREF(update);
-            DISPATCH();
-        }
-
-        TARGET(DICT_MERGE) {
-            PyObject *update = POP();
-            PyObject *dict = PEEK(oparg);
-
-            if (_PyDict_MergeEx(dict, update, 2) < 0) {
-                format_kwargs_error(tstate, PEEK(2 + oparg), update);
-                Py_DECREF(update);
-                goto error;
-            }
-            Py_DECREF(update);
-            PREDICT(CALL_FUNCTION_EX);
-            DISPATCH();
-        }
-
-        TARGET(MAP_ADD) {
-            PyObject *value = TOP();
-            PyObject *key = SECOND();
-            PyObject *map;
-            STACK_SHRINK(2);
-            map = PEEK(oparg);                      /* dict */
-            assert(PyDict_CheckExact(map));
-            /* map[key] = value */
-            if (_PyDict_SetItem_Take2((PyDictObject *)map, key, value) != 0) {
-                goto error;
-            }
-            PREDICT(JUMP_BACKWARD_QUICK);
-            DISPATCH();
-        }
-
-        TARGET(LOAD_ATTR) {
-            PREDICTED(LOAD_ATTR);
-            PyObject *name = GETITEM(names, oparg >> 1);
-            PyObject *owner = TOP();
-            if (oparg & 1) {
-                /* Designed to work in tandem with CALL. */
-                PyObject* meth = NULL;
-
-                int meth_found = _PyObject_GetMethod(owner, name, &meth);
-
-                if (meth == NULL) {
-                    /* Most likely attribute wasn't found. */
-                    goto error;
-                }
-
-                if (meth_found) {
-                    /* We can bypass temporary bound method object.
-                       meth is unbound method and obj is self.
-
-                       meth | self | arg1 | ... | argN
-                     */
-                    SET_TOP(meth);
-                    PUSH(owner);  // self
-                }
-                else {
-                    /* meth is not an unbound method (but a regular attr, or
-                       something was returned by a descriptor protocol).  Set
-                       the second element of the stack to NULL, to signal
-                       CALL that it's not a method call.
-
-                       NULL | meth | arg1 | ... | argN
-                    */
-                    SET_TOP(NULL);
-                    Py_DECREF(owner);
-                    PUSH(meth);
-                }
-                JUMPBY(INLINE_CACHE_ENTRIES_LOAD_ATTR);
-                DISPATCH();
-            }
-            PyObject *res = PyObject_GetAttr(owner, name);
-            if (res == NULL) {
-                goto error;
-            }
-            Py_DECREF(owner);
-            SET_TOP(res);
-            JUMPBY(INLINE_CACHE_ENTRIES_LOAD_ATTR);
-            DISPATCH();
-        }
-
-        TARGET(LOAD_ATTR_ADAPTIVE) {
-            assert(cframe.use_tracing == 0);
-            _PyAttrCache *cache = (_PyAttrCache *)next_instr;
-            if (ADAPTIVE_COUNTER_IS_ZERO(cache)) {
-                PyObject *owner = TOP();
-                PyObject *name = GETITEM(names, oparg>>1);
-                next_instr--;
-                if (_Py_Specialize_LoadAttr(owner, next_instr, name) < 0) {
-                    goto error;
-                }
-                DISPATCH_SAME_OPARG();
-            }
-            else {
-                STAT_INC(LOAD_ATTR, deferred);
-                DECREMENT_ADAPTIVE_COUNTER(cache);
-                JUMP_TO_INSTRUCTION(LOAD_ATTR);
-            }
-        }
-
-        TARGET(LOAD_ATTR_INSTANCE_VALUE) {
-            assert(cframe.use_tracing == 0);
-            PyObject *owner = TOP();
-            PyObject *res;
-            PyTypeObject *tp = Py_TYPE(owner);
-            _PyAttrCache *cache = (_PyAttrCache *)next_instr;
-            uint32_t type_version = read_u32(cache->version);
-            assert(type_version != 0);
-            DEOPT_IF(tp->tp_version_tag != type_version, LOAD_ATTR);
-            assert(tp->tp_dictoffset < 0);
-            assert(tp->tp_flags & Py_TPFLAGS_MANAGED_DICT);
-            PyDictOrValues dorv = *_PyObject_DictOrValuesPointer(owner);
-            DEOPT_IF(!_PyDictOrValues_IsValues(dorv), LOAD_ATTR);
-            res = _PyDictOrValues_GetValues(dorv)->values[cache->index];
-            DEOPT_IF(res == NULL, LOAD_ATTR);
-            STAT_INC(LOAD_ATTR, hit);
-            Py_INCREF(res);
-            SET_TOP(NULL);
-            STACK_GROW((oparg & 1));
-            SET_TOP(res);
-            Py_DECREF(owner);
-            JUMPBY(INLINE_CACHE_ENTRIES_LOAD_ATTR);
-            DISPATCH();
-        }
-
-        TARGET(LOAD_ATTR_MODULE) {
-            assert(cframe.use_tracing == 0);
-            PyObject *owner = TOP();
-            PyObject *res;
-            _PyAttrCache *cache = (_PyAttrCache *)next_instr;
-            DEOPT_IF(!PyModule_CheckExact(owner), LOAD_ATTR);
-            PyDictObject *dict = (PyDictObject *)((PyModuleObject *)owner)->md_dict;
-            assert(dict != NULL);
-            DEOPT_IF(dict->ma_keys->dk_version != read_u32(cache->version),
-                LOAD_ATTR);
-            assert(dict->ma_keys->dk_kind == DICT_KEYS_UNICODE);
-            assert(cache->index < dict->ma_keys->dk_nentries);
-            PyDictUnicodeEntry *ep = DK_UNICODE_ENTRIES(dict->ma_keys) + cache->index;
-            res = ep->me_value;
-            DEOPT_IF(res == NULL, LOAD_ATTR);
-            STAT_INC(LOAD_ATTR, hit);
-            Py_INCREF(res);
-            SET_TOP(NULL);
-            STACK_GROW((oparg & 1));
-            SET_TOP(res);
-            Py_DECREF(owner);
-            JUMPBY(INLINE_CACHE_ENTRIES_LOAD_ATTR);
-            DISPATCH();
-        }
-
-        TARGET(LOAD_ATTR_WITH_HINT) {
-            assert(cframe.use_tracing == 0);
-            PyObject *owner = TOP();
-            PyObject *res;
-            PyTypeObject *tp = Py_TYPE(owner);
-            _PyAttrCache *cache = (_PyAttrCache *)next_instr;
-            uint32_t type_version = read_u32(cache->version);
-            assert(type_version != 0);
-            DEOPT_IF(tp->tp_version_tag != type_version, LOAD_ATTR);
-            assert(tp->tp_flags & Py_TPFLAGS_MANAGED_DICT);
-            PyDictOrValues dorv = *_PyObject_DictOrValuesPointer(owner);
-            DEOPT_IF(_PyDictOrValues_IsValues(dorv), LOAD_ATTR);
-            PyDictObject *dict = (PyDictObject *)_PyDictOrValues_GetDict(dorv);
-            DEOPT_IF(dict == NULL, LOAD_ATTR);
-            assert(PyDict_CheckExact((PyObject *)dict));
-            PyObject *name = GETITEM(names, oparg>>1);
-            uint16_t hint = cache->index;
-            DEOPT_IF(hint >= (size_t)dict->ma_keys->dk_nentries, LOAD_ATTR);
-            if (DK_IS_UNICODE(dict->ma_keys)) {
-                PyDictUnicodeEntry *ep = DK_UNICODE_ENTRIES(dict->ma_keys) + hint;
-                DEOPT_IF(ep->me_key != name, LOAD_ATTR);
-                res = ep->me_value;
-            }
-            else {
-                PyDictKeyEntry *ep = DK_ENTRIES(dict->ma_keys) + hint;
-                DEOPT_IF(ep->me_key != name, LOAD_ATTR);
-                res = ep->me_value;
-            }
-            DEOPT_IF(res == NULL, LOAD_ATTR);
-            STAT_INC(LOAD_ATTR, hit);
-            Py_INCREF(res);
-            SET_TOP(NULL);
-            STACK_GROW((oparg & 1));
-            SET_TOP(res);
-            Py_DECREF(owner);
-            JUMPBY(INLINE_CACHE_ENTRIES_LOAD_ATTR);
-            DISPATCH();
-        }
-
-        TARGET(LOAD_ATTR_SLOT) {
-            assert(cframe.use_tracing == 0);
-            PyObject *owner = TOP();
-            PyObject *res;
-            PyTypeObject *tp = Py_TYPE(owner);
-            _PyAttrCache *cache = (_PyAttrCache *)next_instr;
-            uint32_t type_version = read_u32(cache->version);
-            assert(type_version != 0);
-            DEOPT_IF(tp->tp_version_tag != type_version, LOAD_ATTR);
-            char *addr = (char *)owner + cache->index;
-            res = *(PyObject **)addr;
-            DEOPT_IF(res == NULL, LOAD_ATTR);
-            STAT_INC(LOAD_ATTR, hit);
-            Py_INCREF(res);
-            SET_TOP(NULL);
-            STACK_GROW((oparg & 1));
-            SET_TOP(res);
-            Py_DECREF(owner);
-            JUMPBY(INLINE_CACHE_ENTRIES_LOAD_ATTR);
-            DISPATCH();
-        }
-
-        TARGET(LOAD_ATTR_CLASS) {
-            assert(cframe.use_tracing == 0);
-            _PyLoadMethodCache *cache = (_PyLoadMethodCache *)next_instr;
-
-            PyObject *cls = TOP();
-            DEOPT_IF(!PyType_Check(cls), LOAD_ATTR);
-            uint32_t type_version = read_u32(cache->type_version);
-            DEOPT_IF(((PyTypeObject *)cls)->tp_version_tag != type_version,
-                LOAD_ATTR);
-            assert(type_version != 0);
-
-            STAT_INC(LOAD_ATTR, hit);
-            PyObject *res = read_obj(cache->descr);
-            assert(res != NULL);
-            Py_INCREF(res);
-            SET_TOP(NULL);
-            STACK_GROW((oparg & 1));
-            SET_TOP(res);
-            Py_DECREF(cls);
-            JUMPBY(INLINE_CACHE_ENTRIES_LOAD_ATTR);
-            DISPATCH();
-        }
-
-        TARGET(LOAD_ATTR_PROPERTY) {
-            assert(cframe.use_tracing == 0);
-            DEOPT_IF(tstate->interp->eval_frame, LOAD_ATTR);
-            _PyLoadMethodCache *cache = (_PyLoadMethodCache *)next_instr;
-
-            PyObject *owner = TOP();
-            PyTypeObject *cls = Py_TYPE(owner);
-            uint32_t type_version = read_u32(cache->type_version);
-            DEOPT_IF(cls->tp_version_tag != type_version, LOAD_ATTR);
-            assert(type_version != 0);
-            PyObject *fget = read_obj(cache->descr);
-            assert(Py_IS_TYPE(fget, &PyFunction_Type));
-            PyFunctionObject *f = (PyFunctionObject *)fget;
-            uint32_t func_version = read_u32(cache->keys_version);
-            assert(func_version != 0);
-            DEOPT_IF(f->func_version != func_version, LOAD_ATTR);
-            PyCodeObject *code = (PyCodeObject *)f->func_code;
-            assert(code->co_argcount == 1);
-            DEOPT_IF(!_PyThreadState_HasStackSpace(tstate, code->co_framesize), LOAD_ATTR);
-            STAT_INC(LOAD_ATTR, hit);
-            Py_INCREF(fget);
-            _PyInterpreterFrame *new_frame = _PyFrame_PushUnchecked(tstate, f);
-            SET_TOP(NULL);
-            int shrink_stack = !(oparg & 1);
-            STACK_SHRINK(shrink_stack);
-            new_frame->localsplus[0] = owner;
-            for (int i = 1; i < code->co_nlocalsplus; i++) {
-                new_frame->localsplus[i] = NULL;
-            }
-            _PyFrame_SetStackPointer(frame, stack_pointer);
-            JUMPBY(INLINE_CACHE_ENTRIES_LOAD_ATTR);
-            frame->prev_instr = next_instr - 1;
-            new_frame->previous = frame;
-            frame = cframe.current_frame = new_frame;
-            CALL_STAT_INC(inlined_py_calls);
-            goto start_frame;
-        }
-
-        TARGET(LOAD_ATTR_GETATTRIBUTE_OVERRIDDEN) {
-            assert(cframe.use_tracing == 0);
-            DEOPT_IF(tstate->interp->eval_frame, LOAD_ATTR);
-            _PyLoadMethodCache *cache = (_PyLoadMethodCache *)next_instr;
-            PyObject *owner = TOP();
-            PyTypeObject *cls = Py_TYPE(owner);
-            uint32_t type_version = read_u32(cache->type_version);
-            DEOPT_IF(cls->tp_version_tag != type_version, LOAD_ATTR);
-            assert(type_version != 0);
-            PyObject *getattribute = read_obj(cache->descr);
-            assert(Py_IS_TYPE(getattribute, &PyFunction_Type));
-            PyFunctionObject *f = (PyFunctionObject *)getattribute;
-            PyCodeObject *code = (PyCodeObject *)f->func_code;
-            DEOPT_IF(((PyCodeObject *)f->func_code)->co_argcount != 2, LOAD_ATTR);
-            DEOPT_IF(!_PyThreadState_HasStackSpace(tstate, code->co_framesize), CALL);
-            STAT_INC(LOAD_ATTR, hit);
-
-            PyObject *name = GETITEM(names, oparg >> 1);
-            Py_INCREF(f);
-            _PyInterpreterFrame *new_frame = _PyFrame_PushUnchecked(tstate, f);
-            SET_TOP(NULL);
-            int shrink_stack = !(oparg & 1);
-            STACK_SHRINK(shrink_stack);
-            Py_INCREF(name);
-            new_frame->localsplus[0] = owner;
-            new_frame->localsplus[1] = name;
-            for (int i = 2; i < code->co_nlocalsplus; i++) {
-                new_frame->localsplus[i] = NULL;
-            }
-            _PyFrame_SetStackPointer(frame, stack_pointer);
-            JUMPBY(INLINE_CACHE_ENTRIES_LOAD_ATTR);
-            frame->prev_instr = next_instr - 1;
-            new_frame->previous = frame;
-            frame = cframe.current_frame = new_frame;
-            CALL_STAT_INC(inlined_py_calls);
-            goto start_frame;
-        }
-
-        TARGET(STORE_ATTR_ADAPTIVE) {
-            assert(cframe.use_tracing == 0);
-            _PyAttrCache *cache = (_PyAttrCache *)next_instr;
-            if (ADAPTIVE_COUNTER_IS_ZERO(cache)) {
-                PyObject *owner = TOP();
-                PyObject *name = GETITEM(names, oparg);
-                next_instr--;
-                if (_Py_Specialize_StoreAttr(owner, next_instr, name) < 0) {
-                    goto error;
-                }
-                DISPATCH_SAME_OPARG();
-            }
-            else {
-                STAT_INC(STORE_ATTR, deferred);
-                DECREMENT_ADAPTIVE_COUNTER(cache);
-                JUMP_TO_INSTRUCTION(STORE_ATTR);
-            }
-        }
-
-        TARGET(STORE_ATTR_INSTANCE_VALUE) {
-            assert(cframe.use_tracing == 0);
-            PyObject *owner = TOP();
-            PyTypeObject *tp = Py_TYPE(owner);
-            _PyAttrCache *cache = (_PyAttrCache *)next_instr;
-            uint32_t type_version = read_u32(cache->version);
-            assert(type_version != 0);
-            DEOPT_IF(tp->tp_version_tag != type_version, STORE_ATTR);
-            assert(tp->tp_flags & Py_TPFLAGS_MANAGED_DICT);
-            PyDictOrValues dorv = *_PyObject_DictOrValuesPointer(owner);
-            DEOPT_IF(!_PyDictOrValues_IsValues(dorv), STORE_ATTR);
-            STAT_INC(STORE_ATTR, hit);
-            Py_ssize_t index = cache->index;
-            STACK_SHRINK(1);
-            PyObject *value = POP();
-            PyDictValues *values = _PyDictOrValues_GetValues(dorv);
-            PyObject *old_value = values->values[index];
-            values->values[index] = value;
-            if (old_value == NULL) {
-                _PyDictValues_AddToInsertionOrder(values, index);
-            }
-            else {
-                Py_DECREF(old_value);
-            }
-            Py_DECREF(owner);
-            JUMPBY(INLINE_CACHE_ENTRIES_STORE_ATTR);
-            DISPATCH();
-        }
-
-        TARGET(STORE_ATTR_WITH_HINT) {
-            assert(cframe.use_tracing == 0);
-            PyObject *owner = TOP();
-            PyTypeObject *tp = Py_TYPE(owner);
-            _PyAttrCache *cache = (_PyAttrCache *)next_instr;
-            uint32_t type_version = read_u32(cache->version);
-            assert(type_version != 0);
-            DEOPT_IF(tp->tp_version_tag != type_version, STORE_ATTR);
-            assert(tp->tp_flags & Py_TPFLAGS_MANAGED_DICT);
-            PyDictOrValues dorv = *_PyObject_DictOrValuesPointer(owner);
-            DEOPT_IF(_PyDictOrValues_IsValues(dorv), LOAD_ATTR);
-            PyDictObject *dict = (PyDictObject *)_PyDictOrValues_GetDict(dorv);
-            DEOPT_IF(dict == NULL, STORE_ATTR);
-            assert(PyDict_CheckExact((PyObject *)dict));
-            PyObject *name = GETITEM(names, oparg);
-            uint16_t hint = cache->index;
-            DEOPT_IF(hint >= (size_t)dict->ma_keys->dk_nentries, STORE_ATTR);
-            PyObject *value, *old_value;
-            if (DK_IS_UNICODE(dict->ma_keys)) {
-                PyDictUnicodeEntry *ep = DK_UNICODE_ENTRIES(dict->ma_keys) + hint;
-                DEOPT_IF(ep->me_key != name, STORE_ATTR);
-                old_value = ep->me_value;
-                DEOPT_IF(old_value == NULL, STORE_ATTR);
-                STACK_SHRINK(1);
-                value = POP();
-                ep->me_value = value;
-            }
-            else {
-                PyDictKeyEntry *ep = DK_ENTRIES(dict->ma_keys) + hint;
-                DEOPT_IF(ep->me_key != name, STORE_ATTR);
-                old_value = ep->me_value;
-                DEOPT_IF(old_value == NULL, STORE_ATTR);
-                STACK_SHRINK(1);
-                value = POP();
-                ep->me_value = value;
-            }
-            Py_DECREF(old_value);
-            STAT_INC(STORE_ATTR, hit);
-            /* Ensure dict is GC tracked if it needs to be */
-            if (!_PyObject_GC_IS_TRACKED(dict) && _PyObject_GC_MAY_BE_TRACKED(value)) {
-                _PyObject_GC_TRACK(dict);
-            }
-            /* PEP 509 */
-            dict->ma_version_tag = DICT_NEXT_VERSION();
-            Py_DECREF(owner);
-            JUMPBY(INLINE_CACHE_ENTRIES_STORE_ATTR);
-            DISPATCH();
-        }
-
-        TARGET(STORE_ATTR_SLOT) {
-            assert(cframe.use_tracing == 0);
-            PyObject *owner = TOP();
-            PyTypeObject *tp = Py_TYPE(owner);
-            _PyAttrCache *cache = (_PyAttrCache *)next_instr;
-            uint32_t type_version = read_u32(cache->version);
-            assert(type_version != 0);
-            DEOPT_IF(tp->tp_version_tag != type_version, STORE_ATTR);
-            char *addr = (char *)owner + cache->index;
-            STAT_INC(STORE_ATTR, hit);
-            STACK_SHRINK(1);
-            PyObject *value = POP();
-            PyObject *old_value = *(PyObject **)addr;
-            *(PyObject **)addr = value;
-            Py_XDECREF(old_value);
-            Py_DECREF(owner);
-            JUMPBY(INLINE_CACHE_ENTRIES_STORE_ATTR);
-            DISPATCH();
-        }
-
-        TARGET(COMPARE_OP) {
-            PREDICTED(COMPARE_OP);
-            assert(oparg <= Py_GE);
-            PyObject *right = POP();
-            PyObject *left = TOP();
-            PyObject *res = PyObject_RichCompare(left, right, oparg);
-            SET_TOP(res);
-            Py_DECREF(left);
-            Py_DECREF(right);
-            if (res == NULL) {
-                goto error;
-            }
-            JUMPBY(INLINE_CACHE_ENTRIES_COMPARE_OP);
-            DISPATCH();
-        }
-
-        TARGET(COMPARE_OP_ADAPTIVE) {
-            assert(cframe.use_tracing == 0);
-            _PyCompareOpCache *cache = (_PyCompareOpCache *)next_instr;
-            if (ADAPTIVE_COUNTER_IS_ZERO(cache)) {
-                PyObject *right = TOP();
-                PyObject *left = SECOND();
-                next_instr--;
-                _Py_Specialize_CompareOp(left, right, next_instr, oparg);
-                DISPATCH_SAME_OPARG();
-            }
-            else {
-                STAT_INC(COMPARE_OP, deferred);
-                DECREMENT_ADAPTIVE_COUNTER(cache);
-                JUMP_TO_INSTRUCTION(COMPARE_OP);
-            }
-        }
-
-        TARGET(COMPARE_OP_FLOAT_JUMP) {
-            assert(cframe.use_tracing == 0);
-            // Combined: COMPARE_OP (float ? float) + POP_JUMP_IF_(true/false)
-            _PyCompareOpCache *cache = (_PyCompareOpCache *)next_instr;
-            int when_to_jump_mask = cache->mask;
-            PyObject *right = TOP();
-            PyObject *left = SECOND();
-            DEOPT_IF(!PyFloat_CheckExact(left), COMPARE_OP);
-            DEOPT_IF(!PyFloat_CheckExact(right), COMPARE_OP);
-            double dleft = PyFloat_AS_DOUBLE(left);
-            double dright = PyFloat_AS_DOUBLE(right);
-            int sign = (dleft > dright) - (dleft < dright);
-            DEOPT_IF(isnan(dleft), COMPARE_OP);
-            DEOPT_IF(isnan(dright), COMPARE_OP);
-            STAT_INC(COMPARE_OP, hit);
-            JUMPBY(INLINE_CACHE_ENTRIES_COMPARE_OP);
-            NEXTOPARG();
-            STACK_SHRINK(2);
-            _Py_DECREF_SPECIALIZED(left, _PyFloat_ExactDealloc);
-            _Py_DECREF_SPECIALIZED(right, _PyFloat_ExactDealloc);
-            assert(opcode == POP_JUMP_IF_FALSE || opcode == POP_JUMP_IF_TRUE);
-            int jump = (1 << (sign + 1)) & when_to_jump_mask;
-            if (!jump) {
-                next_instr++;
-            }
-            else {
-                JUMPBY(1 + oparg);
-            }
-            DISPATCH();
-        }
-
-        TARGET(COMPARE_OP_INT_JUMP) {
-            assert(cframe.use_tracing == 0);
-            // Combined: COMPARE_OP (int ? int) + POP_JUMP_IF_(true/false)
-            _PyCompareOpCache *cache = (_PyCompareOpCache *)next_instr;
-            int when_to_jump_mask = cache->mask;
-            PyObject *right = TOP();
-            PyObject *left = SECOND();
-            DEOPT_IF(!PyLong_CheckExact(left), COMPARE_OP);
-            DEOPT_IF(!PyLong_CheckExact(right), COMPARE_OP);
-            DEOPT_IF((size_t)(Py_SIZE(left) + 1) > 2, COMPARE_OP);
-            DEOPT_IF((size_t)(Py_SIZE(right) + 1) > 2, COMPARE_OP);
-            STAT_INC(COMPARE_OP, hit);
-            assert(Py_ABS(Py_SIZE(left)) <= 1 && Py_ABS(Py_SIZE(right)) <= 1);
-            Py_ssize_t ileft = Py_SIZE(left) * ((PyLongObject *)left)->ob_digit[0];
-            Py_ssize_t iright = Py_SIZE(right) * ((PyLongObject *)right)->ob_digit[0];
-            int sign = (ileft > iright) - (ileft < iright);
-            JUMPBY(INLINE_CACHE_ENTRIES_COMPARE_OP);
-            NEXTOPARG();
-            STACK_SHRINK(2);
-            _Py_DECREF_SPECIALIZED(left, (destructor)PyObject_Free);
-            _Py_DECREF_SPECIALIZED(right, (destructor)PyObject_Free);
-            assert(opcode == POP_JUMP_IF_FALSE || opcode == POP_JUMP_IF_TRUE);
-            int jump = (1 << (sign + 1)) & when_to_jump_mask;
-            if (!jump) {
-                next_instr++;
-            }
-            else {
-                JUMPBY(1 + oparg);
-            }
-            DISPATCH();
-        }
-
-        TARGET(COMPARE_OP_STR_JUMP) {
-            assert(cframe.use_tracing == 0);
-            // Combined: COMPARE_OP (str == str or str != str) + POP_JUMP_IF_(true/false)
-            _PyCompareOpCache *cache = (_PyCompareOpCache *)next_instr;
-            int invert = cache->mask;
-            PyObject *right = TOP();
-            PyObject *left = SECOND();
-            DEOPT_IF(!PyUnicode_CheckExact(left), COMPARE_OP);
-            DEOPT_IF(!PyUnicode_CheckExact(right), COMPARE_OP);
-            STAT_INC(COMPARE_OP, hit);
-            int res = _PyUnicode_Equal(left, right);
-            if (res < 0) {
-                goto error;
-            }
-            assert(oparg == Py_EQ || oparg == Py_NE);
-            JUMPBY(INLINE_CACHE_ENTRIES_COMPARE_OP);
-            NEXTOPARG();
-            assert(opcode == POP_JUMP_IF_FALSE || opcode == POP_JUMP_IF_TRUE);
-            STACK_SHRINK(2);
-            _Py_DECREF_SPECIALIZED(left, _PyUnicode_ExactDealloc);
-            _Py_DECREF_SPECIALIZED(right, _PyUnicode_ExactDealloc);
-            assert(res == 0 || res == 1);
-            assert(invert == 0 || invert == 1);
-            int jump = res ^ invert;
-            if (!jump) {
-                next_instr++;
-            }
-            else {
-                JUMPBY(1 + oparg);
-            }
-            DISPATCH();
-        }
-
-        TARGET(IS_OP) {
-            PyObject *right = POP();
-            PyObject *left = TOP();
-            int res = Py_Is(left, right) ^ oparg;
-            PyObject *b = res ? Py_True : Py_False;
-            Py_INCREF(b);
-            SET_TOP(b);
-            Py_DECREF(left);
-            Py_DECREF(right);
-            DISPATCH();
-        }
-
-        TARGET(CONTAINS_OP) {
-            PyObject *right = POP();
-            PyObject *left = POP();
-            int res = PySequence_Contains(right, left);
-            Py_DECREF(left);
-            Py_DECREF(right);
-            if (res < 0) {
-                goto error;
-            }
-            PyObject *b = (res^oparg) ? Py_True : Py_False;
-            Py_INCREF(b);
-            PUSH(b);
-            DISPATCH();
-        }
-
-        TARGET(CHECK_EG_MATCH) {
-            PyObject *match_type = POP();
-            if (check_except_star_type_valid(tstate, match_type) < 0) {
-                Py_DECREF(match_type);
-                goto error;
-            }
-
-            PyObject *exc_value = TOP();
-            PyObject *match = NULL, *rest = NULL;
-            int res = exception_group_match(exc_value, match_type,
-                                            &match, &rest);
-            Py_DECREF(match_type);
-            if (res < 0) {
-                goto error;
-            }
-
-            if (match == NULL || rest == NULL) {
-                assert(match == NULL);
-                assert(rest == NULL);
-                goto error;
-            }
-            if (Py_IsNone(match)) {
-                PUSH(match);
-                Py_XDECREF(rest);
-            }
-            else {
-                /* Total or partial match - update the stack from
-                 * [val]
-                 * to
-                 * [rest, match]
-                 * (rest can be Py_None)
-                 */
-
-                SET_TOP(rest);
-                PUSH(match);
-                PyErr_SetExcInfo(NULL, Py_NewRef(match), NULL);
-                Py_DECREF(exc_value);
-            }
-            DISPATCH();
-        }
-
-        TARGET(CHECK_EXC_MATCH) {
-            PyObject *right = POP();
-            PyObject *left = TOP();
-            assert(PyExceptionInstance_Check(left));
-            if (check_except_type_valid(tstate, right) < 0) {
-                 Py_DECREF(right);
-                 goto error;
-            }
-
-            int res = PyErr_GivenExceptionMatches(left, right);
-            Py_DECREF(right);
-            PUSH(Py_NewRef(res ? Py_True : Py_False));
-            DISPATCH();
-        }
-
-        TARGET(IMPORT_NAME) {
-            PyObject *name = GETITEM(names, oparg);
-            PyObject *fromlist = POP();
-            PyObject *level = TOP();
-            PyObject *res;
-            res = import_name(tstate, frame, name, fromlist, level);
-            Py_DECREF(level);
-            Py_DECREF(fromlist);
-            SET_TOP(res);
-            if (res == NULL)
-                goto error;
-            DISPATCH();
-        }
-
-        TARGET(IMPORT_STAR) {
-            PyObject *from = POP(), *locals;
-            int err;
-            if (_PyFrame_FastToLocalsWithError(frame) < 0) {
-                Py_DECREF(from);
-                goto error;
-            }
-
-            locals = LOCALS();
-            if (locals == NULL) {
-                _PyErr_SetString(tstate, PyExc_SystemError,
-                                 "no locals found during 'import *'");
-                Py_DECREF(from);
-                goto error;
-            }
-            err = import_all_from(tstate, locals, from);
-            _PyFrame_LocalsToFast(frame, 0);
-            Py_DECREF(from);
-            if (err != 0)
-                goto error;
-            DISPATCH();
-        }
-
-        TARGET(IMPORT_FROM) {
-            PyObject *name = GETITEM(names, oparg);
-            PyObject *from = TOP();
-            PyObject *res;
-            res = import_from(tstate, from, name);
-            PUSH(res);
-            if (res == NULL)
-                goto error;
-            DISPATCH();
-        }
-
-        TARGET(JUMP_FORWARD) {
-            JUMPBY(oparg);
-            DISPATCH();
-        }
-
-        TARGET(JUMP_BACKWARD) {
-            _PyCode_Warmup(frame->f_code);
-            JUMP_TO_INSTRUCTION(JUMP_BACKWARD_QUICK);
-        }
-
-        TARGET(POP_JUMP_IF_FALSE) {
-            PREDICTED(POP_JUMP_IF_FALSE);
-            PyObject *cond = POP();
-            if (Py_IsTrue(cond)) {
-                _Py_DECREF_NO_DEALLOC(cond);
-            }
-            else if (Py_IsFalse(cond)) {
-                _Py_DECREF_NO_DEALLOC(cond);
-                JUMPBY(oparg);
-            }
-            else {
-                int err = PyObject_IsTrue(cond);
-                Py_DECREF(cond);
-                if (err > 0)
-                    ;
-                else if (err == 0) {
-                    JUMPBY(oparg);
-                }
-                else
-                    goto error;
-            }
-            DISPATCH();
-        }
-
-        TARGET(POP_JUMP_IF_TRUE) {
-            PyObject *cond = POP();
-            if (Py_IsFalse(cond)) {
-                _Py_DECREF_NO_DEALLOC(cond);
-            }
-            else if (Py_IsTrue(cond)) {
-                _Py_DECREF_NO_DEALLOC(cond);
-                JUMPBY(oparg);
-            }
-            else {
-                int err = PyObject_IsTrue(cond);
-                Py_DECREF(cond);
-                if (err > 0) {
-                    JUMPBY(oparg);
-                }
-                else if (err == 0)
-                    ;
-                else
-                    goto error;
-            }
-            DISPATCH();
-        }
-
-        TARGET(POP_JUMP_IF_NOT_NONE) {
-            PyObject *value = POP();
-            if (!Py_IsNone(value)) {
-                JUMPBY(oparg);
-            }
-            Py_DECREF(value);
-            DISPATCH();
-        }
-
-        TARGET(POP_JUMP_IF_NONE) {
-            PyObject *value = POP();
-            if (Py_IsNone(value)) {
-                _Py_DECREF_NO_DEALLOC(value);
-                JUMPBY(oparg);
-            }
-            else {
-                Py_DECREF(value);
-            }
-            DISPATCH();
-        }
-
-        TARGET(JUMP_IF_FALSE_OR_POP) {
-            PyObject *cond = TOP();
-            int err;
-            if (Py_IsTrue(cond)) {
-                STACK_SHRINK(1);
-                _Py_DECREF_NO_DEALLOC(cond);
-                DISPATCH();
-            }
-            if (Py_IsFalse(cond)) {
-                JUMPBY(oparg);
-                DISPATCH();
-            }
-            err = PyObject_IsTrue(cond);
-            if (err > 0) {
-                STACK_SHRINK(1);
-                Py_DECREF(cond);
-            }
-            else if (err == 0)
-                JUMPBY(oparg);
-            else
-                goto error;
-            DISPATCH();
-        }
-
-        TARGET(JUMP_IF_TRUE_OR_POP) {
-            PyObject *cond = TOP();
-            int err;
-            if (Py_IsFalse(cond)) {
-                STACK_SHRINK(1);
-                _Py_DECREF_NO_DEALLOC(cond);
-                DISPATCH();
-            }
-            if (Py_IsTrue(cond)) {
-                JUMPBY(oparg);
-                DISPATCH();
-            }
-            err = PyObject_IsTrue(cond);
-            if (err > 0) {
-                JUMPBY(oparg);
-            }
-            else if (err == 0) {
-                STACK_SHRINK(1);
-                Py_DECREF(cond);
-            }
-            else
-                goto error;
-            DISPATCH();
-        }
-
-        TARGET(JUMP_BACKWARD_NO_INTERRUPT) {
-            /* This bytecode is used in the `yield from` or `await` loop.
-             * If there is an interrupt, we want it handled in the innermost
-             * generator or coroutine, so we deliberately do not check it here.
-             * (see bpo-30039).
-             */
-            JUMPBY(-oparg);
-            DISPATCH();
-        }
-
-        TARGET(JUMP_BACKWARD_QUICK) {
-            PREDICTED(JUMP_BACKWARD_QUICK);
-            assert(oparg < INSTR_OFFSET());
-            JUMPBY(-oparg);
-            CHECK_EVAL_BREAKER();
-            DISPATCH();
-        }
-
-        TARGET(GET_LEN) {
-            // PUSH(len(TOS))
-            Py_ssize_t len_i = PyObject_Length(TOP());
-            if (len_i < 0) {
-                goto error;
-            }
-            PyObject *len_o = PyLong_FromSsize_t(len_i);
-            if (len_o == NULL) {
-                goto error;
-            }
-            PUSH(len_o);
-            DISPATCH();
-        }
-
-        TARGET(MATCH_CLASS) {
-            // Pop TOS and TOS1. Set TOS to a tuple of attributes on success, or
-            // None on failure.
-            PyObject *names = POP();
-            PyObject *type = POP();
-            PyObject *subject = TOP();
-            assert(PyTuple_CheckExact(names));
-            PyObject *attrs = match_class(tstate, subject, type, oparg, names);
-            Py_DECREF(names);
-            Py_DECREF(type);
-            if (attrs) {
-                // Success!
-                assert(PyTuple_CheckExact(attrs));
-                SET_TOP(attrs);
-            }
-            else if (_PyErr_Occurred(tstate)) {
-                // Error!
-                goto error;
-            }
-            else {
-                // Failure!
-                Py_INCREF(Py_None);
-                SET_TOP(Py_None);
-            }
-            Py_DECREF(subject);
-            DISPATCH();
-        }
-
-        TARGET(MATCH_MAPPING) {
-            PyObject *subject = TOP();
-            int match = Py_TYPE(subject)->tp_flags & Py_TPFLAGS_MAPPING;
-            PyObject *res = match ? Py_True : Py_False;
-            Py_INCREF(res);
-            PUSH(res);
-            PREDICT(POP_JUMP_IF_FALSE);
-            DISPATCH();
-        }
-
-        TARGET(MATCH_SEQUENCE) {
-            PyObject *subject = TOP();
-            int match = Py_TYPE(subject)->tp_flags & Py_TPFLAGS_SEQUENCE;
-            PyObject *res = match ? Py_True : Py_False;
-            Py_INCREF(res);
-            PUSH(res);
-            PREDICT(POP_JUMP_IF_FALSE);
-            DISPATCH();
-        }
-
-        TARGET(MATCH_KEYS) {
-            // On successful match, PUSH(values). Otherwise, PUSH(None).
-            PyObject *keys = TOP();
-            PyObject *subject = SECOND();
-            PyObject *values_or_none = match_keys(tstate, subject, keys);
-            if (values_or_none == NULL) {
-                goto error;
-            }
-            PUSH(values_or_none);
-            DISPATCH();
-        }
-
-        TARGET(GET_ITER) {
-            /* before: [obj]; after [getiter(obj)] */
-            PyObject *iterable = TOP();
-            PyObject *iter = PyObject_GetIter(iterable);
-            Py_DECREF(iterable);
-            SET_TOP(iter);
-            if (iter == NULL)
-                goto error;
-            DISPATCH();
-        }
-
-        TARGET(GET_YIELD_FROM_ITER) {
-            /* before: [obj]; after [getiter(obj)] */
-            PyObject *iterable = TOP();
-            PyObject *iter;
-            if (PyCoro_CheckExact(iterable)) {
-                /* `iterable` is a coroutine */
-                if (!(frame->f_code->co_flags & (CO_COROUTINE | CO_ITERABLE_COROUTINE))) {
-                    /* and it is used in a 'yield from' expression of a
-                       regular generator. */
-                    Py_DECREF(iterable);
-                    SET_TOP(NULL);
-                    _PyErr_SetString(tstate, PyExc_TypeError,
-                                     "cannot 'yield from' a coroutine object "
-                                     "in a non-coroutine generator");
-                    goto error;
-                }
-            }
-            else if (!PyGen_CheckExact(iterable)) {
-                /* `iterable` is not a generator. */
-                iter = PyObject_GetIter(iterable);
-                Py_DECREF(iterable);
-                SET_TOP(iter);
-                if (iter == NULL)
-                    goto error;
-            }
-            PREDICT(LOAD_CONST);
-            DISPATCH();
-        }
-
-        TARGET(FOR_ITER) {
-            PREDICTED(FOR_ITER);
-            /* before: [iter]; after: [iter, iter()] *or* [] */
-            PyObject *iter = TOP();
-            PyObject *next = (*Py_TYPE(iter)->tp_iternext)(iter);
-            if (next != NULL) {
-                PUSH(next);
-                JUMPBY(INLINE_CACHE_ENTRIES_FOR_ITER);
-                DISPATCH();
-            }
-            if (_PyErr_Occurred(tstate)) {
-                if (!_PyErr_ExceptionMatches(tstate, PyExc_StopIteration)) {
-                    goto error;
-                }
-                else if (tstate->c_tracefunc != NULL) {
-                    call_exc_trace(tstate->c_tracefunc, tstate->c_traceobj, tstate, frame);
-                }
-                _PyErr_Clear(tstate);
-            }
-            /* iterator ended normally */
-            STACK_SHRINK(1);
-            Py_DECREF(iter);
-            JUMPBY(INLINE_CACHE_ENTRIES_FOR_ITER + oparg);
-            DISPATCH();
-        }
-
-        TARGET(FOR_ITER_ADAPTIVE) {
-            assert(cframe.use_tracing == 0);
-            _PyForIterCache *cache = (_PyForIterCache *)next_instr;
-            if (ADAPTIVE_COUNTER_IS_ZERO(cache)) {
-                next_instr--;
-                _Py_Specialize_ForIter(TOP(), next_instr);
-                DISPATCH_SAME_OPARG();
-            }
-            else {
-                STAT_INC(FOR_ITER, deferred);
-                DECREMENT_ADAPTIVE_COUNTER(cache);
-                JUMP_TO_INSTRUCTION(FOR_ITER);
-            }
-        }
-
-        TARGET(FOR_ITER_LIST) {
-            assert(cframe.use_tracing == 0);
-            _PyListIterObject *it = (_PyListIterObject *)TOP();
-            DEOPT_IF(Py_TYPE(it) != &PyListIter_Type, FOR_ITER);
-            STAT_INC(FOR_ITER, hit);
-            PyListObject *seq = it->it_seq;
-            if (seq) {
-                if (it->it_index < PyList_GET_SIZE(seq)) {
-                    PyObject *next = PyList_GET_ITEM(seq, it->it_index++);
-                    Py_INCREF(next);
-                    PUSH(next);
-                    JUMPBY(INLINE_CACHE_ENTRIES_FOR_ITER);
-                    DISPATCH();
-                }
-                it->it_seq = NULL;
-                Py_DECREF(seq);
-            }
-            STACK_SHRINK(1);
-            Py_DECREF(it);
-            JUMPBY(INLINE_CACHE_ENTRIES_FOR_ITER + oparg);
-            DISPATCH();
-        }
-
-        TARGET(FOR_ITER_RANGE) {
-            assert(cframe.use_tracing == 0);
-            _PyRangeIterObject *r = (_PyRangeIterObject *)TOP();
-            DEOPT_IF(Py_TYPE(r) != &PyRangeIter_Type, FOR_ITER);
-            STAT_INC(FOR_ITER, hit);
-            _Py_CODEUNIT next = next_instr[INLINE_CACHE_ENTRIES_FOR_ITER];
-            assert(_PyOpcode_Deopt[_Py_OPCODE(next)] == STORE_FAST);
-            if (r->index >= r->len) {
-                STACK_SHRINK(1);
-                Py_DECREF(r);
-                JUMPBY(INLINE_CACHE_ENTRIES_FOR_ITER + oparg);
-                DISPATCH();
-            }
-            long value = (long)(r->start +
-                                (unsigned long)(r->index++) * r->step);
-            if (_PyLong_AssignValue(&GETLOCAL(_Py_OPARG(next)), value) < 0) {
-                goto error;
-            }
-            // The STORE_FAST is already done.
-            JUMPBY(INLINE_CACHE_ENTRIES_FOR_ITER + 1);
-            DISPATCH();
-        }
-
-        TARGET(BEFORE_ASYNC_WITH) {
-            PyObject *mgr = TOP();
-            PyObject *res;
-            PyObject *enter = _PyObject_LookupSpecial(mgr, &_Py_ID(__aenter__));
-            if (enter == NULL) {
-                if (!_PyErr_Occurred(tstate)) {
-                    _PyErr_Format(tstate, PyExc_TypeError,
-                                  "'%.200s' object does not support the "
-                                  "asynchronous context manager protocol",
-                                  Py_TYPE(mgr)->tp_name);
-                }
-                goto error;
-            }
-            PyObject *exit = _PyObject_LookupSpecial(mgr, &_Py_ID(__aexit__));
-            if (exit == NULL) {
-                if (!_PyErr_Occurred(tstate)) {
-                    _PyErr_Format(tstate, PyExc_TypeError,
-                                  "'%.200s' object does not support the "
-                                  "asynchronous context manager protocol "
-                                  "(missed __aexit__ method)",
-                                  Py_TYPE(mgr)->tp_name);
-                }
-                Py_DECREF(enter);
-                goto error;
-            }
-            SET_TOP(exit);
-            Py_DECREF(mgr);
-            res = _PyObject_CallNoArgs(enter);
-            Py_DECREF(enter);
-            if (res == NULL)
-                goto error;
-            PUSH(res);
-            PREDICT(GET_AWAITABLE);
-            DISPATCH();
-        }
-
-        TARGET(BEFORE_WITH) {
-            PyObject *mgr = TOP();
-            PyObject *res;
-            PyObject *enter = _PyObject_LookupSpecial(mgr, &_Py_ID(__enter__));
-            if (enter == NULL) {
-                if (!_PyErr_Occurred(tstate)) {
-                    _PyErr_Format(tstate, PyExc_TypeError,
-                                  "'%.200s' object does not support the "
-                                  "context manager protocol",
-                                  Py_TYPE(mgr)->tp_name);
-                }
-                goto error;
-            }
-            PyObject *exit = _PyObject_LookupSpecial(mgr, &_Py_ID(__exit__));
-            if (exit == NULL) {
-                if (!_PyErr_Occurred(tstate)) {
-                    _PyErr_Format(tstate, PyExc_TypeError,
-                                  "'%.200s' object does not support the "
-                                  "context manager protocol "
-                                  "(missed __exit__ method)",
-                                  Py_TYPE(mgr)->tp_name);
-                }
-                Py_DECREF(enter);
-                goto error;
-            }
-            SET_TOP(exit);
-            Py_DECREF(mgr);
-            res = _PyObject_CallNoArgs(enter);
-            Py_DECREF(enter);
-            if (res == NULL) {
-                goto error;
-            }
-            PUSH(res);
-            DISPATCH();
-        }
-
-        TARGET(WITH_EXCEPT_START) {
-            /* At the top of the stack are 4 values:
-               - TOP = exc_info()
-               - SECOND = previous exception
-               - THIRD: lasti of exception in exc_info()
-               - FOURTH: the context.__exit__ bound method
-               We call FOURTH(type(TOP), TOP, GetTraceback(TOP)).
-               Then we push the __exit__ return value.
-            */
-            PyObject *exit_func;
-            PyObject *exc, *val, *tb, *res;
-
-            val = TOP();
-            assert(val && PyExceptionInstance_Check(val));
-            exc = PyExceptionInstance_Class(val);
-            tb = PyException_GetTraceback(val);
-            Py_XDECREF(tb);
-            assert(PyLong_Check(PEEK(3)));
-            exit_func = PEEK(4);
-            PyObject *stack[4] = {NULL, exc, val, tb};
-            res = PyObject_Vectorcall(exit_func, stack + 1,
-                    3 | PY_VECTORCALL_ARGUMENTS_OFFSET, NULL);
-            if (res == NULL)
-                goto error;
-
-            PUSH(res);
-            DISPATCH();
-        }
-
-        TARGET(PUSH_EXC_INFO) {
-            PyObject *value = TOP();
-
-            _PyErr_StackItem *exc_info = tstate->exc_info;
-            if (exc_info->exc_value != NULL) {
-                SET_TOP(exc_info->exc_value);
-            }
-            else {
-                Py_INCREF(Py_None);
-                SET_TOP(Py_None);
-            }
-
-            Py_INCREF(value);
-            PUSH(value);
-            assert(PyExceptionInstance_Check(value));
-            exc_info->exc_value = value;
-
-            DISPATCH();
-        }
-
-        TARGET(LOAD_ATTR_METHOD_WITH_VALUES) {
-            /* Cached method object */
-            assert(cframe.use_tracing == 0);
-            PyObject *self = TOP();
-            PyTypeObject *self_cls = Py_TYPE(self);
-            _PyLoadMethodCache *cache = (_PyLoadMethodCache *)next_instr;
-            uint32_t type_version = read_u32(cache->type_version);
-            assert(type_version != 0);
-            DEOPT_IF(self_cls->tp_version_tag != type_version, LOAD_ATTR);
-            assert(self_cls->tp_flags & Py_TPFLAGS_MANAGED_DICT);
-            PyDictOrValues dorv = *_PyObject_DictOrValuesPointer(self);
-            DEOPT_IF(!_PyDictOrValues_IsValues(dorv), LOAD_ATTR);
-            PyHeapTypeObject *self_heap_type = (PyHeapTypeObject *)self_cls;
-            DEOPT_IF(self_heap_type->ht_cached_keys->dk_version !=
-                     read_u32(cache->keys_version), LOAD_ATTR);
-            STAT_INC(LOAD_ATTR, hit);
-            PyObject *res = read_obj(cache->descr);
-            assert(res != NULL);
-            assert(_PyType_HasFeature(Py_TYPE(res), Py_TPFLAGS_METHOD_DESCRIPTOR));
-            Py_INCREF(res);
-            SET_TOP(res);
-            PUSH(self);
-            JUMPBY(INLINE_CACHE_ENTRIES_LOAD_ATTR);
-            DISPATCH();
-        }
-
-        TARGET(LOAD_ATTR_METHOD_WITH_DICT) {
-            /* Can be either a managed dict, or a tp_dictoffset offset.*/
-            assert(cframe.use_tracing == 0);
-            PyObject *self = TOP();
-            PyTypeObject *self_cls = Py_TYPE(self);
-            _PyLoadMethodCache *cache = (_PyLoadMethodCache *)next_instr;
-
-            DEOPT_IF(self_cls->tp_version_tag != read_u32(cache->type_version),
-                     LOAD_ATTR);
-            /* Treat index as a signed 16 bit value */
-            Py_ssize_t dictoffset = self_cls->tp_dictoffset;
-            assert(dictoffset > 0);
-            PyDictObject **dictptr = (PyDictObject**)(((char *)self)+dictoffset);
-            PyDictObject *dict = *dictptr;
-            DEOPT_IF(dict == NULL, LOAD_ATTR);
-            DEOPT_IF(dict->ma_keys->dk_version != read_u32(cache->keys_version),
-                     LOAD_ATTR);
-            STAT_INC(LOAD_ATTR, hit);
-            PyObject *res = read_obj(cache->descr);
-            assert(res != NULL);
-            assert(_PyType_HasFeature(Py_TYPE(res), Py_TPFLAGS_METHOD_DESCRIPTOR));
-            Py_INCREF(res);
-            SET_TOP(res);
-            PUSH(self);
-            JUMPBY(INLINE_CACHE_ENTRIES_LOAD_ATTR);
-            DISPATCH();
-        }
-
-        TARGET(LOAD_ATTR_METHOD_NO_DICT) {
-            assert(cframe.use_tracing == 0);
-            PyObject *self = TOP();
-            PyTypeObject *self_cls = Py_TYPE(self);
-            _PyLoadMethodCache *cache = (_PyLoadMethodCache *)next_instr;
-            uint32_t type_version = read_u32(cache->type_version);
-            DEOPT_IF(self_cls->tp_version_tag != type_version, LOAD_ATTR);
-            assert(self_cls->tp_dictoffset == 0);
-            STAT_INC(LOAD_ATTR, hit);
-            PyObject *res = read_obj(cache->descr);
-            assert(res != NULL);
-            assert(_PyType_HasFeature(Py_TYPE(res), Py_TPFLAGS_METHOD_DESCRIPTOR));
-            Py_INCREF(res);
-            SET_TOP(res);
-            PUSH(self);
-            JUMPBY(INLINE_CACHE_ENTRIES_LOAD_ATTR);
-            DISPATCH();
-        }
-
-        TARGET(LOAD_ATTR_METHOD_LAZY_DICT) {
-            assert(cframe.use_tracing == 0);
-            PyObject *self = TOP();
-            PyTypeObject *self_cls = Py_TYPE(self);
-            _PyLoadMethodCache *cache = (_PyLoadMethodCache *)next_instr;
-            uint32_t type_version = read_u32(cache->type_version);
-            DEOPT_IF(self_cls->tp_version_tag != type_version, LOAD_ATTR);
-            Py_ssize_t dictoffset = self_cls->tp_dictoffset;
-            assert(dictoffset > 0);
-            PyObject *dict = *(PyObject **)((char *)self + dictoffset);
-            /* This object has a __dict__, just not yet created */
-            DEOPT_IF(dict != NULL, LOAD_ATTR);
-            STAT_INC(LOAD_ATTR, hit);
-            PyObject *res = read_obj(cache->descr);
-            assert(res != NULL);
-            assert(_PyType_HasFeature(Py_TYPE(res), Py_TPFLAGS_METHOD_DESCRIPTOR));
-            Py_INCREF(res);
-            SET_TOP(res);
-            PUSH(self);
-            JUMPBY(INLINE_CACHE_ENTRIES_LOAD_ATTR);
-            DISPATCH();
-        }
-
-        TARGET(CALL_BOUND_METHOD_EXACT_ARGS) {
-            DEOPT_IF(is_method(stack_pointer, oparg), CALL);
-            PyObject *function = PEEK(oparg + 1);
-            DEOPT_IF(Py_TYPE(function) != &PyMethod_Type, CALL);
-            STAT_INC(CALL, hit);
-            PyObject *meth = ((PyMethodObject *)function)->im_func;
-            PyObject *self = ((PyMethodObject *)function)->im_self;
-            Py_INCREF(meth);
-            Py_INCREF(self);
-            PEEK(oparg + 1) = self;
-            PEEK(oparg + 2) = meth;
-            Py_DECREF(function);
-            JUMP_TO_INSTRUCTION(CALL_PY_EXACT_ARGS);
-        }
-
-        TARGET(KW_NAMES) {
-            assert(call_shape.kwnames == NULL);
-            assert(oparg < PyTuple_GET_SIZE(consts));
-            call_shape.kwnames = GETITEM(consts, oparg);
-            DISPATCH();
-        }
-
-        TARGET(CALL) {
-            PREDICTED(CALL);
-            int total_args, is_meth;
-            is_meth = is_method(stack_pointer, oparg);
-            PyObject *function = PEEK(oparg + 1);
-            if (!is_meth && Py_TYPE(function) == &PyMethod_Type) {
-                PyObject *meth = ((PyMethodObject *)function)->im_func;
-                PyObject *self = ((PyMethodObject *)function)->im_self;
-                Py_INCREF(meth);
-                Py_INCREF(self);
-                PEEK(oparg+1) = self;
-                PEEK(oparg+2) = meth;
-                Py_DECREF(function);
-                is_meth = 1;
-            }
-            total_args = oparg + is_meth;
-            function = PEEK(total_args + 1);
-            int positional_args = total_args - KWNAMES_LEN();
-            // Check if the call can be inlined or not
-            if (Py_TYPE(function) == &PyFunction_Type && tstate->interp->eval_frame == NULL) {
-                int code_flags = ((PyCodeObject*)PyFunction_GET_CODE(function))->co_flags;
-                PyObject *locals = code_flags & CO_OPTIMIZED ? NULL : Py_NewRef(PyFunction_GET_GLOBALS(function));
-                STACK_SHRINK(total_args);
-                _PyInterpreterFrame *new_frame = _PyEvalFramePushAndInit(
-                    tstate, (PyFunctionObject *)function, locals,
-                    stack_pointer, positional_args, call_shape.kwnames
-                );
-                call_shape.kwnames = NULL;
-                STACK_SHRINK(2-is_meth);
-                // The frame has stolen all the arguments from the stack,
-                // so there is no need to clean them up.
-                if (new_frame == NULL) {
-                    goto error;
-                }
-                _PyFrame_SetStackPointer(frame, stack_pointer);
-                JUMPBY(INLINE_CACHE_ENTRIES_CALL);
-                frame->prev_instr = next_instr - 1;
-                new_frame->previous = frame;
-                cframe.current_frame = frame = new_frame;
-                CALL_STAT_INC(inlined_py_calls);
-                goto start_frame;
-            }
-            /* Callable is not a normal Python function */
-            PyObject *res;
-            if (cframe.use_tracing) {
-                res = trace_call_function(
-                    tstate, function, stack_pointer-total_args,
-                    positional_args, call_shape.kwnames);
-            }
-            else {
-                res = PyObject_Vectorcall(
-                    function, stack_pointer-total_args,
-                    positional_args | PY_VECTORCALL_ARGUMENTS_OFFSET,
-                    call_shape.kwnames);
-            }
-            call_shape.kwnames = NULL;
-            assert((res != NULL) ^ (_PyErr_Occurred(tstate) != NULL));
-            Py_DECREF(function);
-            /* Clear the stack */
-            STACK_SHRINK(total_args);
-            for (int i = 0; i < total_args; i++) {
-                Py_DECREF(stack_pointer[i]);
-            }
-            STACK_SHRINK(2-is_meth);
-            PUSH(res);
-            if (res == NULL) {
-                goto error;
-            }
-            JUMPBY(INLINE_CACHE_ENTRIES_CALL);
-            CHECK_EVAL_BREAKER();
-            DISPATCH();
-        }
-
-        TARGET(CALL_ADAPTIVE) {
-            _PyCallCache *cache = (_PyCallCache *)next_instr;
-            if (ADAPTIVE_COUNTER_IS_ZERO(cache)) {
-                next_instr--;
-                int is_meth = is_method(stack_pointer, oparg);
-                int nargs = oparg + is_meth;
-                PyObject *callable = PEEK(nargs + 1);
-                int err = _Py_Specialize_Call(callable, next_instr, nargs,
-                                              call_shape.kwnames);
-                if (err < 0) {
-                    goto error;
-                }
-                DISPATCH_SAME_OPARG();
-            }
-            else {
-                STAT_INC(CALL, deferred);
-                DECREMENT_ADAPTIVE_COUNTER(cache);
-                JUMP_TO_INSTRUCTION(CALL);
-            }
-        }
-
-        TARGET(CALL_PY_EXACT_ARGS) {
-            PREDICTED(CALL_PY_EXACT_ARGS);
-            assert(call_shape.kwnames == NULL);
-            DEOPT_IF(tstate->interp->eval_frame, CALL);
-            _PyCallCache *cache = (_PyCallCache *)next_instr;
-            int is_meth = is_method(stack_pointer, oparg);
-            int argcount = oparg + is_meth;
-            PyObject *callable = PEEK(argcount + 1);
-            DEOPT_IF(!PyFunction_Check(callable), CALL);
-            PyFunctionObject *func = (PyFunctionObject *)callable;
-            DEOPT_IF(func->func_version != read_u32(cache->func_version), CALL);
-            PyCodeObject *code = (PyCodeObject *)func->func_code;
-            DEOPT_IF(code->co_argcount != argcount, CALL);
-            DEOPT_IF(!_PyThreadState_HasStackSpace(tstate, code->co_framesize), CALL);
-            STAT_INC(CALL, hit);
-            _PyInterpreterFrame *new_frame = _PyFrame_PushUnchecked(tstate, func);
-            CALL_STAT_INC(inlined_py_calls);
-            STACK_SHRINK(argcount);
-            for (int i = 0; i < argcount; i++) {
-                new_frame->localsplus[i] = stack_pointer[i];
-            }
-            for (int i = argcount; i < code->co_nlocalsplus; i++) {
-                new_frame->localsplus[i] = NULL;
-            }
-            STACK_SHRINK(2-is_meth);
-            _PyFrame_SetStackPointer(frame, stack_pointer);
-            JUMPBY(INLINE_CACHE_ENTRIES_CALL);
-            frame->prev_instr = next_instr - 1;
-            new_frame->previous = frame;
-            frame = cframe.current_frame = new_frame;
-            goto start_frame;
-        }
-
-        TARGET(CALL_PY_WITH_DEFAULTS) {
-            assert(call_shape.kwnames == NULL);
-            DEOPT_IF(tstate->interp->eval_frame, CALL);
-            _PyCallCache *cache = (_PyCallCache *)next_instr;
-            int is_meth = is_method(stack_pointer, oparg);
-            int argcount = oparg + is_meth;
-            PyObject *callable = PEEK(argcount + 1);
-            DEOPT_IF(!PyFunction_Check(callable), CALL);
-            PyFunctionObject *func = (PyFunctionObject *)callable;
-            DEOPT_IF(func->func_version != read_u32(cache->func_version), CALL);
-            PyCodeObject *code = (PyCodeObject *)func->func_code;
-            DEOPT_IF(argcount > code->co_argcount, CALL);
-            int minargs = cache->min_args;
-            DEOPT_IF(argcount < minargs, CALL);
-            DEOPT_IF(!_PyThreadState_HasStackSpace(tstate, code->co_framesize), CALL);
-            STAT_INC(CALL, hit);
-            _PyInterpreterFrame *new_frame = _PyFrame_PushUnchecked(tstate, func);
-            CALL_STAT_INC(inlined_py_calls);
-            STACK_SHRINK(argcount);
-            for (int i = 0; i < argcount; i++) {
-                new_frame->localsplus[i] = stack_pointer[i];
-            }
-            for (int i = argcount; i < code->co_argcount; i++) {
-                PyObject *def = PyTuple_GET_ITEM(func->func_defaults,
-                                                 i - minargs);
-                Py_INCREF(def);
-                new_frame->localsplus[i] = def;
-            }
-            for (int i = code->co_argcount; i < code->co_nlocalsplus; i++) {
-                new_frame->localsplus[i] = NULL;
-            }
-            STACK_SHRINK(2-is_meth);
-            _PyFrame_SetStackPointer(frame, stack_pointer);
-            JUMPBY(INLINE_CACHE_ENTRIES_CALL);
-            frame->prev_instr = next_instr - 1;
-            new_frame->previous = frame;
-            frame = cframe.current_frame = new_frame;
-            goto start_frame;
-        }
-
-        TARGET(CALL_NO_KW_TYPE_1) {
-            assert(call_shape.kwnames == NULL);
-            assert(cframe.use_tracing == 0);
-            assert(oparg == 1);
-            DEOPT_IF(is_method(stack_pointer, 1), CALL);
-            PyObject *obj = TOP();
-            PyObject *callable = SECOND();
-            DEOPT_IF(callable != (PyObject *)&PyType_Type, CALL);
-            STAT_INC(CALL, hit);
-            JUMPBY(INLINE_CACHE_ENTRIES_CALL);
-            PyObject *res = Py_NewRef(Py_TYPE(obj));
-            Py_DECREF(callable);
-            Py_DECREF(obj);
-            STACK_SHRINK(2);
-            SET_TOP(res);
-            DISPATCH();
-        }
-
-        TARGET(CALL_NO_KW_STR_1) {
-            assert(call_shape.kwnames == NULL);
-            assert(cframe.use_tracing == 0);
-            assert(oparg == 1);
-            DEOPT_IF(is_method(stack_pointer, 1), CALL);
-            PyObject *callable = PEEK(2);
-            DEOPT_IF(callable != (PyObject *)&PyUnicode_Type, CALL);
-            STAT_INC(CALL, hit);
-            JUMPBY(INLINE_CACHE_ENTRIES_CALL);
-            PyObject *arg = TOP();
-            PyObject *res = PyObject_Str(arg);
-            Py_DECREF(arg);
-            Py_DECREF(&PyUnicode_Type);
-            STACK_SHRINK(2);
-            SET_TOP(res);
-            if (res == NULL) {
-                goto error;
-            }
-            CHECK_EVAL_BREAKER();
-            DISPATCH();
-        }
-
-        TARGET(CALL_NO_KW_TUPLE_1) {
-            assert(call_shape.kwnames == NULL);
-            assert(oparg == 1);
-            DEOPT_IF(is_method(stack_pointer, 1), CALL);
-            PyObject *callable = PEEK(2);
-            DEOPT_IF(callable != (PyObject *)&PyTuple_Type, CALL);
-            STAT_INC(CALL, hit);
-            JUMPBY(INLINE_CACHE_ENTRIES_CALL);
-            PyObject *arg = TOP();
-            PyObject *res = PySequence_Tuple(arg);
-            Py_DECREF(arg);
-            Py_DECREF(&PyTuple_Type);
-            STACK_SHRINK(2);
-            SET_TOP(res);
-            if (res == NULL) {
-                goto error;
-            }
-            CHECK_EVAL_BREAKER();
-            DISPATCH();
-        }
-
-        TARGET(CALL_BUILTIN_CLASS) {
-            int is_meth = is_method(stack_pointer, oparg);
-            int total_args = oparg + is_meth;
-            int kwnames_len = KWNAMES_LEN();
-            PyObject *callable = PEEK(total_args + 1);
-            DEOPT_IF(!PyType_Check(callable), CALL);
-            PyTypeObject *tp = (PyTypeObject *)callable;
-            DEOPT_IF(tp->tp_vectorcall == NULL, CALL);
-            STAT_INC(CALL, hit);
-            JUMPBY(INLINE_CACHE_ENTRIES_CALL);
-            STACK_SHRINK(total_args);
-            PyObject *res = tp->tp_vectorcall((PyObject *)tp, stack_pointer,
-                                              total_args-kwnames_len, call_shape.kwnames);
-            call_shape.kwnames = NULL;
-            /* Free the arguments. */
-            for (int i = 0; i < total_args; i++) {
-                Py_DECREF(stack_pointer[i]);
-            }
-            Py_DECREF(tp);
-            STACK_SHRINK(1-is_meth);
-            SET_TOP(res);
-            if (res == NULL) {
-                goto error;
-            }
-            CHECK_EVAL_BREAKER();
-            DISPATCH();
-        }
-
-        TARGET(CALL_NO_KW_BUILTIN_O) {
-            assert(cframe.use_tracing == 0);
-            /* Builtin METH_O functions */
-            assert(call_shape.kwnames == NULL);
-            int is_meth = is_method(stack_pointer, oparg);
-            int total_args = oparg + is_meth;
-            DEOPT_IF(total_args != 1, CALL);
-            PyObject *callable = PEEK(total_args + 1);
-            DEOPT_IF(!PyCFunction_CheckExact(callable), CALL);
-            DEOPT_IF(PyCFunction_GET_FLAGS(callable) != METH_O, CALL);
-            STAT_INC(CALL, hit);
-            JUMPBY(INLINE_CACHE_ENTRIES_CALL);
-            PyCFunction cfunc = PyCFunction_GET_FUNCTION(callable);
-            // This is slower but CPython promises to check all non-vectorcall
-            // function calls.
-            if (_Py_EnterRecursiveCallTstate(tstate, " while calling a Python object")) {
-                goto error;
-            }
-            PyObject *arg = TOP();
-            PyObject *res = cfunc(PyCFunction_GET_SELF(callable), arg);
-            _Py_LeaveRecursiveCallTstate(tstate);
-            assert((res != NULL) ^ (_PyErr_Occurred(tstate) != NULL));
-
-            Py_DECREF(arg);
-            Py_DECREF(callable);
-            STACK_SHRINK(2-is_meth);
-            SET_TOP(res);
-            if (res == NULL) {
-                goto error;
-            }
-            CHECK_EVAL_BREAKER();
-            DISPATCH();
-        }
-
-        TARGET(CALL_NO_KW_BUILTIN_FAST) {
-            assert(cframe.use_tracing == 0);
-            /* Builtin METH_FASTCALL functions, without keywords */
-            assert(call_shape.kwnames == NULL);
-            int is_meth = is_method(stack_pointer, oparg);
-            int total_args = oparg + is_meth;
-            PyObject *callable = PEEK(total_args + 1);
-            DEOPT_IF(!PyCFunction_CheckExact(callable), CALL);
-            DEOPT_IF(PyCFunction_GET_FLAGS(callable) != METH_FASTCALL,
-                CALL);
-            STAT_INC(CALL, hit);
-            JUMPBY(INLINE_CACHE_ENTRIES_CALL);
-            PyCFunction cfunc = PyCFunction_GET_FUNCTION(callable);
-            STACK_SHRINK(total_args);
-            /* res = func(self, args, nargs) */
-            PyObject *res = ((_PyCFunctionFast)(void(*)(void))cfunc)(
-                PyCFunction_GET_SELF(callable),
-                stack_pointer,
-                total_args);
-            assert((res != NULL) ^ (_PyErr_Occurred(tstate) != NULL));
-
-            /* Free the arguments. */
-            for (int i = 0; i < total_args; i++) {
-                Py_DECREF(stack_pointer[i]);
-            }
-            STACK_SHRINK(2-is_meth);
-            PUSH(res);
-            Py_DECREF(callable);
-            if (res == NULL) {
-                /* Not deopting because this doesn't mean our optimization was
-                   wrong. `res` can be NULL for valid reasons. Eg. getattr(x,
-                   'invalid'). In those cases an exception is set, so we must
-                   handle it.
-                */
-                goto error;
-            }
-            CHECK_EVAL_BREAKER();
-            DISPATCH();
-        }
-
-        TARGET(CALL_BUILTIN_FAST_WITH_KEYWORDS) {
-            assert(cframe.use_tracing == 0);
-            /* Builtin METH_FASTCALL | METH_KEYWORDS functions */
-            int is_meth = is_method(stack_pointer, oparg);
-            int total_args = oparg + is_meth;
-            PyObject *callable = PEEK(total_args + 1);
-            DEOPT_IF(!PyCFunction_CheckExact(callable), CALL);
-            DEOPT_IF(PyCFunction_GET_FLAGS(callable) !=
-                (METH_FASTCALL | METH_KEYWORDS), CALL);
-            STAT_INC(CALL, hit);
-            JUMPBY(INLINE_CACHE_ENTRIES_CALL);
-            STACK_SHRINK(total_args);
-            /* res = func(self, args, nargs, kwnames) */
-            _PyCFunctionFastWithKeywords cfunc =
-                (_PyCFunctionFastWithKeywords)(void(*)(void))
-                PyCFunction_GET_FUNCTION(callable);
-            PyObject *res = cfunc(
-                PyCFunction_GET_SELF(callable),
-                stack_pointer,
-                total_args - KWNAMES_LEN(),
-                call_shape.kwnames
-            );
-            assert((res != NULL) ^ (_PyErr_Occurred(tstate) != NULL));
-            call_shape.kwnames = NULL;
-
-            /* Free the arguments. */
-            for (int i = 0; i < total_args; i++) {
-                Py_DECREF(stack_pointer[i]);
-            }
-            STACK_SHRINK(2-is_meth);
-            PUSH(res);
-            Py_DECREF(callable);
-            if (res == NULL) {
-                goto error;
-            }
-            CHECK_EVAL_BREAKER();
-            DISPATCH();
-        }
-
-        TARGET(CALL_NO_KW_LEN) {
-            assert(cframe.use_tracing == 0);
-            assert(call_shape.kwnames == NULL);
-            /* len(o) */
-            int is_meth = is_method(stack_pointer, oparg);
-            int total_args = oparg + is_meth;
-            DEOPT_IF(total_args != 1, CALL);
-            PyObject *callable = PEEK(total_args + 1);
-            PyInterpreterState *interp = _PyInterpreterState_GET();
-            DEOPT_IF(callable != interp->callable_cache.len, CALL);
-            STAT_INC(CALL, hit);
-            JUMPBY(INLINE_CACHE_ENTRIES_CALL);
-            PyObject *arg = TOP();
-            Py_ssize_t len_i = PyObject_Length(arg);
-            if (len_i < 0) {
-                goto error;
-            }
-            PyObject *res = PyLong_FromSsize_t(len_i);
-            assert((res != NULL) ^ (_PyErr_Occurred(tstate) != NULL));
-
-            STACK_SHRINK(2-is_meth);
-            SET_TOP(res);
-            Py_DECREF(callable);
-            Py_DECREF(arg);
-            if (res == NULL) {
-                goto error;
-            }
-            DISPATCH();
-        }
-
-        TARGET(CALL_NO_KW_ISINSTANCE) {
-            assert(cframe.use_tracing == 0);
-            assert(call_shape.kwnames == NULL);
-            /* isinstance(o, o2) */
-            int is_meth = is_method(stack_pointer, oparg);
-            int total_args = oparg + is_meth;
-            PyObject *callable = PEEK(total_args + 1);
-            DEOPT_IF(total_args != 2, CALL);
-            PyInterpreterState *interp = _PyInterpreterState_GET();
-            DEOPT_IF(callable != interp->callable_cache.isinstance, CALL);
-            STAT_INC(CALL, hit);
-            JUMPBY(INLINE_CACHE_ENTRIES_CALL);
-            PyObject *cls = POP();
-            PyObject *inst = TOP();
-            int retval = PyObject_IsInstance(inst, cls);
-            if (retval < 0) {
-                Py_DECREF(cls);
-                goto error;
-            }
-            PyObject *res = PyBool_FromLong(retval);
-            assert((res != NULL) ^ (_PyErr_Occurred(tstate) != NULL));
-
-            STACK_SHRINK(2-is_meth);
-            SET_TOP(res);
-            Py_DECREF(inst);
-            Py_DECREF(cls);
-            Py_DECREF(callable);
-            if (res == NULL) {
-                goto error;
-            }
-            DISPATCH();
-        }
-
-        TARGET(CALL_NO_KW_LIST_APPEND) {
-            assert(cframe.use_tracing == 0);
-            assert(call_shape.kwnames == NULL);
-            assert(oparg == 1);
-            PyObject *callable = PEEK(3);
-            PyInterpreterState *interp = _PyInterpreterState_GET();
-            DEOPT_IF(callable != interp->callable_cache.list_append, CALL);
-            PyObject *list = SECOND();
-            DEOPT_IF(!PyList_Check(list), CALL);
-            STAT_INC(CALL, hit);
-            // CALL + POP_TOP
-            JUMPBY(INLINE_CACHE_ENTRIES_CALL + 1);
-            assert(_Py_OPCODE(next_instr[-1]) == POP_TOP);
-            PyObject *arg = POP();
-            if (_PyList_AppendTakeRef((PyListObject *)list, arg) < 0) {
-                goto error;
-            }
-            STACK_SHRINK(2);
-            Py_DECREF(list);
-            Py_DECREF(callable);
-            DISPATCH();
-        }
-
-        TARGET(CALL_NO_KW_METHOD_DESCRIPTOR_O) {
-            assert(call_shape.kwnames == NULL);
-            int is_meth = is_method(stack_pointer, oparg);
-            int total_args = oparg + is_meth;
-            PyMethodDescrObject *callable =
-                (PyMethodDescrObject *)PEEK(total_args + 1);
-            DEOPT_IF(total_args != 2, CALL);
-            DEOPT_IF(!Py_IS_TYPE(callable, &PyMethodDescr_Type), CALL);
-            PyMethodDef *meth = callable->d_method;
-            DEOPT_IF(meth->ml_flags != METH_O, CALL);
-            PyObject *arg = TOP();
-            PyObject *self = SECOND();
-            DEOPT_IF(!Py_IS_TYPE(self, callable->d_common.d_type), CALL);
-            STAT_INC(CALL, hit);
-            JUMPBY(INLINE_CACHE_ENTRIES_CALL);
-            PyCFunction cfunc = meth->ml_meth;
-            // This is slower but CPython promises to check all non-vectorcall
-            // function calls.
-            if (_Py_EnterRecursiveCallTstate(tstate, " while calling a Python object")) {
-                goto error;
-            }
-            PyObject *res = cfunc(self, arg);
-            _Py_LeaveRecursiveCallTstate(tstate);
-            assert((res != NULL) ^ (_PyErr_Occurred(tstate) != NULL));
-            Py_DECREF(self);
-            Py_DECREF(arg);
-            STACK_SHRINK(oparg + 1);
-            SET_TOP(res);
-            Py_DECREF(callable);
-            if (res == NULL) {
-                goto error;
-            }
-            CHECK_EVAL_BREAKER();
-            DISPATCH();
-        }
-
-        TARGET(CALL_METHOD_DESCRIPTOR_FAST_WITH_KEYWORDS) {
-            int is_meth = is_method(stack_pointer, oparg);
-            int total_args = oparg + is_meth;
-            PyMethodDescrObject *callable =
-                (PyMethodDescrObject *)PEEK(total_args + 1);
-            DEOPT_IF(!Py_IS_TYPE(callable, &PyMethodDescr_Type), CALL);
-            PyMethodDef *meth = callable->d_method;
-            DEOPT_IF(meth->ml_flags != (METH_FASTCALL|METH_KEYWORDS), CALL);
-            PyTypeObject *d_type = callable->d_common.d_type;
-            PyObject *self = PEEK(total_args);
-            DEOPT_IF(!Py_IS_TYPE(self, d_type), CALL);
-            STAT_INC(CALL, hit);
-            JUMPBY(INLINE_CACHE_ENTRIES_CALL);
-            int nargs = total_args-1;
-            STACK_SHRINK(nargs);
-            _PyCFunctionFastWithKeywords cfunc =
-                (_PyCFunctionFastWithKeywords)(void(*)(void))meth->ml_meth;
-            PyObject *res = cfunc(self, stack_pointer, nargs - KWNAMES_LEN(),
-                                  call_shape.kwnames);
-            assert((res != NULL) ^ (_PyErr_Occurred(tstate) != NULL));
-            call_shape.kwnames = NULL;
-
-            /* Free the arguments. */
-            for (int i = 0; i < nargs; i++) {
-                Py_DECREF(stack_pointer[i]);
-            }
-            Py_DECREF(self);
-            STACK_SHRINK(2-is_meth);
-            SET_TOP(res);
-            Py_DECREF(callable);
-            if (res == NULL) {
-                goto error;
-            }
-            CHECK_EVAL_BREAKER();
-            DISPATCH();
-        }
-
-        TARGET(CALL_NO_KW_METHOD_DESCRIPTOR_NOARGS) {
-            assert(call_shape.kwnames == NULL);
-            assert(oparg == 0 || oparg == 1);
-            int is_meth = is_method(stack_pointer, oparg);
-            int total_args = oparg + is_meth;
-            DEOPT_IF(total_args != 1, CALL);
-            PyMethodDescrObject *callable = (PyMethodDescrObject *)SECOND();
-            DEOPT_IF(!Py_IS_TYPE(callable, &PyMethodDescr_Type), CALL);
-            PyMethodDef *meth = callable->d_method;
-            PyObject *self = TOP();
-            DEOPT_IF(!Py_IS_TYPE(self, callable->d_common.d_type), CALL);
-            DEOPT_IF(meth->ml_flags != METH_NOARGS, CALL);
-            STAT_INC(CALL, hit);
-            JUMPBY(INLINE_CACHE_ENTRIES_CALL);
-            PyCFunction cfunc = meth->ml_meth;
-            // This is slower but CPython promises to check all non-vectorcall
-            // function calls.
-            if (_Py_EnterRecursiveCallTstate(tstate, " while calling a Python object")) {
-                goto error;
-            }
-            PyObject *res = cfunc(self, NULL);
-            _Py_LeaveRecursiveCallTstate(tstate);
-            assert((res != NULL) ^ (_PyErr_Occurred(tstate) != NULL));
-            Py_DECREF(self);
-            STACK_SHRINK(oparg + 1);
-            SET_TOP(res);
-            Py_DECREF(callable);
-            if (res == NULL) {
-                goto error;
-            }
-            CHECK_EVAL_BREAKER();
-            DISPATCH();
-        }
-
-        TARGET(CALL_NO_KW_METHOD_DESCRIPTOR_FAST) {
-            assert(call_shape.kwnames == NULL);
-            int is_meth = is_method(stack_pointer, oparg);
-            int total_args = oparg + is_meth;
-            PyMethodDescrObject *callable =
-                (PyMethodDescrObject *)PEEK(total_args + 1);
-            /* Builtin METH_FASTCALL methods, without keywords */
-            DEOPT_IF(!Py_IS_TYPE(callable, &PyMethodDescr_Type), CALL);
-            PyMethodDef *meth = callable->d_method;
-            DEOPT_IF(meth->ml_flags != METH_FASTCALL, CALL);
-            PyObject *self = PEEK(total_args);
-            DEOPT_IF(!Py_IS_TYPE(self, callable->d_common.d_type), CALL);
-            STAT_INC(CALL, hit);
-            JUMPBY(INLINE_CACHE_ENTRIES_CALL);
-            _PyCFunctionFast cfunc =
-                (_PyCFunctionFast)(void(*)(void))meth->ml_meth;
-            int nargs = total_args-1;
-            STACK_SHRINK(nargs);
-            PyObject *res = cfunc(self, stack_pointer, nargs);
-            assert((res != NULL) ^ (_PyErr_Occurred(tstate) != NULL));
-            /* Clear the stack of the arguments. */
-            for (int i = 0; i < nargs; i++) {
-                Py_DECREF(stack_pointer[i]);
-            }
-            Py_DECREF(self);
-            STACK_SHRINK(2-is_meth);
-            SET_TOP(res);
-            Py_DECREF(callable);
-            if (res == NULL) {
-                goto error;
-            }
-            CHECK_EVAL_BREAKER();
-            DISPATCH();
-        }
-
-        TARGET(CALL_FUNCTION_EX) {
-            PREDICTED(CALL_FUNCTION_EX);
-            PyObject *func, *callargs, *kwargs = NULL, *result;
-            if (oparg & 0x01) {
-                kwargs = POP();
-                // DICT_MERGE is called before this opcode if there are kwargs.
-                // It converts all dict subtypes in kwargs into regular dicts.
-                assert(PyDict_CheckExact(kwargs));
-            }
-            callargs = POP();
-            func = TOP();
-            if (!PyTuple_CheckExact(callargs)) {
-                if (check_args_iterable(tstate, func, callargs) < 0) {
-                    Py_DECREF(callargs);
-                    goto error;
-                }
-                Py_SETREF(callargs, PySequence_Tuple(callargs));
-                if (callargs == NULL) {
-                    goto error;
-                }
-            }
-            assert(PyTuple_CheckExact(callargs));
-
-            result = do_call_core(tstate, func, callargs, kwargs, cframe.use_tracing);
-            Py_DECREF(func);
-            Py_DECREF(callargs);
-            Py_XDECREF(kwargs);
-
-            STACK_SHRINK(1);
-            assert(TOP() == NULL);
-            SET_TOP(result);
-            if (result == NULL) {
-                goto error;
-            }
-            CHECK_EVAL_BREAKER();
-            DISPATCH();
-        }
-
-        TARGET(MAKE_FUNCTION) {
-            PyObject *codeobj = POP();
-            PyFunctionObject *func = (PyFunctionObject *)
-                PyFunction_New(codeobj, GLOBALS());
-
-            Py_DECREF(codeobj);
-            if (func == NULL) {
-                goto error;
-            }
-
-            if (oparg & 0x08) {
-                assert(PyTuple_CheckExact(TOP()));
-                func->func_closure = POP();
-            }
-            if (oparg & 0x04) {
-                assert(PyTuple_CheckExact(TOP()));
-                func->func_annotations = POP();
-            }
-            if (oparg & 0x02) {
-                assert(PyDict_CheckExact(TOP()));
-                func->func_kwdefaults = POP();
-            }
-            if (oparg & 0x01) {
-                assert(PyTuple_CheckExact(TOP()));
-                func->func_defaults = POP();
-            }
-
-            PUSH((PyObject *)func);
-            DISPATCH();
-        }
-
-        TARGET(RETURN_GENERATOR) {
-            assert(PyFunction_Check(frame->f_funcobj));
-            PyFunctionObject *func = (PyFunctionObject *)frame->f_funcobj;
-            PyGenObject *gen = (PyGenObject *)_Py_MakeCoro(func);
-            if (gen == NULL) {
-                goto error;
-            }
-            assert(EMPTY());
-            _PyFrame_SetStackPointer(frame, stack_pointer);
-            _PyInterpreterFrame *gen_frame = (_PyInterpreterFrame *)gen->gi_iframe;
-            _PyFrame_Copy(frame, gen_frame);
-            assert(frame->frame_obj == NULL);
-            gen->gi_frame_state = FRAME_CREATED;
-            gen_frame->owner = FRAME_OWNED_BY_GENERATOR;
-            _Py_LeaveRecursiveCallTstate(tstate);
-            if (!frame->is_entry) {
-                _PyInterpreterFrame *prev = frame->previous;
-                _PyThreadState_PopFrame(tstate, frame);
-                frame = cframe.current_frame = prev;
-                _PyFrame_StackPush(frame, (PyObject *)gen);
-                goto resume_frame;
-            }
-            /* Make sure that frame is in a valid state */
-            frame->stacktop = 0;
-            frame->f_locals = NULL;
-            Py_INCREF(frame->f_funcobj);
-            Py_INCREF(frame->f_code);
-            /* Restore previous cframe and return. */
-            tstate->cframe = cframe.previous;
-            tstate->cframe->use_tracing = cframe.use_tracing;
-            assert(tstate->cframe->current_frame == frame->previous);
-            assert(!_PyErr_Occurred(tstate));
-            return (PyObject *)gen;
-        }
-
-        TARGET(BUILD_SLICE) {
-            PyObject *start, *stop, *step, *slice;
-            if (oparg == 3)
-                step = POP();
-            else
-                step = NULL;
-            stop = POP();
-            start = TOP();
-            slice = PySlice_New(start, stop, step);
-            Py_DECREF(start);
-            Py_DECREF(stop);
-            Py_XDECREF(step);
-            SET_TOP(slice);
-            if (slice == NULL)
-                goto error;
-            DISPATCH();
-        }
-
-        TARGET(FORMAT_VALUE) {
-            /* Handles f-string value formatting. */
-            PyObject *result;
-            PyObject *fmt_spec;
-            PyObject *value;
-            PyObject *(*conv_fn)(PyObject *);
-            int which_conversion = oparg & FVC_MASK;
-            int have_fmt_spec = (oparg & FVS_MASK) == FVS_HAVE_SPEC;
-
-            fmt_spec = have_fmt_spec ? POP() : NULL;
-            value = POP();
-
-            /* See if any conversion is specified. */
-            switch (which_conversion) {
-            case FVC_NONE:  conv_fn = NULL;           break;
-            case FVC_STR:   conv_fn = PyObject_Str;   break;
-            case FVC_REPR:  conv_fn = PyObject_Repr;  break;
-            case FVC_ASCII: conv_fn = PyObject_ASCII; break;
-            default:
-                _PyErr_Format(tstate, PyExc_SystemError,
-                              "unexpected conversion flag %d",
-                              which_conversion);
-                goto error;
-            }
-
-            /* If there's a conversion function, call it and replace
-               value with that result. Otherwise, just use value,
-               without conversion. */
-            if (conv_fn != NULL) {
-                result = conv_fn(value);
-                Py_DECREF(value);
-                if (result == NULL) {
-                    Py_XDECREF(fmt_spec);
-                    goto error;
-                }
-                value = result;
-            }
-
-            /* If value is a unicode object, and there's no fmt_spec,
-               then we know the result of format(value) is value
-               itself. In that case, skip calling format(). I plan to
-               move this optimization in to PyObject_Format()
-               itself. */
-            if (PyUnicode_CheckExact(value) && fmt_spec == NULL) {
-                /* Do nothing, just transfer ownership to result. */
-                result = value;
-            } else {
-                /* Actually call format(). */
-                result = PyObject_Format(value, fmt_spec);
-                Py_DECREF(value);
-                Py_XDECREF(fmt_spec);
-                if (result == NULL) {
-                    goto error;
-                }
-            }
-
-            PUSH(result);
-            DISPATCH();
-        }
-
-        TARGET(COPY) {
-            assert(oparg != 0);
-            PyObject *peek = PEEK(oparg);
-            Py_INCREF(peek);
-            PUSH(peek);
-            DISPATCH();
-        }
-
-        TARGET(BINARY_OP) {
-            PREDICTED(BINARY_OP);
-            PyObject *rhs = POP();
-            PyObject *lhs = TOP();
-            assert(0 <= oparg);
-            assert((unsigned)oparg < Py_ARRAY_LENGTH(binary_ops));
-            assert(binary_ops[oparg]);
-            PyObject *res = binary_ops[oparg](lhs, rhs);
-            Py_DECREF(lhs);
-            Py_DECREF(rhs);
-            SET_TOP(res);
-            if (res == NULL) {
-                goto error;
-            }
-            JUMPBY(INLINE_CACHE_ENTRIES_BINARY_OP);
-            DISPATCH();
-        }
-
-        TARGET(BINARY_OP_ADAPTIVE) {
-            assert(cframe.use_tracing == 0);
-            _PyBinaryOpCache *cache = (_PyBinaryOpCache *)next_instr;
-            if (ADAPTIVE_COUNTER_IS_ZERO(cache)) {
-                PyObject *lhs = SECOND();
-                PyObject *rhs = TOP();
-                next_instr--;
-                _Py_Specialize_BinaryOp(lhs, rhs, next_instr, oparg, &GETLOCAL(0));
-                DISPATCH_SAME_OPARG();
-            }
-            else {
-                STAT_INC(BINARY_OP, deferred);
-                DECREMENT_ADAPTIVE_COUNTER(cache);
-                JUMP_TO_INSTRUCTION(BINARY_OP);
-            }
-        }
-
-        TARGET(SWAP) {
-            assert(oparg != 0);
-            PyObject *top = TOP();
-            SET_TOP(PEEK(oparg));
-            PEEK(oparg) = top;
-            DISPATCH();
-        }
-
-        TARGET(EXTENDED_ARG) {
-            assert(oparg);
-            oparg <<= 8;
-            oparg |= _Py_OPARG(*next_instr);
-            // We might be tracing. To avoid breaking tracing guarantees in
-            // quickened instructions, always deoptimize the next opcode:
-            opcode = _PyOpcode_Deopt[_Py_OPCODE(*next_instr)];
-            PRE_DISPATCH_GOTO();
-            // CPython hasn't traced the following instruction historically
-            // (DO_TRACING would clobber our extended oparg anyways), so just
-            // skip our usual cframe.use_tracing check before dispatch. Also,
-            // make sure the next instruction isn't a RESUME, since that needs
-            // to trace properly (and shouldn't have an extended arg anyways):
-            assert(opcode != RESUME);
-            DISPATCH_GOTO();
-        }
-
-        TARGET(EXTENDED_ARG_QUICK) {
-            assert(cframe.use_tracing == 0);
-            assert(oparg);
-            int oldoparg = oparg;
-            NEXTOPARG();
-            oparg |= oldoparg << 8;
-            DISPATCH_GOTO();
-        }
-
-        TARGET(CACHE) {
-            Py_UNREACHABLE();
-        }
-
-#if USE_COMPUTED_GOTOS
-        TARGET_DO_TRACING:
-#else
-        case DO_TRACING:
-#endif
-    {
-        assert(cframe.use_tracing);
-        assert(tstate->tracing == 0);
-        if (INSTR_OFFSET() >= frame->f_code->_co_firsttraceable) {
-            int instr_prev = _PyInterpreterFrame_LASTI(frame);
-            frame->prev_instr = next_instr;
-            TRACING_NEXTOPARG();
-            if (opcode == RESUME) {
-                if (oparg < 2) {
-                    CHECK_EVAL_BREAKER();
-                }
-                /* Call tracing */
-                TRACE_FUNCTION_ENTRY();
-                DTRACE_FUNCTION_ENTRY();
-            }
-            else {
-                /* line-by-line tracing support */
-                if (PyDTrace_LINE_ENABLED()) {
-                    maybe_dtrace_line(frame, &tstate->trace_info, instr_prev);
-                }
-
-                if (cframe.use_tracing &&
-                    tstate->c_tracefunc != NULL && !tstate->tracing) {
-                    int err;
-                    /* see maybe_call_line_trace()
-                    for expository comments */
-                    _PyFrame_SetStackPointer(frame, stack_pointer);
-
-                    err = maybe_call_line_trace(tstate->c_tracefunc,
-                                                tstate->c_traceobj,
-                                                tstate, frame, instr_prev);
-                    // Reload possibly changed frame fields:
-                    stack_pointer = _PyFrame_GetStackPointer(frame);
-                    frame->stacktop = -1;
-                    // next_instr is only reloaded if tracing *does not* raise.
-                    // This is consistent with the behavior of older Python
-                    // versions. If a trace function sets a new f_lineno and
-                    // *then* raises, we use the *old* location when searching
-                    // for an exception handler, displaying the traceback, and
-                    // so on:
-                    if (err) {
-                        // next_instr wasn't incremented at the start of this
-                        // instruction. Increment it before handling the error,
-                        // so that it looks the same as a "normal" instruction:
-                        next_instr++;
-                        goto error;
-                    }
-                    // Reload next_instr. Don't increment it, though, since
-                    // we're going to re-dispatch to the "true" instruction now:
-                    next_instr = frame->prev_instr;
-                }
-            }
-        }
-        TRACING_NEXTOPARG();
-        PRE_DISPATCH_GOTO();
-        DISPATCH_GOTO();
-    }
-
-#if USE_COMPUTED_GOTOS
-        _unknown_opcode:
-#else
-        EXTRA_CASES  // From opcode.h, a 'case' for each unused opcode
-#endif
-            /* Tell C compilers not to hold the opcode variable in the loop.
-               next_instr points the current instruction without TARGET(). */
-            opcode = _Py_OPCODE(*next_instr);
-            fprintf(stderr, "XXX lineno: %d, opcode: %d\n",
-                    PyUnstable_InterpreterFrame_GetLine(frame),  opcode);
-            _PyErr_SetString(tstate, PyExc_SystemError, "unknown opcode");
-            goto error;
-
-        } /* End instructions */
-
-        /* This should never be reached. Every opcode should end with DISPATCH()
-           or goto error. */
-        Py_UNREACHABLE();
-
-/* Specialization misses */
-
-miss:
-    {
-        STAT_INC(opcode, miss);
-        opcode = _PyOpcode_Deopt[opcode];
-        STAT_INC(opcode, miss);
-        /* The counter is always the first cache entry: */
-        _Py_CODEUNIT *counter = (_Py_CODEUNIT *)next_instr;
-        *counter -= 1;
-        if (*counter == 0) {
-            int adaptive_opcode = _PyOpcode_Adaptive[opcode];
-            assert(adaptive_opcode);
-            _Py_SET_OPCODE(next_instr[-1], adaptive_opcode);
-            STAT_INC(opcode, deopt);
-            *counter = adaptive_counter_start();
-        }
-        next_instr--;
-        DISPATCH_GOTO();
-    }
-
-unbound_local_error:
-        {
-            format_exc_check_arg(tstate, PyExc_UnboundLocalError,
-                UNBOUNDLOCAL_ERROR_MSG,
-                PyTuple_GetItem(frame->f_code->co_localsplusnames, oparg)
-            );
-            goto error;
-        }
-
-error:
-        call_shape.kwnames = NULL;
-        /* Double-check exception status. */
-#ifdef NDEBUG
-        if (!_PyErr_Occurred(tstate)) {
-            _PyErr_SetString(tstate, PyExc_SystemError,
-                             "error return without exception set");
-        }
-#else
-        assert(_PyErr_Occurred(tstate));
-#endif
-
-        /* Log traceback info. */
-        if (!_PyFrame_IsIncomplete(frame)) {
-            PyFrameObject *f = _PyFrame_GetFrameObject(frame);
-            if (f != NULL) {
-                PyTraceBack_Here(f);
-            }
-        }
-
-        if (tstate->c_tracefunc != NULL) {
-            /* Make sure state is set to FRAME_UNWINDING for tracing */
-            call_exc_trace(tstate->c_tracefunc, tstate->c_traceobj,
-                           tstate, frame);
-        }
-
-exception_unwind:
-        {
-            /* We can't use frame->f_lasti here, as RERAISE may have set it */
-            int offset = INSTR_OFFSET()-1;
-            int level, handler, lasti;
-            if (get_exception_handler(frame->f_code, offset, &level, &handler, &lasti) == 0) {
-                // No handlers, so exit.
-                assert(_PyErr_Occurred(tstate));
-
-                /* Pop remaining stack entries. */
-                PyObject **stackbase = _PyFrame_Stackbase(frame);
-                while (stack_pointer > stackbase) {
-                    PyObject *o = POP();
-                    Py_XDECREF(o);
-                }
-                assert(STACK_LEVEL() == 0);
-                _PyFrame_SetStackPointer(frame, stack_pointer);
-                TRACE_FUNCTION_UNWIND();
-                DTRACE_FUNCTION_EXIT();
-                goto exit_unwind;
-            }
-
-            assert(STACK_LEVEL() >= level);
-            PyObject **new_top = _PyFrame_Stackbase(frame) + level;
-            while (stack_pointer > new_top) {
-                PyObject *v = POP();
-                Py_XDECREF(v);
-            }
-            PyObject *exc, *val, *tb;
-            if (lasti) {
-                int frame_lasti = _PyInterpreterFrame_LASTI(frame);
-                PyObject *lasti = PyLong_FromLong(frame_lasti);
-                if (lasti == NULL) {
-                    goto exception_unwind;
-                }
-                PUSH(lasti);
-            }
-            _PyErr_Fetch(tstate, &exc, &val, &tb);
-            /* Make the raw exception data
-                available to the handler,
-                so a program can emulate the
-                Python main loop. */
-            _PyErr_NormalizeException(tstate, &exc, &val, &tb);
-            if (tb != NULL)
-                PyException_SetTraceback(val, tb);
-            else
-                PyException_SetTraceback(val, Py_None);
-            Py_XDECREF(tb);
-            Py_XDECREF(exc);
-            PUSH(val);
-            JUMPTO(handler);
-            /* Resume normal execution */
-            DISPATCH();
-        }
-    }
-
-exit_unwind:
-    assert(_PyErr_Occurred(tstate));
-    _Py_LeaveRecursiveCallTstate(tstate);
-    if (frame->is_entry) {
-        /* Restore previous cframe and exit */
-        tstate->cframe = cframe.previous;
-        tstate->cframe->use_tracing = cframe.use_tracing;
-        assert(tstate->cframe->current_frame == frame->previous);
-        return NULL;
-    }
-    frame = cframe.current_frame = pop_frame(tstate, frame);
-
-resume_with_error:
-    SET_LOCALS_FROM_FRAME();
-    goto error;
-
-}
-
-=======
->>>>>>> 45a9e383
 static void
 format_missing(PyThreadState *tstate, const char *kind,
                PyCodeObject *co, PyObject *names, PyObject *qualname)
@@ -6583,72 +2652,6 @@
     return new_index;
 }
 
-<<<<<<< HEAD
-static void
-dtrace_function_entry(_PyInterpreterFrame *frame)
-{
-    const char *filename;
-    const char *funcname;
-    int lineno;
-
-    PyCodeObject *code = frame->f_code;
-    filename = PyUnicode_AsUTF8(code->co_filename);
-    funcname = PyUnicode_AsUTF8(code->co_name);
-    lineno = PyUnstable_InterpreterFrame_GetLine(frame);
-
-    PyDTrace_FUNCTION_ENTRY(filename, funcname, lineno);
-}
-
-static void
-dtrace_function_return(_PyInterpreterFrame *frame)
-{
-    const char *filename;
-    const char *funcname;
-    int lineno;
-
-    PyCodeObject *code = frame->f_code;
-    filename = PyUnicode_AsUTF8(code->co_filename);
-    funcname = PyUnicode_AsUTF8(code->co_name);
-    lineno = PyUnstable_InterpreterFrame_GetLine(frame);
-
-    PyDTrace_FUNCTION_RETURN(filename, funcname, lineno);
-}
-
-/* DTrace equivalent of maybe_call_line_trace. */
-static void
-maybe_dtrace_line(_PyInterpreterFrame *frame,
-                  PyTraceInfo *trace_info,
-                  int instr_prev)
-{
-    const char *co_filename, *co_name;
-
-    /* If the last instruction executed isn't in the current
-       instruction window, reset the window.
-    */
-    initialize_trace_info(trace_info, frame);
-    int lastline = _PyCode_CheckLineNumber(instr_prev*sizeof(_Py_CODEUNIT), &trace_info->bounds);
-    int addr = _PyInterpreterFrame_LASTI(frame) * sizeof(_Py_CODEUNIT);
-    int line = _PyCode_CheckLineNumber(addr, &trace_info->bounds);
-    if (line != -1) {
-        /* Trace backward edges or first instruction of a new line */
-        if (_PyInterpreterFrame_LASTI(frame) < instr_prev ||
-            (line != lastline && addr == trace_info->bounds.ar_start))
-        {
-            co_filename = PyUnicode_AsUTF8(frame->f_code->co_filename);
-            if (!co_filename) {
-                co_filename = "?";
-            }
-            co_name = PyUnicode_AsUTF8(frame->f_code->co_name);
-            if (!co_name) {
-                co_name = "?";
-            }
-            PyDTrace_LINE(co_filename, co_name, line);
-        }
-    }
-}
-
-=======
->>>>>>> 45a9e383
 /* Implement Py_EnterRecursiveCall() and Py_LeaveRecursiveCall() as functions
    for the limited API. */
 
