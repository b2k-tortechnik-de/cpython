--- conflicted
+++ resolved
@@ -31,7 +31,7 @@
 #include "pycore_long.h"          // _PyLong_GetZero()
 #include "pycore_symtable.h"      // PySTEntryObject
 
-#define NEED_OPCODE_JUMP_TABLES
+#define NEED_OPCODE_TABLES
 #include "opcode.h"               // EXTENDED_ARG
 
 
@@ -108,7 +108,7 @@
 #define MASK_LOW_LOG_BITS 31
 
 static inline int
-is_bit_set_in_table(uint32_t *table, int bitindex) {
+is_bit_set_in_table(const uint32_t *table, int bitindex) {
     /* Is the relevant bit set in the relevant word? */
     /* 256 bits fit into 8 32-bits words.
      * Word is indexed by (bitindex>>ln(size of int in bits)).
@@ -883,11 +883,7 @@
         case NOP:
         case EXTENDED_ARG:
         case RESUME:
-<<<<<<< HEAD
-        case CACHE_ENTRY:
-=======
         case CACHE:
->>>>>>> c579243e
             return 0;
 
         /* Stack manipulation */
@@ -4192,8 +4188,7 @@
     Py_DECREF(mangled);
     if (arg < 0)
         return 0;
-    RETURN_IF_FALSE(compiler_addop_i(c, op, arg));
-    return 1;
+    return compiler_addop_i(c, op, arg);
 }
 
 static int
@@ -7120,12 +7115,7 @@
     int size = 0;
 
     for (i = 0; i < b->b_iused; i++) {
-<<<<<<< HEAD
-        size += instrsize(b->b_instr[i].i_oparg);
-        size += _Py_InlineCacheSize[b->b_instr[i].i_opcode];
-=======
         size += instr_size(&b->b_instr[i]);
->>>>>>> c579243e
     }
     return size;
 }
@@ -7390,12 +7380,7 @@
                 start = ioffset;
                 handler = instr->i_except;
             }
-<<<<<<< HEAD
-            ioffset += instrsize(instr->i_oparg);
-            ioffset += _Py_InlineCacheSize[instr->i_opcode];
-=======
             ioffset += instr_size(instr);
->>>>>>> c579243e
         }
     }
     if (handler != NULL) {
@@ -7524,47 +7509,28 @@
 static int
 assemble_emit(struct assembler *a, struct instr *i)
 {
-<<<<<<< HEAD
-    int isize, tsize, arg = 0;
     Py_ssize_t len = PyBytes_GET_SIZE(a->a_bytecode);
     _Py_CODEUNIT *code;
 
-    arg = i->i_oparg;
-    isize = instrsize(arg);
-    tsize = isize + _Py_InlineCacheSize[i->i_opcode];
-=======
-    Py_ssize_t len = PyBytes_GET_SIZE(a->a_bytecode);
-    _Py_CODEUNIT *code;
-
     int size = instr_size(i);
->>>>>>> c579243e
     if (i->i_lineno && !assemble_lnotab(a, i)) {
         return 0;
     }
     if (!assemble_enotab(a, i)) {
         return 0;
     }
-    if (!assemble_cnotab(a, i, tsize)) {
-        return 0;
-    }
-    if (a->a_offset + tsize >= len / (int)sizeof(_Py_CODEUNIT)) {
+    if (!assemble_cnotab(a, i, size)) {
+        return 0;
+    }
+    if (a->a_offset + size >= len / (int)sizeof(_Py_CODEUNIT)) {
         if (len > PY_SSIZE_T_MAX / 2)
             return 0;
         if (_PyBytes_Resize(&a->a_bytecode, len * 2) < 0)
             return 0;
     }
     code = (_Py_CODEUNIT *)PyBytes_AS_STRING(a->a_bytecode) + a->a_offset;
-<<<<<<< HEAD
-    a->a_offset += tsize;
-    write_op_arg(code, i->i_opcode, arg, isize);
-    code += isize;
-    for (int j = 0; j < _Py_InlineCacheSize[i->i_opcode]; j++) {
-        *code++ = PACKOPARG(CACHE_ENTRY, j);
-    }
-=======
     a->a_offset += size;
     write_instr(code, i, size);
->>>>>>> c579243e
     return 1;
 }
 
@@ -7629,7 +7595,6 @@
                         extended_arg_recompile = 1;
                     }
                 }
-                bsize += _Py_InlineCacheSize[instr->i_opcode];
             }
         }
 
