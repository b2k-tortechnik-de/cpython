--- conflicted
+++ resolved
@@ -1,5 +1,6 @@
 #include "Python.h"
 #include "pycore_code.h"
+#include "pycore_frame.h"
 #include "pycore_dict.h"
 #include "pycore_function.h"      // _PyFunction_GetVersionForCurrentState()
 #include "pycore_global_strings.h"  // _Py_ID()
@@ -2044,32 +2045,26 @@
     return SPEC_FAIL_OTHER;
 }
 
-<<<<<<< HEAD
-int
-_PySpecialization_ClassifyCallable(PyObject *callable)
-{
-    return call_fail_kind(callable);
-}
-
 #endif
 
 static int
 init_orignal_opcode(PyCodeObject *code, int size)
 {
     if (code->co_original_opcodes == NULL) {
-        _Py_CODEUNIT *original = (_Py_CODEUNIT *)PyBytes_AS_STRING(code->co_code);
-        uint8_t *original_opcodes = PyMem_Malloc(PyBytes_GET_SIZE(code->co_code));
+        _Py_CODEUNIT *original = _PyCode_CODE(code);
+        uint8_t *original_opcodes = PyMem_Malloc(size);
         if (original_opcodes == NULL) {
             PyErr_NoMemory();
             return -1;
         }
         for (int i = 0; i < size; i++) {
-            original_opcodes[i] = _Py_OPCODE(original[i]);
+            original_opcodes[i] = _PyOpcode_Deopt[_Py_OPCODE(original[i])];
         }
         code->co_original_opcodes = original_opcodes;
     }
     return 0;
 }
+
 
 int
 _PyInstrumentCode(PyCodeObject *code)
@@ -2077,8 +2072,9 @@
     // First we need to quicken the code.
     // Once we quicken inline we will need to
     // create the original_opcode array.
-    if (_Py_Quicken(code)) {
-        return -1;
+    if (code->co_warmup) {
+        code->co_warmup = 0;
+        _PyCode_Quicken(code);
     }
     // Now iterate over the code inserting the correct instructions.
     // We need an acurate way to determine line tracing.
@@ -2088,29 +2084,70 @@
     // PROFILE/TRACE_CALL
 
     /* This is the dumbest thing that can work */
-    int size = (int)PyBytes_GET_SIZE(code->co_code)/sizeof(_Py_CODEUNIT);
-    _Py_CODEUNIT *original = (_Py_CODEUNIT *)PyBytes_AS_STRING(code->co_code);
+    int size = (int)_PyCode_NBYTES(code)/sizeof(_Py_CODEUNIT);
+    _Py_CODEUNIT *original = _PyCode_CODE(code);
     if (init_orignal_opcode(code, size)) {
         return -1;
     }
     int i = 0;
     for (; i < size; i++) {
-        int op = _Py_OPCODE(code->co_firstinstr[i]);
+        int op = _Py_OPCODE(original[i]);
         if (op == RESUME || op == RESUME_QUICK) {
             break;
         }
     }
     for (; i < size; i++) {
         if (_Py_OPCODE(original[i]) == CACHE) {
-            code->co_firstinstr[i] = _Py_MAKECODEUNIT(NOP, 0);
+            /* Leave cache entries */
+        }
+        else if (_Py_OPCODE(original[i]) == EXTENDED_ARG) {
+            /* Leave EXTENDED_ARGS alone */
         }
         else {
-            code->co_firstinstr[i] = _Py_MAKECODEUNIT(DO_TRACE, _Py_OPARG(code->co_firstinstr[i]));
-        }
-    }
-
+            original[i] = _Py_MAKECODEUNIT(DO_TRACE, _Py_OPARG(original[i]));
+        }
+    }
+    code->co_instrumentation = 255;
     return 0;
 }
-=======
-#endif
->>>>>>> 850687df
+
+void
+_PyUninstrumentCode(PyCodeObject *code)
+{
+    assert(code->co_warmup == 0);
+    int size = (int)_PyCode_NBYTES(code)/sizeof(_Py_CODEUNIT);
+    _Py_CODEUNIT *instructions = _PyCode_CODE(code);
+    for (int i = 0; i < size; i++) {
+        int original = code->co_original_opcodes[i];
+        _Py_SET_OPCODE(instructions[i], original);
+        if (_PyOpcode_Caches[original]) {
+            instructions[i + 1] = 0;
+            i += _PyOpcode_Caches[original];
+        }
+    }
+    _PyCode_Quicken(code);
+}
+
+int
+ _PyInstrumentStack(PyThreadState *tstate)
+{
+    _PyInterpreterFrame *frame = tstate->cframe->current_frame;
+    while (frame) {
+        if (_PyInstrumentCode(frame->f_code)) {
+            return -1;
+        }
+        frame = frame->previous;
+    }
+    return 0;
+}
+
+int _PyInstrumentAllStacks(void)
+{
+    PyInterpreterState *interp = _PyInterpreterState_GET();
+    for (PyThreadState *p = interp->threads.head; p != NULL; p = p->next) {
+        if (_PyInstrumentStack(p)) {
+            return -1;
+        }
+    }
+    return 0;
+}