--- conflicted
+++ resolved
@@ -1207,7 +1207,35 @@
     return 0;
 }
 
-<<<<<<< HEAD
+int
+_Py_Specialize_BinaryMultiply(PyObject *left, PyObject *right, _Py_CODEUNIT *instr)
+{
+    if (!Py_IS_TYPE(left, Py_TYPE(right))) {
+        SPECIALIZATION_FAIL(BINARY_MULTIPLY, SPEC_FAIL_DIFFERENT_TYPES);
+        goto fail;
+    }
+    if (PyLong_CheckExact(left)) {
+        *instr = _Py_MAKECODEUNIT(BINARY_MULTIPLY_INT, saturating_start());
+        goto success;
+    }
+    else if (PyFloat_CheckExact(left)) {
+        *instr = _Py_MAKECODEUNIT(BINARY_MULTIPLY_FLOAT, saturating_start());
+        goto success;
+    }
+    else {
+        SPECIALIZATION_FAIL(BINARY_MULTIPLY, SPEC_FAIL_OTHER);
+    }
+fail:
+    STAT_INC(BINARY_MULTIPLY, specialization_failure);
+    assert(!PyErr_Occurred());
+    *instr = _Py_MAKECODEUNIT(_Py_OPCODE(*instr), ADAPTIVE_CACHE_BACKOFF);
+    return 0;
+success:
+    STAT_INC(BINARY_MULTIPLY, specialization_success);
+    assert(!PyErr_Occurred());
+    return 0;
+}
+
 static int
 specialize_c_call(
     PyObject *callable, _Py_CODEUNIT *instr,
@@ -1311,33 +1339,5 @@
         assert(!PyErr_Occurred());
         cache0->counter = saturating_start();
     }
-=======
-int
-_Py_Specialize_BinaryMultiply(PyObject *left, PyObject *right, _Py_CODEUNIT *instr)
-{
-    if (!Py_IS_TYPE(left, Py_TYPE(right))) {
-        SPECIALIZATION_FAIL(BINARY_MULTIPLY, SPEC_FAIL_DIFFERENT_TYPES);
-        goto fail;
-    }
-    if (PyLong_CheckExact(left)) {
-        *instr = _Py_MAKECODEUNIT(BINARY_MULTIPLY_INT, saturating_start());
-        goto success;
-    }
-    else if (PyFloat_CheckExact(left)) {
-        *instr = _Py_MAKECODEUNIT(BINARY_MULTIPLY_FLOAT, saturating_start());
-        goto success;
-    }
-    else {
-        SPECIALIZATION_FAIL(BINARY_MULTIPLY, SPEC_FAIL_OTHER);
-    }
-fail:
-    STAT_INC(BINARY_MULTIPLY, specialization_failure);
-    assert(!PyErr_Occurred());
-    *instr = _Py_MAKECODEUNIT(_Py_OPCODE(*instr), ADAPTIVE_CACHE_BACKOFF);
-    return 0;
-success:
-    STAT_INC(BINARY_MULTIPLY, specialization_success);
-    assert(!PyErr_Occurred());
->>>>>>> 70945d57
     return 0;
 }