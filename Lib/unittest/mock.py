# mock.py
# Test tools for mocking and patching.
# Maintained by Michael Foord
# Backport for other versions of Python available from
# http://pypi.python.org/pypi/mock

__all__ = (
    'Mock',
    'MagicMock',
    'patch',
    'sentinel',
    'DEFAULT',
    'ANY',
    'call',
    'create_autospec',
    'FILTER_DIR',
    'NonCallableMock',
    'NonCallableMagicMock',
    'mock_open',
    'PropertyMock',
)


__version__ = '1.0'


import inspect
import pprint
import sys
import builtins
from types import ModuleType
from functools import wraps, partial


_builtins = {name for name in dir(builtins) if not name.startswith('_')}

BaseExceptions = (BaseException,)
if 'java' in sys.platform:
    # jython
    import java
    BaseExceptions = (BaseException, java.lang.Throwable)


FILTER_DIR = True

# Workaround for issue #12370
# Without this, the __class__ properties wouldn't be set correctly
_safe_super = super

def _is_instance_mock(obj):
    # can't use isinstance on Mock objects because they override __class__
    # The base class for all mocks is NonCallableMock
    return issubclass(type(obj), NonCallableMock)


def _is_exception(obj):
    return (
        isinstance(obj, BaseExceptions) or
        isinstance(obj, type) and issubclass(obj, BaseExceptions)
    )


<<<<<<< HEAD
def _is_data_descriptor(obj):
    # Data descriptors are Properties, slots, getsets and C data members.
    return ((hasattr(obj, '__set__') or hasattr(obj, '__del__')) and
            hasattr(obj, '__get__'))
=======
class _slotted(object):
    __slots__ = ['a']


# Do not use this tuple.  It was never documented as a public API.
# It will be removed.  It has no obvious signs of users on github.
DescriptorTypes = (
    type(_slotted.a),
    property,
)
>>>>>>> d4583d7f


def _get_signature_object(func, as_instance, eat_self):
    """
    Given an arbitrary, possibly callable object, try to create a suitable
    signature object.
    Return a (reduced func, signature) tuple, or None.
    """
    if isinstance(func, type) and not as_instance:
        # If it's a type and should be modelled as a type, use __init__.
        try:
            func = func.__init__
        except AttributeError:
            return None
        # Skip the `self` argument in __init__
        eat_self = True
    elif not isinstance(func, FunctionTypes):
        # If we really want to model an instance of the passed type,
        # __call__ should be looked up, not __init__.
        try:
            func = func.__call__
        except AttributeError:
            return None
    if eat_self:
        sig_func = partial(func, None)
    else:
        sig_func = func
    try:
        return func, inspect.signature(sig_func)
    except ValueError:
        # Certain callable types are not supported by inspect.signature()
        return None


def _check_signature(func, mock, skipfirst, instance=False):
    sig = _get_signature_object(func, instance, skipfirst)
    if sig is None:
        return
    func, sig = sig
    def checksig(_mock_self, *args, **kwargs):
        sig.bind(*args, **kwargs)
    _copy_func_details(func, checksig)
    type(mock)._mock_check_sig = checksig


def _copy_func_details(func, funcopy):
    funcopy.__name__ = func.__name__
    funcopy.__doc__ = func.__doc__
    try:
        funcopy.__text_signature__ = func.__text_signature__
    except AttributeError:
        pass
    # we explicitly don't copy func.__dict__ into this copy as it would
    # expose original attributes that should be mocked
    try:
        funcopy.__module__ = func.__module__
    except AttributeError:
        pass
    try:
        funcopy.__defaults__ = func.__defaults__
    except AttributeError:
        pass
    try:
        funcopy.__kwdefaults__ = func.__kwdefaults__
    except AttributeError:
        pass


def _callable(obj):
    if isinstance(obj, type):
        return True
    if getattr(obj, '__call__', None) is not None:
        return True
    return False


def _is_list(obj):
    # checks for list or tuples
    # XXXX badly named!
    return type(obj) in (list, tuple)


def _instance_callable(obj):
    """Given an object, return True if the object is callable.
    For classes, return True if instances would be callable."""
    if not isinstance(obj, type):
        # already an instance
        return getattr(obj, '__call__', None) is not None

    # *could* be broken by a class overriding __mro__ or __dict__ via
    # a metaclass
    for base in (obj,) + obj.__mro__:
        if base.__dict__.get('__call__') is not None:
            return True
    return False


def _set_signature(mock, original, instance=False):
    # creates a function with signature (*args, **kwargs) that delegates to a
    # mock. It still does signature checking by calling a lambda with the same
    # signature as the original.
    if not _callable(original):
        return

    skipfirst = isinstance(original, type)
    result = _get_signature_object(original, instance, skipfirst)
    if result is None:
        return
    func, sig = result
    def checksig(*args, **kwargs):
        sig.bind(*args, **kwargs)
    _copy_func_details(func, checksig)

    name = original.__name__
    if not name.isidentifier():
        name = 'funcopy'
    context = {'_checksig_': checksig, 'mock': mock}
    src = """def %s(*args, **kwargs):
    _checksig_(*args, **kwargs)
    return mock(*args, **kwargs)""" % name
    exec (src, context)
    funcopy = context[name]
    _setup_func(funcopy, mock)
    return funcopy


def _setup_func(funcopy, mock):
    funcopy.mock = mock

    # can't use isinstance with mocks
    if not _is_instance_mock(mock):
        return

    def assert_called_with(*args, **kwargs):
        return mock.assert_called_with(*args, **kwargs)
    def assert_called_once_with(*args, **kwargs):
        return mock.assert_called_once_with(*args, **kwargs)
    def assert_has_calls(*args, **kwargs):
        return mock.assert_has_calls(*args, **kwargs)
    def assert_any_call(*args, **kwargs):
        return mock.assert_any_call(*args, **kwargs)
    def reset_mock():
        funcopy.method_calls = _CallList()
        funcopy.mock_calls = _CallList()
        mock.reset_mock()
        ret = funcopy.return_value
        if _is_instance_mock(ret) and not ret is mock:
            ret.reset_mock()

    funcopy.called = False
    funcopy.call_count = 0
    funcopy.call_args = None
    funcopy.call_args_list = _CallList()
    funcopy.method_calls = _CallList()
    funcopy.mock_calls = _CallList()

    funcopy.return_value = mock.return_value
    funcopy.side_effect = mock.side_effect
    funcopy._mock_children = mock._mock_children

    funcopy.assert_called_with = assert_called_with
    funcopy.assert_called_once_with = assert_called_once_with
    funcopy.assert_has_calls = assert_has_calls
    funcopy.assert_any_call = assert_any_call
    funcopy.reset_mock = reset_mock

    mock._mock_delegate = funcopy


def _is_magic(name):
    return '__%s__' % name[2:-2] == name


class _SentinelObject(object):
    "A unique, named, sentinel object."
    def __init__(self, name):
        self.name = name

    def __repr__(self):
        return 'sentinel.%s' % self.name


class _Sentinel(object):
    """Access attributes to return a named object, usable as a sentinel."""
    def __init__(self):
        self._sentinels = {}

    def __getattr__(self, name):
        if name == '__bases__':
            # Without this help(unittest.mock) raises an exception
            raise AttributeError
        return self._sentinels.setdefault(name, _SentinelObject(name))


sentinel = _Sentinel()

DEFAULT = sentinel.DEFAULT
_missing = sentinel.MISSING
_deleted = sentinel.DELETED


def _copy(value):
    if type(value) in (dict, list, tuple, set):
        return type(value)(value)
    return value


_allowed_names = {
    'return_value', '_mock_return_value', 'side_effect',
    '_mock_side_effect', '_mock_parent', '_mock_new_parent',
    '_mock_name', '_mock_new_name'
}


def _delegating_property(name):
    _allowed_names.add(name)
    _the_name = '_mock_' + name
    def _get(self, name=name, _the_name=_the_name):
        sig = self._mock_delegate
        if sig is None:
            return getattr(self, _the_name)
        return getattr(sig, name)
    def _set(self, value, name=name, _the_name=_the_name):
        sig = self._mock_delegate
        if sig is None:
            self.__dict__[_the_name] = value
        else:
            setattr(sig, name, value)

    return property(_get, _set)



class _CallList(list):

    def __contains__(self, value):
        if not isinstance(value, list):
            return list.__contains__(self, value)
        len_value = len(value)
        len_self = len(self)
        if len_value > len_self:
            return False

        for i in range(0, len_self - len_value + 1):
            sub_list = self[i:i+len_value]
            if sub_list == value:
                return True
        return False

    def __repr__(self):
        return pprint.pformat(list(self))


def _check_and_set_parent(parent, value, name, new_name):
    if not _is_instance_mock(value):
        return False
    if ((value._mock_name or value._mock_new_name) or
        (value._mock_parent is not None) or
        (value._mock_new_parent is not None)):
        return False

    _parent = parent
    while _parent is not None:
        # setting a mock (value) as a child or return value of itself
        # should not modify the mock
        if _parent is value:
            return False
        _parent = _parent._mock_new_parent

    if new_name:
        value._mock_new_parent = parent
        value._mock_new_name = new_name
    if name:
        value._mock_parent = parent
        value._mock_name = name
    return True

# Internal class to identify if we wrapped an iterator object or not.
class _MockIter(object):
    def __init__(self, obj):
        self.obj = iter(obj)
    def __iter__(self):
        return self
    def __next__(self):
        return next(self.obj)

class Base(object):
    _mock_return_value = DEFAULT
    _mock_side_effect = None
    def __init__(self, *args, **kwargs):
        pass



class NonCallableMock(Base):
    """A non-callable version of `Mock`"""

    def __new__(cls, *args, **kw):
        # every instance has its own class
        # so we can create magic methods on the
        # class without stomping on other mocks
        new = type(cls.__name__, (cls,), {'__doc__': cls.__doc__})
        instance = object.__new__(new)
        return instance


    def __init__(
            self, spec=None, wraps=None, name=None, spec_set=None,
            parent=None, _spec_state=None, _new_name='', _new_parent=None,
            _spec_as_instance=False, _eat_self=None, unsafe=False, **kwargs
        ):
        if _new_parent is None:
            _new_parent = parent

        __dict__ = self.__dict__
        __dict__['_mock_parent'] = parent
        __dict__['_mock_name'] = name
        __dict__['_mock_new_name'] = _new_name
        __dict__['_mock_new_parent'] = _new_parent

        if spec_set is not None:
            spec = spec_set
            spec_set = True
        if _eat_self is None:
            _eat_self = parent is not None

        self._mock_add_spec(spec, spec_set, _spec_as_instance, _eat_self)

        __dict__['_mock_children'] = {}
        __dict__['_mock_wraps'] = wraps
        __dict__['_mock_delegate'] = None

        __dict__['_mock_called'] = False
        __dict__['_mock_call_args'] = None
        __dict__['_mock_call_count'] = 0
        __dict__['_mock_call_args_list'] = _CallList()
        __dict__['_mock_mock_calls'] = _CallList()

        __dict__['method_calls'] = _CallList()
        __dict__['_mock_unsafe'] = unsafe

        if kwargs:
            self.configure_mock(**kwargs)

        _safe_super(NonCallableMock, self).__init__(
            spec, wraps, name, spec_set, parent,
            _spec_state
        )


    def attach_mock(self, mock, attribute):
        """
        Attach a mock as an attribute of this one, replacing its name and
        parent. Calls to the attached mock will be recorded in the
        `method_calls` and `mock_calls` attributes of this one."""
        mock._mock_parent = None
        mock._mock_new_parent = None
        mock._mock_name = ''
        mock._mock_new_name = None

        setattr(self, attribute, mock)


    def mock_add_spec(self, spec, spec_set=False):
        """Add a spec to a mock. `spec` can either be an object or a
        list of strings. Only attributes on the `spec` can be fetched as
        attributes from the mock.

        If `spec_set` is True then only attributes on the spec can be set."""
        self._mock_add_spec(spec, spec_set)


    def _mock_add_spec(self, spec, spec_set, _spec_as_instance=False,
                       _eat_self=False):
        _spec_class = None
        _spec_signature = None

        if spec is not None and not _is_list(spec):
            if isinstance(spec, type):
                _spec_class = spec
            else:
                _spec_class = _get_class(spec)
            res = _get_signature_object(spec,
                                        _spec_as_instance, _eat_self)
            _spec_signature = res and res[1]

            spec = dir(spec)

        __dict__ = self.__dict__
        __dict__['_spec_class'] = _spec_class
        __dict__['_spec_set'] = spec_set
        __dict__['_spec_signature'] = _spec_signature
        __dict__['_mock_methods'] = spec


    def __get_return_value(self):
        ret = self._mock_return_value
        if self._mock_delegate is not None:
            ret = self._mock_delegate.return_value

        if ret is DEFAULT:
            ret = self._get_child_mock(
                _new_parent=self, _new_name='()'
            )
            self.return_value = ret
        return ret


    def __set_return_value(self, value):
        if self._mock_delegate is not None:
            self._mock_delegate.return_value = value
        else:
            self._mock_return_value = value
            _check_and_set_parent(self, value, None, '()')

    __return_value_doc = "The value to be returned when the mock is called."
    return_value = property(__get_return_value, __set_return_value,
                            __return_value_doc)


    @property
    def __class__(self):
        if self._spec_class is None:
            return type(self)
        return self._spec_class

    called = _delegating_property('called')
    call_count = _delegating_property('call_count')
    call_args = _delegating_property('call_args')
    call_args_list = _delegating_property('call_args_list')
    mock_calls = _delegating_property('mock_calls')


    def __get_side_effect(self):
        delegated = self._mock_delegate
        if delegated is None:
            return self._mock_side_effect
        sf = delegated.side_effect
        if (sf is not None and not callable(sf)
                and not isinstance(sf, _MockIter) and not _is_exception(sf)):
            sf = _MockIter(sf)
            delegated.side_effect = sf
        return sf

    def __set_side_effect(self, value):
        value = _try_iter(value)
        delegated = self._mock_delegate
        if delegated is None:
            self._mock_side_effect = value
        else:
            delegated.side_effect = value

    side_effect = property(__get_side_effect, __set_side_effect)


    def reset_mock(self,  visited=None,*, return_value=False, side_effect=False):
        "Restore the mock object to its initial state."
        if visited is None:
            visited = []
        if id(self) in visited:
            return
        visited.append(id(self))

        self.called = False
        self.call_args = None
        self.call_count = 0
        self.mock_calls = _CallList()
        self.call_args_list = _CallList()
        self.method_calls = _CallList()

        if return_value:
            self._mock_return_value = DEFAULT
        if side_effect:
            self._mock_side_effect = None

        for child in self._mock_children.values():
            if isinstance(child, _SpecState):
                continue
            child.reset_mock(visited)

        ret = self._mock_return_value
        if _is_instance_mock(ret) and ret is not self:
            ret.reset_mock(visited)


    def configure_mock(self, **kwargs):
        """Set attributes on the mock through keyword arguments.

        Attributes plus return values and side effects can be set on child
        mocks using standard dot notation and unpacking a dictionary in the
        method call:

        >>> attrs = {'method.return_value': 3, 'other.side_effect': KeyError}
        >>> mock.configure_mock(**attrs)"""
        for arg, val in sorted(kwargs.items(),
                               # we sort on the number of dots so that
                               # attributes are set before we set attributes on
                               # attributes
                               key=lambda entry: entry[0].count('.')):
            args = arg.split('.')
            final = args.pop()
            obj = self
            for entry in args:
                obj = getattr(obj, entry)
            setattr(obj, final, val)


    def __getattr__(self, name):
        if name in {'_mock_methods', '_mock_unsafe'}:
            raise AttributeError(name)
        elif self._mock_methods is not None:
            if name not in self._mock_methods or name in _all_magics:
                raise AttributeError("Mock object has no attribute %r" % name)
        elif _is_magic(name):
            raise AttributeError(name)
        if not self._mock_unsafe:
            if name.startswith(('assert', 'assret')):
                raise AttributeError(name)

        result = self._mock_children.get(name)
        if result is _deleted:
            raise AttributeError(name)
        elif result is None:
            wraps = None
            if self._mock_wraps is not None:
                # XXXX should we get the attribute without triggering code
                # execution?
                wraps = getattr(self._mock_wraps, name)

            result = self._get_child_mock(
                parent=self, name=name, wraps=wraps, _new_name=name,
                _new_parent=self
            )
            self._mock_children[name]  = result

        elif isinstance(result, _SpecState):
            result = create_autospec(
                result.spec, result.spec_set, result.instance,
                result.parent, result.name
            )
            self._mock_children[name]  = result

        return result


    def __repr__(self):
        _name_list = [self._mock_new_name]
        _parent = self._mock_new_parent
        last = self

        dot = '.'
        if _name_list == ['()']:
            dot = ''
        seen = set()
        while _parent is not None:
            last = _parent

            _name_list.append(_parent._mock_new_name + dot)
            dot = '.'
            if _parent._mock_new_name == '()':
                dot = ''

            _parent = _parent._mock_new_parent

            # use ids here so as not to call __hash__ on the mocks
            if id(_parent) in seen:
                break
            seen.add(id(_parent))

        _name_list = list(reversed(_name_list))
        _first = last._mock_name or 'mock'
        if len(_name_list) > 1:
            if _name_list[1] not in ('()', '().'):
                _first += '.'
        _name_list[0] = _first
        name = ''.join(_name_list)

        name_string = ''
        if name not in ('mock', 'mock.'):
            name_string = ' name=%r' % name

        spec_string = ''
        if self._spec_class is not None:
            spec_string = ' spec=%r'
            if self._spec_set:
                spec_string = ' spec_set=%r'
            spec_string = spec_string % self._spec_class.__name__
        return "<%s%s%s id='%s'>" % (
            type(self).__name__,
            name_string,
            spec_string,
            id(self)
        )


    def __dir__(self):
        """Filter the output of `dir(mock)` to only useful members."""
        if not FILTER_DIR:
            return object.__dir__(self)

        extras = self._mock_methods or []
        from_type = dir(type(self))
        from_dict = list(self.__dict__)

        from_type = [e for e in from_type if not e.startswith('_')]
        from_dict = [e for e in from_dict if not e.startswith('_') or
                     _is_magic(e)]
        return sorted(set(extras + from_type + from_dict +
                          list(self._mock_children)))


    def __setattr__(self, name, value):
        if name in _allowed_names:
            # property setters go through here
            return object.__setattr__(self, name, value)
        elif (self._spec_set and self._mock_methods is not None and
            name not in self._mock_methods and
            name not in self.__dict__):
            raise AttributeError("Mock object has no attribute '%s'" % name)
        elif name in _unsupported_magics:
            msg = 'Attempting to set unsupported magic method %r.' % name
            raise AttributeError(msg)
        elif name in _all_magics:
            if self._mock_methods is not None and name not in self._mock_methods:
                raise AttributeError("Mock object has no attribute '%s'" % name)

            if not _is_instance_mock(value):
                setattr(type(self), name, _get_method(name, value))
                original = value
                value = lambda *args, **kw: original(self, *args, **kw)
            else:
                # only set _new_name and not name so that mock_calls is tracked
                # but not method calls
                _check_and_set_parent(self, value, None, name)
                setattr(type(self), name, value)
                self._mock_children[name] = value
        elif name == '__class__':
            self._spec_class = value
            return
        else:
            if _check_and_set_parent(self, value, name, name):
                self._mock_children[name] = value
        return object.__setattr__(self, name, value)


    def __delattr__(self, name):
        if name in _all_magics and name in type(self).__dict__:
            delattr(type(self), name)
            if name not in self.__dict__:
                # for magic methods that are still MagicProxy objects and
                # not set on the instance itself
                return

        if name in self.__dict__:
            object.__delattr__(self, name)

        obj = self._mock_children.get(name, _missing)
        if obj is _deleted:
            raise AttributeError(name)
        if obj is not _missing:
            del self._mock_children[name]
        self._mock_children[name] = _deleted


    def _format_mock_call_signature(self, args, kwargs):
        name = self._mock_name or 'mock'
        return _format_call_signature(name, args, kwargs)


    def _format_mock_failure_message(self, args, kwargs):
        message = 'Expected call: %s\nActual call: %s'
        expected_string = self._format_mock_call_signature(args, kwargs)
        call_args = self.call_args
        if len(call_args) == 3:
            call_args = call_args[1:]
        actual_string = self._format_mock_call_signature(*call_args)
        return message % (expected_string, actual_string)


    def _call_matcher(self, _call):
        """
        Given a call (or simply an (args, kwargs) tuple), return a
        comparison key suitable for matching with other calls.
        This is a best effort method which relies on the spec's signature,
        if available, or falls back on the arguments themselves.
        """
        sig = self._spec_signature
        if sig is not None:
            if len(_call) == 2:
                name = ''
                args, kwargs = _call
            else:
                name, args, kwargs = _call
            try:
                return name, sig.bind(*args, **kwargs)
            except TypeError as e:
                return e.with_traceback(None)
        else:
            return _call

    def assert_not_called(_mock_self):
        """assert that the mock was never called.
        """
        self = _mock_self
        if self.call_count != 0:
            msg = ("Expected '%s' to not have been called. Called %s times." %
                   (self._mock_name or 'mock', self.call_count))
            raise AssertionError(msg)

    def assert_called(_mock_self):
        """assert that the mock was called at least once
        """
        self = _mock_self
        if self.call_count == 0:
            msg = ("Expected '%s' to have been called." %
                   self._mock_name or 'mock')
            raise AssertionError(msg)

    def assert_called_once(_mock_self):
        """assert that the mock was called only once.
        """
        self = _mock_self
        if not self.call_count == 1:
            msg = ("Expected '%s' to have been called once. Called %s times." %
                   (self._mock_name or 'mock', self.call_count))
            raise AssertionError(msg)

    def assert_called_with(_mock_self, *args, **kwargs):
        """assert that the mock was called with the specified arguments.

        Raises an AssertionError if the args and keyword args passed in are
        different to the last call to the mock."""
        self = _mock_self
        if self.call_args is None:
            expected = self._format_mock_call_signature(args, kwargs)
            raise AssertionError('Expected call: %s\nNot called' % (expected,))

        def _error_message():
            msg = self._format_mock_failure_message(args, kwargs)
            return msg
        expected = self._call_matcher((args, kwargs))
        actual = self._call_matcher(self.call_args)
        if expected != actual:
            cause = expected if isinstance(expected, Exception) else None
            raise AssertionError(_error_message()) from cause


    def assert_called_once_with(_mock_self, *args, **kwargs):
        """assert that the mock was called exactly once and with the specified
        arguments."""
        self = _mock_self
        if not self.call_count == 1:
            msg = ("Expected '%s' to be called once. Called %s times." %
                   (self._mock_name or 'mock', self.call_count))
            raise AssertionError(msg)
        return self.assert_called_with(*args, **kwargs)


    def assert_has_calls(self, calls, any_order=False):
        """assert the mock has been called with the specified calls.
        The `mock_calls` list is checked for the calls.

        If `any_order` is False (the default) then the calls must be
        sequential. There can be extra calls before or after the
        specified calls.

        If `any_order` is True then the calls can be in any order, but
        they must all appear in `mock_calls`."""
        expected = [self._call_matcher(c) for c in calls]
        cause = expected if isinstance(expected, Exception) else None
        all_calls = _CallList(self._call_matcher(c) for c in self.mock_calls)
        if not any_order:
            if expected not in all_calls:
                raise AssertionError(
                    'Calls not found.\nExpected: %r\n'
                    'Actual: %r' % (_CallList(calls), self.mock_calls)
                ) from cause
            return

        all_calls = list(all_calls)

        not_found = []
        for kall in expected:
            try:
                all_calls.remove(kall)
            except ValueError:
                not_found.append(kall)
        if not_found:
            raise AssertionError(
                '%r not all found in call list' % (tuple(not_found),)
            ) from cause


    def assert_any_call(self, *args, **kwargs):
        """assert the mock has been called with the specified arguments.

        The assert passes if the mock has *ever* been called, unlike
        `assert_called_with` and `assert_called_once_with` that only pass if
        the call is the most recent one."""
        expected = self._call_matcher((args, kwargs))
        actual = [self._call_matcher(c) for c in self.call_args_list]
        if expected not in actual:
            cause = expected if isinstance(expected, Exception) else None
            expected_string = self._format_mock_call_signature(args, kwargs)
            raise AssertionError(
                '%s call not found' % expected_string
            ) from cause


    def _get_child_mock(self, **kw):
        """Create the child mocks for attributes and return value.
        By default child mocks will be the same type as the parent.
        Subclasses of Mock may want to override this to customize the way
        child mocks are made.

        For non-callable mocks the callable variant will be used (rather than
        any custom subclass)."""
        _type = type(self)
        if not issubclass(_type, CallableMixin):
            if issubclass(_type, NonCallableMagicMock):
                klass = MagicMock
            elif issubclass(_type, NonCallableMock) :
                klass = Mock
        else:
            klass = _type.__mro__[1]
        return klass(**kw)



def _try_iter(obj):
    if obj is None:
        return obj
    if _is_exception(obj):
        return obj
    if _callable(obj):
        return obj
    try:
        return iter(obj)
    except TypeError:
        # XXXX backwards compatibility
        # but this will blow up on first call - so maybe we should fail early?
        return obj



class CallableMixin(Base):

    def __init__(self, spec=None, side_effect=None, return_value=DEFAULT,
                 wraps=None, name=None, spec_set=None, parent=None,
                 _spec_state=None, _new_name='', _new_parent=None, **kwargs):
        self.__dict__['_mock_return_value'] = return_value

        _safe_super(CallableMixin, self).__init__(
            spec, wraps, name, spec_set, parent,
            _spec_state, _new_name, _new_parent, **kwargs
        )

        self.side_effect = side_effect


    def _mock_check_sig(self, *args, **kwargs):
        # stub method that can be replaced with one with a specific signature
        pass


    def __call__(_mock_self, *args, **kwargs):
        # can't use self in-case a function / method we are mocking uses self
        # in the signature
        _mock_self._mock_check_sig(*args, **kwargs)
        return _mock_self._mock_call(*args, **kwargs)


    def _mock_call(_mock_self, *args, **kwargs):
        self = _mock_self
        self.called = True
        self.call_count += 1
        _new_name = self._mock_new_name
        _new_parent = self._mock_new_parent

        _call = _Call((args, kwargs), two=True)
        self.call_args = _call
        self.call_args_list.append(_call)
        self.mock_calls.append(_Call(('', args, kwargs)))

        seen = set()
        skip_next_dot = _new_name == '()'
        do_method_calls = self._mock_parent is not None
        name = self._mock_name
        while _new_parent is not None:
            this_mock_call = _Call((_new_name, args, kwargs))
            if _new_parent._mock_new_name:
                dot = '.'
                if skip_next_dot:
                    dot = ''

                skip_next_dot = False
                if _new_parent._mock_new_name == '()':
                    skip_next_dot = True

                _new_name = _new_parent._mock_new_name + dot + _new_name

            if do_method_calls:
                if _new_name == name:
                    this_method_call = this_mock_call
                else:
                    this_method_call = _Call((name, args, kwargs))
                _new_parent.method_calls.append(this_method_call)

                do_method_calls = _new_parent._mock_parent is not None
                if do_method_calls:
                    name = _new_parent._mock_name + '.' + name

            _new_parent.mock_calls.append(this_mock_call)
            _new_parent = _new_parent._mock_new_parent

            # use ids here so as not to call __hash__ on the mocks
            _new_parent_id = id(_new_parent)
            if _new_parent_id in seen:
                break
            seen.add(_new_parent_id)

        ret_val = DEFAULT
        effect = self.side_effect
        if effect is not None:
            if _is_exception(effect):
                raise effect

            if not _callable(effect):
                result = next(effect)
                if _is_exception(result):
                    raise result
                if result is DEFAULT:
                    result = self.return_value
                return result

            ret_val = effect(*args, **kwargs)

        if (self._mock_wraps is not None and
             self._mock_return_value is DEFAULT):
            return self._mock_wraps(*args, **kwargs)
        if ret_val is DEFAULT:
            ret_val = self.return_value
        return ret_val



class Mock(CallableMixin, NonCallableMock):
    """
    Create a new `Mock` object. `Mock` takes several optional arguments
    that specify the behaviour of the Mock object:

    * `spec`: This can be either a list of strings or an existing object (a
      class or instance) that acts as the specification for the mock object. If
      you pass in an object then a list of strings is formed by calling dir on
      the object (excluding unsupported magic attributes and methods). Accessing
      any attribute not in this list will raise an `AttributeError`.

      If `spec` is an object (rather than a list of strings) then
      `mock.__class__` returns the class of the spec object. This allows mocks
      to pass `isinstance` tests.

    * `spec_set`: A stricter variant of `spec`. If used, attempting to *set*
      or get an attribute on the mock that isn't on the object passed as
      `spec_set` will raise an `AttributeError`.

    * `side_effect`: A function to be called whenever the Mock is called. See
      the `side_effect` attribute. Useful for raising exceptions or
      dynamically changing return values. The function is called with the same
      arguments as the mock, and unless it returns `DEFAULT`, the return
      value of this function is used as the return value.

      If `side_effect` is an iterable then each call to the mock will return
      the next value from the iterable. If any of the members of the iterable
      are exceptions they will be raised instead of returned.

    * `return_value`: The value returned when the mock is called. By default
      this is a new Mock (created on first access). See the
      `return_value` attribute.

    * `wraps`: Item for the mock object to wrap. If `wraps` is not None then
      calling the Mock will pass the call through to the wrapped object
      (returning the real result). Attribute access on the mock will return a
      Mock object that wraps the corresponding attribute of the wrapped object
      (so attempting to access an attribute that doesn't exist will raise an
      `AttributeError`).

      If the mock has an explicit `return_value` set then calls are not passed
      to the wrapped object and the `return_value` is returned instead.

    * `name`: If the mock has a name then it will be used in the repr of the
      mock. This can be useful for debugging. The name is propagated to child
      mocks.

    Mocks can also be called with arbitrary keyword arguments. These will be
    used to set attributes on the mock after it is created.
    """



def _dot_lookup(thing, comp, import_path):
    try:
        return getattr(thing, comp)
    except AttributeError:
        __import__(import_path)
        return getattr(thing, comp)


def _importer(target):
    components = target.split('.')
    import_path = components.pop(0)
    thing = __import__(import_path)

    for comp in components:
        import_path += ".%s" % comp
        thing = _dot_lookup(thing, comp, import_path)
    return thing


def _is_started(patcher):
    # XXXX horrible
    return hasattr(patcher, 'is_local')


class _patch(object):

    attribute_name = None
    _active_patches = []

    def __init__(
            self, getter, attribute, new, spec, create,
            spec_set, autospec, new_callable, kwargs
        ):
        if new_callable is not None:
            if new is not DEFAULT:
                raise ValueError(
                    "Cannot use 'new' and 'new_callable' together"
                )
            if autospec is not None:
                raise ValueError(
                    "Cannot use 'autospec' and 'new_callable' together"
                )

        self.getter = getter
        self.attribute = attribute
        self.new = new
        self.new_callable = new_callable
        self.spec = spec
        self.create = create
        self.has_local = False
        self.spec_set = spec_set
        self.autospec = autospec
        self.kwargs = kwargs
        self.additional_patchers = []


    def copy(self):
        patcher = _patch(
            self.getter, self.attribute, self.new, self.spec,
            self.create, self.spec_set,
            self.autospec, self.new_callable, self.kwargs
        )
        patcher.attribute_name = self.attribute_name
        patcher.additional_patchers = [
            p.copy() for p in self.additional_patchers
        ]
        return patcher


    def __call__(self, func):
        if isinstance(func, type):
            return self.decorate_class(func)
        return self.decorate_callable(func)


    def decorate_class(self, klass):
        for attr in dir(klass):
            if not attr.startswith(patch.TEST_PREFIX):
                continue

            attr_value = getattr(klass, attr)
            if not hasattr(attr_value, "__call__"):
                continue

            patcher = self.copy()
            setattr(klass, attr, patcher(attr_value))
        return klass


    def decorate_callable(self, func):
        if hasattr(func, 'patchings'):
            func.patchings.append(self)
            return func

        @wraps(func)
        def patched(*args, **keywargs):
            extra_args = []
            entered_patchers = []

            exc_info = tuple()
            try:
                for patching in patched.patchings:
                    arg = patching.__enter__()
                    entered_patchers.append(patching)
                    if patching.attribute_name is not None:
                        keywargs.update(arg)
                    elif patching.new is DEFAULT:
                        extra_args.append(arg)

                args += tuple(extra_args)
                return func(*args, **keywargs)
            except:
                if (patching not in entered_patchers and
                    _is_started(patching)):
                    # the patcher may have been started, but an exception
                    # raised whilst entering one of its additional_patchers
                    entered_patchers.append(patching)
                # Pass the exception to __exit__
                exc_info = sys.exc_info()
                # re-raise the exception
                raise
            finally:
                for patching in reversed(entered_patchers):
                    patching.__exit__(*exc_info)

        patched.patchings = [self]
        return patched


    def get_original(self):
        target = self.getter()
        name = self.attribute

        original = DEFAULT
        local = False

        try:
            original = target.__dict__[name]
        except (AttributeError, KeyError):
            original = getattr(target, name, DEFAULT)
        else:
            local = True

        if name in _builtins and isinstance(target, ModuleType):
            self.create = True

        if not self.create and original is DEFAULT:
            raise AttributeError(
                "%s does not have the attribute %r" % (target, name)
            )
        return original, local


    def __enter__(self):
        """Perform the patch."""
        new, spec, spec_set = self.new, self.spec, self.spec_set
        autospec, kwargs = self.autospec, self.kwargs
        new_callable = self.new_callable
        self.target = self.getter()

        # normalise False to None
        if spec is False:
            spec = None
        if spec_set is False:
            spec_set = None
        if autospec is False:
            autospec = None

        if spec is not None and autospec is not None:
            raise TypeError("Can't specify spec and autospec")
        if ((spec is not None or autospec is not None) and
            spec_set not in (True, None)):
            raise TypeError("Can't provide explicit spec_set *and* spec or autospec")

        original, local = self.get_original()

        if new is DEFAULT and autospec is None:
            inherit = False
            if spec is True:
                # set spec to the object we are replacing
                spec = original
                if spec_set is True:
                    spec_set = original
                    spec = None
            elif spec is not None:
                if spec_set is True:
                    spec_set = spec
                    spec = None
            elif spec_set is True:
                spec_set = original

            if spec is not None or spec_set is not None:
                if original is DEFAULT:
                    raise TypeError("Can't use 'spec' with create=True")
                if isinstance(original, type):
                    # If we're patching out a class and there is a spec
                    inherit = True

            Klass = MagicMock
            _kwargs = {}
            if new_callable is not None:
                Klass = new_callable
            elif spec is not None or spec_set is not None:
                this_spec = spec
                if spec_set is not None:
                    this_spec = spec_set
                if _is_list(this_spec):
                    not_callable = '__call__' not in this_spec
                else:
                    not_callable = not callable(this_spec)
                if not_callable:
                    Klass = NonCallableMagicMock

            if spec is not None:
                _kwargs['spec'] = spec
            if spec_set is not None:
                _kwargs['spec_set'] = spec_set

            # add a name to mocks
            if (isinstance(Klass, type) and
                issubclass(Klass, NonCallableMock) and self.attribute):
                _kwargs['name'] = self.attribute

            _kwargs.update(kwargs)
            new = Klass(**_kwargs)

            if inherit and _is_instance_mock(new):
                # we can only tell if the instance should be callable if the
                # spec is not a list
                this_spec = spec
                if spec_set is not None:
                    this_spec = spec_set
                if (not _is_list(this_spec) and not
                    _instance_callable(this_spec)):
                    Klass = NonCallableMagicMock

                _kwargs.pop('name')
                new.return_value = Klass(_new_parent=new, _new_name='()',
                                         **_kwargs)
        elif autospec is not None:
            # spec is ignored, new *must* be default, spec_set is treated
            # as a boolean. Should we check spec is not None and that spec_set
            # is a bool?
            if new is not DEFAULT:
                raise TypeError(
                    "autospec creates the mock for you. Can't specify "
                    "autospec and new."
                )
            if original is DEFAULT:
                raise TypeError("Can't use 'autospec' with create=True")
            spec_set = bool(spec_set)
            if autospec is True:
                autospec = original

            new = create_autospec(autospec, spec_set=spec_set,
                                  _name=self.attribute, **kwargs)
        elif kwargs:
            # can't set keyword args when we aren't creating the mock
            # XXXX If new is a Mock we could call new.configure_mock(**kwargs)
            raise TypeError("Can't pass kwargs to a mock we aren't creating")

        new_attr = new

        self.temp_original = original
        self.is_local = local
        setattr(self.target, self.attribute, new_attr)
        if self.attribute_name is not None:
            extra_args = {}
            if self.new is DEFAULT:
                extra_args[self.attribute_name] =  new
            for patching in self.additional_patchers:
                arg = patching.__enter__()
                if patching.new is DEFAULT:
                    extra_args.update(arg)
            return extra_args

        return new


    def __exit__(self, *exc_info):
        """Undo the patch."""
        if not _is_started(self):
            raise RuntimeError('stop called on unstarted patcher')

        if self.is_local and self.temp_original is not DEFAULT:
            setattr(self.target, self.attribute, self.temp_original)
        else:
            delattr(self.target, self.attribute)
            if not self.create and (not hasattr(self.target, self.attribute) or
                        self.attribute in ('__doc__', '__module__',
                                           '__defaults__', '__annotations__',
                                           '__kwdefaults__')):
                # needed for proxy objects like django settings
                setattr(self.target, self.attribute, self.temp_original)

        del self.temp_original
        del self.is_local
        del self.target
        for patcher in reversed(self.additional_patchers):
            if _is_started(patcher):
                patcher.__exit__(*exc_info)


    def start(self):
        """Activate a patch, returning any created mock."""
        result = self.__enter__()
        self._active_patches.append(self)
        return result


    def stop(self):
        """Stop an active patch."""
        try:
            self._active_patches.remove(self)
        except ValueError:
            # If the patch hasn't been started this will fail
            pass

        return self.__exit__()



def _get_target(target):
    try:
        target, attribute = target.rsplit('.', 1)
    except (TypeError, ValueError):
        raise TypeError("Need a valid target to patch. You supplied: %r" %
                        (target,))
    getter = lambda: _importer(target)
    return getter, attribute


def _patch_object(
        target, attribute, new=DEFAULT, spec=None,
        create=False, spec_set=None, autospec=None,
        new_callable=None, **kwargs
    ):
    """
    patch the named member (`attribute`) on an object (`target`) with a mock
    object.

    `patch.object` can be used as a decorator, class decorator or a context
    manager. Arguments `new`, `spec`, `create`, `spec_set`,
    `autospec` and `new_callable` have the same meaning as for `patch`. Like
    `patch`, `patch.object` takes arbitrary keyword arguments for configuring
    the mock object it creates.

    When used as a class decorator `patch.object` honours `patch.TEST_PREFIX`
    for choosing which methods to wrap.
    """
    getter = lambda: target
    return _patch(
        getter, attribute, new, spec, create,
        spec_set, autospec, new_callable, kwargs
    )


def _patch_multiple(target, spec=None, create=False, spec_set=None,
                    autospec=None, new_callable=None, **kwargs):
    """Perform multiple patches in a single call. It takes the object to be
    patched (either as an object or a string to fetch the object by importing)
    and keyword arguments for the patches::

        with patch.multiple(settings, FIRST_PATCH='one', SECOND_PATCH='two'):
            ...

    Use `DEFAULT` as the value if you want `patch.multiple` to create
    mocks for you. In this case the created mocks are passed into a decorated
    function by keyword, and a dictionary is returned when `patch.multiple` is
    used as a context manager.

    `patch.multiple` can be used as a decorator, class decorator or a context
    manager. The arguments `spec`, `spec_set`, `create`,
    `autospec` and `new_callable` have the same meaning as for `patch`. These
    arguments will be applied to *all* patches done by `patch.multiple`.

    When used as a class decorator `patch.multiple` honours `patch.TEST_PREFIX`
    for choosing which methods to wrap.
    """
    if type(target) is str:
        getter = lambda: _importer(target)
    else:
        getter = lambda: target

    if not kwargs:
        raise ValueError(
            'Must supply at least one keyword argument with patch.multiple'
        )
    # need to wrap in a list for python 3, where items is a view
    items = list(kwargs.items())
    attribute, new = items[0]
    patcher = _patch(
        getter, attribute, new, spec, create, spec_set,
        autospec, new_callable, {}
    )
    patcher.attribute_name = attribute
    for attribute, new in items[1:]:
        this_patcher = _patch(
            getter, attribute, new, spec, create, spec_set,
            autospec, new_callable, {}
        )
        this_patcher.attribute_name = attribute
        patcher.additional_patchers.append(this_patcher)
    return patcher


def patch(
        target, new=DEFAULT, spec=None, create=False,
        spec_set=None, autospec=None, new_callable=None, **kwargs
    ):
    """
    `patch` acts as a function decorator, class decorator or a context
    manager. Inside the body of the function or with statement, the `target`
    is patched with a `new` object. When the function/with statement exits
    the patch is undone.

    If `new` is omitted, then the target is replaced with a
    `MagicMock`. If `patch` is used as a decorator and `new` is
    omitted, the created mock is passed in as an extra argument to the
    decorated function. If `patch` is used as a context manager the created
    mock is returned by the context manager.

    `target` should be a string in the form `'package.module.ClassName'`. The
    `target` is imported and the specified object replaced with the `new`
    object, so the `target` must be importable from the environment you are
    calling `patch` from. The target is imported when the decorated function
    is executed, not at decoration time.

    The `spec` and `spec_set` keyword arguments are passed to the `MagicMock`
    if patch is creating one for you.

    In addition you can pass `spec=True` or `spec_set=True`, which causes
    patch to pass in the object being mocked as the spec/spec_set object.

    `new_callable` allows you to specify a different class, or callable object,
    that will be called to create the `new` object. By default `MagicMock` is
    used.

    A more powerful form of `spec` is `autospec`. If you set `autospec=True`
    then the mock will be created with a spec from the object being replaced.
    All attributes of the mock will also have the spec of the corresponding
    attribute of the object being replaced. Methods and functions being
    mocked will have their arguments checked and will raise a `TypeError` if
    they are called with the wrong signature. For mocks replacing a class,
    their return value (the 'instance') will have the same spec as the class.

    Instead of `autospec=True` you can pass `autospec=some_object` to use an
    arbitrary object as the spec instead of the one being replaced.

    By default `patch` will fail to replace attributes that don't exist. If
    you pass in `create=True`, and the attribute doesn't exist, patch will
    create the attribute for you when the patched function is called, and
    delete it again afterwards. This is useful for writing tests against
    attributes that your production code creates at runtime. It is off by
    default because it can be dangerous. With it switched on you can write
    passing tests against APIs that don't actually exist!

    Patch can be used as a `TestCase` class decorator. It works by
    decorating each test method in the class. This reduces the boilerplate
    code when your test methods share a common patchings set. `patch` finds
    tests by looking for method names that start with `patch.TEST_PREFIX`.
    By default this is `test`, which matches the way `unittest` finds tests.
    You can specify an alternative prefix by setting `patch.TEST_PREFIX`.

    Patch can be used as a context manager, with the with statement. Here the
    patching applies to the indented block after the with statement. If you
    use "as" then the patched object will be bound to the name after the
    "as"; very useful if `patch` is creating a mock object for you.

    `patch` takes arbitrary keyword arguments. These will be passed to
    the `Mock` (or `new_callable`) on construction.

    `patch.dict(...)`, `patch.multiple(...)` and `patch.object(...)` are
    available for alternate use-cases.
    """
    getter, attribute = _get_target(target)
    return _patch(
        getter, attribute, new, spec, create,
        spec_set, autospec, new_callable, kwargs
    )


class _patch_dict(object):
    """
    Patch a dictionary, or dictionary like object, and restore the dictionary
    to its original state after the test.

    `in_dict` can be a dictionary or a mapping like container. If it is a
    mapping then it must at least support getting, setting and deleting items
    plus iterating over keys.

    `in_dict` can also be a string specifying the name of the dictionary, which
    will then be fetched by importing it.

    `values` can be a dictionary of values to set in the dictionary. `values`
    can also be an iterable of `(key, value)` pairs.

    If `clear` is True then the dictionary will be cleared before the new
    values are set.

    `patch.dict` can also be called with arbitrary keyword arguments to set
    values in the dictionary::

        with patch.dict('sys.modules', mymodule=Mock(), other_module=Mock()):
            ...

    `patch.dict` can be used as a context manager, decorator or class
    decorator. When used as a class decorator `patch.dict` honours
    `patch.TEST_PREFIX` for choosing which methods to wrap.
    """

    def __init__(self, in_dict, values=(), clear=False, **kwargs):
        if isinstance(in_dict, str):
            in_dict = _importer(in_dict)
        self.in_dict = in_dict
        # support any argument supported by dict(...) constructor
        self.values = dict(values)
        self.values.update(kwargs)
        self.clear = clear
        self._original = None


    def __call__(self, f):
        if isinstance(f, type):
            return self.decorate_class(f)
        @wraps(f)
        def _inner(*args, **kw):
            self._patch_dict()
            try:
                return f(*args, **kw)
            finally:
                self._unpatch_dict()

        return _inner


    def decorate_class(self, klass):
        for attr in dir(klass):
            attr_value = getattr(klass, attr)
            if (attr.startswith(patch.TEST_PREFIX) and
                 hasattr(attr_value, "__call__")):
                decorator = _patch_dict(self.in_dict, self.values, self.clear)
                decorated = decorator(attr_value)
                setattr(klass, attr, decorated)
        return klass


    def __enter__(self):
        """Patch the dict."""
        self._patch_dict()


    def _patch_dict(self):
        values = self.values
        in_dict = self.in_dict
        clear = self.clear

        try:
            original = in_dict.copy()
        except AttributeError:
            # dict like object with no copy method
            # must support iteration over keys
            original = {}
            for key in in_dict:
                original[key] = in_dict[key]
        self._original = original

        if clear:
            _clear_dict(in_dict)

        try:
            in_dict.update(values)
        except AttributeError:
            # dict like object with no update method
            for key in values:
                in_dict[key] = values[key]


    def _unpatch_dict(self):
        in_dict = self.in_dict
        original = self._original

        _clear_dict(in_dict)

        try:
            in_dict.update(original)
        except AttributeError:
            for key in original:
                in_dict[key] = original[key]


    def __exit__(self, *args):
        """Unpatch the dict."""
        self._unpatch_dict()
        return False

    start = __enter__
    stop = __exit__


def _clear_dict(in_dict):
    try:
        in_dict.clear()
    except AttributeError:
        keys = list(in_dict)
        for key in keys:
            del in_dict[key]


def _patch_stopall():
    """Stop all active patches. LIFO to unroll nested patches."""
    for patch in reversed(_patch._active_patches):
        patch.stop()


patch.object = _patch_object
patch.dict = _patch_dict
patch.multiple = _patch_multiple
patch.stopall = _patch_stopall
patch.TEST_PREFIX = 'test'

magic_methods = (
    "lt le gt ge eq ne "
    "getitem setitem delitem "
    "len contains iter "
    "hash str sizeof "
    "enter exit "
    # we added divmod and rdivmod here instead of numerics
    # because there is no idivmod
    "divmod rdivmod neg pos abs invert "
    "complex int float index "
    "trunc floor ceil "
    "bool next "
)

numerics = (
    "add sub mul matmul div floordiv mod lshift rshift and xor or pow truediv"
)
inplace = ' '.join('i%s' % n for n in numerics.split())
right = ' '.join('r%s' % n for n in numerics.split())

# not including __prepare__, __instancecheck__, __subclasscheck__
# (as they are metaclass methods)
# __del__ is not supported at all as it causes problems if it exists

_non_defaults = {
    '__get__', '__set__', '__delete__', '__reversed__', '__missing__',
    '__reduce__', '__reduce_ex__', '__getinitargs__', '__getnewargs__',
    '__getstate__', '__setstate__', '__getformat__', '__setformat__',
    '__repr__', '__dir__', '__subclasses__', '__format__',
    '__getnewargs_ex__',
}


def _get_method(name, func):
    "Turns a callable object (like a mock) into a real function"
    def method(self, *args, **kw):
        return func(self, *args, **kw)
    method.__name__ = name
    return method


_magics = {
    '__%s__' % method for method in
    ' '.join([magic_methods, numerics, inplace, right]).split()
}

_all_magics = _magics | _non_defaults

_unsupported_magics = {
    '__getattr__', '__setattr__',
    '__init__', '__new__', '__prepare__'
    '__instancecheck__', '__subclasscheck__',
    '__del__'
}

_calculate_return_value = {
    '__hash__': lambda self: object.__hash__(self),
    '__str__': lambda self: object.__str__(self),
    '__sizeof__': lambda self: object.__sizeof__(self),
}

_return_values = {
    '__lt__': NotImplemented,
    '__gt__': NotImplemented,
    '__le__': NotImplemented,
    '__ge__': NotImplemented,
    '__int__': 1,
    '__contains__': False,
    '__len__': 0,
    '__exit__': False,
    '__complex__': 1j,
    '__float__': 1.0,
    '__bool__': True,
    '__index__': 1,
}


def _get_eq(self):
    def __eq__(other):
        ret_val = self.__eq__._mock_return_value
        if ret_val is not DEFAULT:
            return ret_val
        return self is other
    return __eq__

def _get_ne(self):
    def __ne__(other):
        if self.__ne__._mock_return_value is not DEFAULT:
            return DEFAULT
        return self is not other
    return __ne__

def _get_iter(self):
    def __iter__():
        ret_val = self.__iter__._mock_return_value
        if ret_val is DEFAULT:
            return iter([])
        # if ret_val was already an iterator, then calling iter on it should
        # return the iterator unchanged
        return iter(ret_val)
    return __iter__

_side_effect_methods = {
    '__eq__': _get_eq,
    '__ne__': _get_ne,
    '__iter__': _get_iter,
}



def _set_return_value(mock, method, name):
    fixed = _return_values.get(name, DEFAULT)
    if fixed is not DEFAULT:
        method.return_value = fixed
        return

    return_calulator = _calculate_return_value.get(name)
    if return_calulator is not None:
        try:
            return_value = return_calulator(mock)
        except AttributeError:
            # XXXX why do we return AttributeError here?
            #      set it as a side_effect instead?
            return_value = AttributeError(name)
        method.return_value = return_value
        return

    side_effector = _side_effect_methods.get(name)
    if side_effector is not None:
        method.side_effect = side_effector(mock)



class MagicMixin(object):
    def __init__(self, *args, **kw):
        self._mock_set_magics()  # make magic work for kwargs in init
        _safe_super(MagicMixin, self).__init__(*args, **kw)
        self._mock_set_magics()  # fix magic broken by upper level init


    def _mock_set_magics(self):
        these_magics = _magics

        if getattr(self, "_mock_methods", None) is not None:
            these_magics = _magics.intersection(self._mock_methods)

            remove_magics = set()
            remove_magics = _magics - these_magics

            for entry in remove_magics:
                if entry in type(self).__dict__:
                    # remove unneeded magic methods
                    delattr(self, entry)

        # don't overwrite existing attributes if called a second time
        these_magics = these_magics - set(type(self).__dict__)

        _type = type(self)
        for entry in these_magics:
            setattr(_type, entry, MagicProxy(entry, self))



class NonCallableMagicMock(MagicMixin, NonCallableMock):
    """A version of `MagicMock` that isn't callable."""
    def mock_add_spec(self, spec, spec_set=False):
        """Add a spec to a mock. `spec` can either be an object or a
        list of strings. Only attributes on the `spec` can be fetched as
        attributes from the mock.

        If `spec_set` is True then only attributes on the spec can be set."""
        self._mock_add_spec(spec, spec_set)
        self._mock_set_magics()



class MagicMock(MagicMixin, Mock):
    """
    MagicMock is a subclass of Mock with default implementations
    of most of the magic methods. You can use MagicMock without having to
    configure the magic methods yourself.

    If you use the `spec` or `spec_set` arguments then *only* magic
    methods that exist in the spec will be created.

    Attributes and the return value of a `MagicMock` will also be `MagicMocks`.
    """
    def mock_add_spec(self, spec, spec_set=False):
        """Add a spec to a mock. `spec` can either be an object or a
        list of strings. Only attributes on the `spec` can be fetched as
        attributes from the mock.

        If `spec_set` is True then only attributes on the spec can be set."""
        self._mock_add_spec(spec, spec_set)
        self._mock_set_magics()



class MagicProxy(object):
    def __init__(self, name, parent):
        self.name = name
        self.parent = parent

    def __call__(self, *args, **kwargs):
        m = self.create_mock()
        return m(*args, **kwargs)

    def create_mock(self):
        entry = self.name
        parent = self.parent
        m = parent._get_child_mock(name=entry, _new_name=entry,
                                   _new_parent=parent)
        setattr(parent, entry, m)
        _set_return_value(parent, m, entry)
        return m

    def __get__(self, obj, _type=None):
        return self.create_mock()



class _ANY(object):
    "A helper object that compares equal to everything."

    def __eq__(self, other):
        return True

    def __ne__(self, other):
        return False

    def __repr__(self):
        return '<ANY>'

ANY = _ANY()



def _format_call_signature(name, args, kwargs):
    message = '%s(%%s)' % name
    formatted_args = ''
    args_string = ', '.join([repr(arg) for arg in args])
    kwargs_string = ', '.join([
        '%s=%r' % (key, value) for key, value in sorted(kwargs.items())
    ])
    if args_string:
        formatted_args = args_string
    if kwargs_string:
        if formatted_args:
            formatted_args += ', '
        formatted_args += kwargs_string

    return message % formatted_args



class _Call(tuple):
    """
    A tuple for holding the results of a call to a mock, either in the form
    `(args, kwargs)` or `(name, args, kwargs)`.

    If args or kwargs are empty then a call tuple will compare equal to
    a tuple without those values. This makes comparisons less verbose::

        _Call(('name', (), {})) == ('name',)
        _Call(('name', (1,), {})) == ('name', (1,))
        _Call(((), {'a': 'b'})) == ({'a': 'b'},)

    The `_Call` object provides a useful shortcut for comparing with call::

        _Call(((1, 2), {'a': 3})) == call(1, 2, a=3)
        _Call(('foo', (1, 2), {'a': 3})) == call.foo(1, 2, a=3)

    If the _Call has no name then it will match any name.
    """
    def __new__(cls, value=(), name=None, parent=None, two=False,
                from_kall=True):
        name = ''
        args = ()
        kwargs = {}
        _len = len(value)
        if _len == 3:
            name, args, kwargs = value
        elif _len == 2:
            first, second = value
            if isinstance(first, str):
                name = first
                if isinstance(second, tuple):
                    args = second
                else:
                    kwargs = second
            else:
                args, kwargs = first, second
        elif _len == 1:
            value, = value
            if isinstance(value, str):
                name = value
            elif isinstance(value, tuple):
                args = value
            else:
                kwargs = value

        if two:
            return tuple.__new__(cls, (args, kwargs))

        return tuple.__new__(cls, (name, args, kwargs))


    def __init__(self, value=(), name=None, parent=None, two=False,
                 from_kall=True):
        self.name = name
        self.parent = parent
        self.from_kall = from_kall


    def __eq__(self, other):
        if other is ANY:
            return True
        try:
            len_other = len(other)
        except TypeError:
            return False

        self_name = ''
        if len(self) == 2:
            self_args, self_kwargs = self
        else:
            self_name, self_args, self_kwargs = self

        other_name = ''
        if len_other == 0:
            other_args, other_kwargs = (), {}
        elif len_other == 3:
            other_name, other_args, other_kwargs = other
        elif len_other == 1:
            value, = other
            if isinstance(value, tuple):
                other_args = value
                other_kwargs = {}
            elif isinstance(value, str):
                other_name = value
                other_args, other_kwargs = (), {}
            else:
                other_args = ()
                other_kwargs = value
        elif len_other == 2:
            # could be (name, args) or (name, kwargs) or (args, kwargs)
            first, second = other
            if isinstance(first, str):
                other_name = first
                if isinstance(second, tuple):
                    other_args, other_kwargs = second, {}
                else:
                    other_args, other_kwargs = (), second
            else:
                other_args, other_kwargs = first, second
        else:
            return False

        if self_name and other_name != self_name:
            return False

        # this order is important for ANY to work!
        return (other_args, other_kwargs) == (self_args, self_kwargs)


    __ne__ = object.__ne__


    def __call__(self, *args, **kwargs):
        if self.name is None:
            return _Call(('', args, kwargs), name='()')

        name = self.name + '()'
        return _Call((self.name, args, kwargs), name=name, parent=self)


    def __getattr__(self, attr):
        if self.name is None:
            return _Call(name=attr, from_kall=False)
        name = '%s.%s' % (self.name, attr)
        return _Call(name=name, parent=self, from_kall=False)


    def count(self, *args, **kwargs):
        return self.__getattr__('count')(*args, **kwargs)

    def index(self, *args, **kwargs):
        return self.__getattr__('index')(*args, **kwargs)

    def __repr__(self):
        if not self.from_kall:
            name = self.name or 'call'
            if name.startswith('()'):
                name = 'call%s' % name
            return name

        if len(self) == 2:
            name = 'call'
            args, kwargs = self
        else:
            name, args, kwargs = self
            if not name:
                name = 'call'
            elif not name.startswith('()'):
                name = 'call.%s' % name
            else:
                name = 'call%s' % name
        return _format_call_signature(name, args, kwargs)


    def call_list(self):
        """For a call object that represents multiple calls, `call_list`
        returns a list of all the intermediate calls as well as the
        final call."""
        vals = []
        thing = self
        while thing is not None:
            if thing.from_kall:
                vals.append(thing)
            thing = thing.parent
        return _CallList(reversed(vals))


call = _Call(from_kall=False)



def create_autospec(spec, spec_set=False, instance=False, _parent=None,
                    _name=None, **kwargs):
    """Create a mock object using another object as a spec. Attributes on the
    mock will use the corresponding attribute on the `spec` object as their
    spec.

    Functions or methods being mocked will have their arguments checked
    to check that they are called with the correct signature.

    If `spec_set` is True then attempting to set attributes that don't exist
    on the spec object will raise an `AttributeError`.

    If a class is used as a spec then the return value of the mock (the
    instance of the class) will have the same spec. You can use a class as the
    spec for an instance object by passing `instance=True`. The returned mock
    will only be callable if instances of the mock are callable.

    `create_autospec` also takes arbitrary keyword arguments that are passed to
    the constructor of the created mock."""
    if _is_list(spec):
        # can't pass a list instance to the mock constructor as it will be
        # interpreted as a list of strings
        spec = type(spec)

    is_type = isinstance(spec, type)

    _kwargs = {'spec': spec}
    if spec_set:
        _kwargs = {'spec_set': spec}
    elif spec is None:
        # None we mock with a normal mock without a spec
        _kwargs = {}
    if _kwargs and instance:
        _kwargs['_spec_as_instance'] = True

    _kwargs.update(kwargs)

    Klass = MagicMock
    if inspect.isdatadescriptor(spec):
        # descriptors don't have a spec
        # because we don't know what type they return
        _kwargs = {}
    elif not _callable(spec):
        Klass = NonCallableMagicMock
    elif is_type and instance and not _instance_callable(spec):
        Klass = NonCallableMagicMock

    _name = _kwargs.pop('name', _name)

    _new_name = _name
    if _parent is None:
        # for a top level object no _new_name should be set
        _new_name = ''

    mock = Klass(parent=_parent, _new_parent=_parent, _new_name=_new_name,
                 name=_name, **_kwargs)

    if isinstance(spec, FunctionTypes):
        # should only happen at the top level because we don't
        # recurse for functions
        mock = _set_signature(mock, spec)
    else:
        _check_signature(spec, mock, is_type, instance)

    if _parent is not None and not instance:
        _parent._mock_children[_name] = mock

    if is_type and not instance and 'return_value' not in kwargs:
        mock.return_value = create_autospec(spec, spec_set, instance=True,
                                            _name='()', _parent=mock)

    for entry in dir(spec):
        if _is_magic(entry):
            # MagicMock already does the useful magic methods for us
            continue

        # XXXX do we need a better way of getting attributes without
        # triggering code execution (?) Probably not - we need the actual
        # object to mock it so we would rather trigger a property than mock
        # the property descriptor. Likewise we want to mock out dynamically
        # provided attributes.
        # XXXX what about attributes that raise exceptions other than
        # AttributeError on being fetched?
        # we could be resilient against it, or catch and propagate the
        # exception when the attribute is fetched from the mock
        try:
            original = getattr(spec, entry)
        except AttributeError:
            continue

        kwargs = {'spec': original}
        if spec_set:
            kwargs = {'spec_set': original}

        if not isinstance(original, FunctionTypes):
            new = _SpecState(original, spec_set, mock, entry, instance)
            mock._mock_children[entry] = new
        else:
            parent = mock
            if isinstance(spec, FunctionTypes):
                parent = mock.mock

            skipfirst = _must_skip(spec, entry, is_type)
            kwargs['_eat_self'] = skipfirst
            new = MagicMock(parent=parent, name=entry, _new_name=entry,
                            _new_parent=parent,
                            **kwargs)
            mock._mock_children[entry] = new
            _check_signature(original, new, skipfirst=skipfirst)

        # so functions created with _set_signature become instance attributes,
        # *plus* their underlying mock exists in _mock_children of the parent
        # mock. Adding to _mock_children may be unnecessary where we are also
        # setting as an instance attribute?
        if isinstance(new, FunctionTypes):
            setattr(mock, entry, new)

    return mock


def _must_skip(spec, entry, is_type):
    """
    Return whether we should skip the first argument on spec's `entry`
    attribute.
    """
    if not isinstance(spec, type):
        if entry in getattr(spec, '__dict__', {}):
            # instance attribute - shouldn't skip
            return False
        spec = spec.__class__

    for klass in spec.__mro__:
        result = klass.__dict__.get(entry, DEFAULT)
        if result is DEFAULT:
            continue
        if isinstance(result, (staticmethod, classmethod)):
            return False
        elif isinstance(getattr(result, '__get__', None), MethodWrapperTypes):
            # Normal method => skip if looked up on type
            # (if looked up on instance, self is already skipped)
            return is_type
        else:
            return False

    # shouldn't get here unless function is a dynamically provided attribute
    # XXXX untested behaviour
    return is_type


def _get_class(obj):
    try:
        return obj.__class__
    except AttributeError:
        # it is possible for objects to have no __class__
        return type(obj)


class _SpecState(object):

    def __init__(self, spec, spec_set=False, parent=None,
                 name=None, ids=None, instance=False):
        self.spec = spec
        self.ids = ids
        self.spec_set = spec_set
        self.parent = parent
        self.instance = instance
        self.name = name


FunctionTypes = (
    # python function
    type(create_autospec),
    # instance method
    type(ANY.__eq__),
)

MethodWrapperTypes = (
    type(ANY.__eq__.__get__),
)


file_spec = None

def _iterate_read_data(read_data):
    # Helper for mock_open:
    # Retrieve lines from read_data via a generator so that separate calls to
    # readline, read, and readlines are properly interleaved
    sep = b'\n' if isinstance(read_data, bytes) else '\n'
    data_as_list = [l + sep for l in read_data.split(sep)]

    if data_as_list[-1] == sep:
        # If the last line ended in a newline, the list comprehension will have an
        # extra entry that's just a newline.  Remove this.
        data_as_list = data_as_list[:-1]
    else:
        # If there wasn't an extra newline by itself, then the file being
        # emulated doesn't have a newline to end the last line  remove the
        # newline that our naive format() added
        data_as_list[-1] = data_as_list[-1][:-1]

    for line in data_as_list:
        yield line


def mock_open(mock=None, read_data=''):
    """
    A helper function to create a mock to replace the use of `open`. It works
    for `open` called directly or used as a context manager.

    The `mock` argument is the mock object to configure. If `None` (the
    default) then a `MagicMock` will be created for you, with the API limited
    to methods or attributes available on standard file handles.

    `read_data` is a string for the `read` methoddline`, and `readlines` of the
    file handle to return.  This is an empty string by default.
    """
    def _readlines_side_effect(*args, **kwargs):
        if handle.readlines.return_value is not None:
            return handle.readlines.return_value
        return list(_state[0])

    def _read_side_effect(*args, **kwargs):
        if handle.read.return_value is not None:
            return handle.read.return_value
        return type(read_data)().join(_state[0])

    def _readline_side_effect():
        if handle.readline.return_value is not None:
            while True:
                yield handle.readline.return_value
        for line in _state[0]:
            yield line
        while True:
            yield type(read_data)()


    global file_spec
    if file_spec is None:
        import _io
        file_spec = list(set(dir(_io.TextIOWrapper)).union(set(dir(_io.BytesIO))))

    if mock is None:
        mock = MagicMock(name='open', spec=open)

    handle = MagicMock(spec=file_spec)
    handle.__enter__.return_value = handle

    _state = [_iterate_read_data(read_data), None]

    handle.write.return_value = None
    handle.read.return_value = None
    handle.readline.return_value = None
    handle.readlines.return_value = None

    handle.read.side_effect = _read_side_effect
    _state[1] = _readline_side_effect()
    handle.readline.side_effect = _state[1]
    handle.readlines.side_effect = _readlines_side_effect

    def reset_data(*args, **kwargs):
        _state[0] = _iterate_read_data(read_data)
        if handle.readline.side_effect == _state[1]:
            # Only reset the side effect if the user hasn't overridden it.
            _state[1] = _readline_side_effect()
            handle.readline.side_effect = _state[1]
        return DEFAULT

    mock.side_effect = reset_data
    mock.return_value = handle
    return mock


class PropertyMock(Mock):
    """
    A mock intended to be used as a property, or other descriptor, on a class.
    `PropertyMock` provides `__get__` and `__set__` methods so you can specify
    a return value when it is fetched.

    Fetching a `PropertyMock` instance from an object calls the mock, with
    no args. Setting it calls the mock with the value being set.
    """
    def _get_child_mock(self, **kwargs):
        return MagicMock(**kwargs)

    def __get__(self, obj, obj_type):
        return self()
    def __set__(self, obj, val):
        self(val)<|MERGE_RESOLUTION|>--- conflicted
+++ resolved
@@ -58,25 +58,6 @@
         isinstance(obj, BaseExceptions) or
         isinstance(obj, type) and issubclass(obj, BaseExceptions)
     )
-
-
-<<<<<<< HEAD
-def _is_data_descriptor(obj):
-    # Data descriptors are Properties, slots, getsets and C data members.
-    return ((hasattr(obj, '__set__') or hasattr(obj, '__del__')) and
-            hasattr(obj, '__get__'))
-=======
-class _slotted(object):
-    __slots__ = ['a']
-
-
-# Do not use this tuple.  It was never documented as a public API.
-# It will be removed.  It has no obvious signs of users on github.
-DescriptorTypes = (
-    type(_slotted.a),
-    property,
-)
->>>>>>> d4583d7f
 
 
 def _get_signature_object(func, as_instance, eat_self):
