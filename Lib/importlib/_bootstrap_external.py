--- conflicted
+++ resolved
@@ -405,12 +405,9 @@
 #     Python 3.11a7 3494 (New location info table)
 #     Python 3.12a1 3500 (Remove PRECALL opcode)
 #     Python 3.12a1 3501 (YIELD_VALUE oparg == stack_depth)
-<<<<<<< HEAD
-#     Python 3.12a1 3502 (Specialization/Cache for FOR_ITER)
-=======
 #     Python 3.12a1 3502 (LOAD_FAST_CHECK, no NULL-check in LOAD_FAST)
 #     Python 3.12a1 3503 (Shrink LOAD_METHOD cache)
->>>>>>> 68f6a5da
+#     Python 3.12a1 3504 (Specialization/Cache for FOR_ITER)
 
 #     Python 3.13 will start with 3550
 
@@ -424,11 +421,7 @@
 # Whenever MAGIC_NUMBER is changed, the ranges in the magic_values array
 # in PC/launcher.c must also be updated.
 
-<<<<<<< HEAD
-MAGIC_NUMBER = (3502).to_bytes(2, 'little') + b'\r\n'
-=======
-MAGIC_NUMBER = (3503).to_bytes(2, 'little') + b'\r\n'
->>>>>>> 68f6a5da
+MAGIC_NUMBER = (3504).to_bytes(2, 'little') + b'\r\n'
 
 _RAW_MAGIC_NUMBER = int.from_bytes(MAGIC_NUMBER, 'little')  # For import.c
 
