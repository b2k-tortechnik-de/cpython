"""Core implementation of path-based import.

This module is NOT meant to be directly imported! It has been designed such
that it can be bootstrapped into Python as the implementation of import. As
such it requires the injection of specific modules and attributes in order to
work. One should use importlib as the public-facing version of this module.

"""
# IMPORTANT: Whenever making changes to this module, be sure to run a top-level
# `make regen-importlib` followed by `make` in order to get the frozen version
# of the module updated. Not doing so will result in the Makefile to fail for
# all others who don't have a ./python around to freeze the module in the early
# stages of compilation.
#

# See importlib._setup() for what is injected into the global namespace.

# When editing this code be aware that code executed at import time CANNOT
# reference any injected objects! This includes not only global code but also
# anything specified at the class level.

# Module injected manually by _set_bootstrap_module()
_bootstrap = None

# Import builtin modules
import _imp
import _io
import sys
import _warnings
import marshal


_MS_WINDOWS = (sys.platform == 'win32')
if _MS_WINDOWS:
    import nt as _os
    import winreg
else:
    import posix as _os


if _MS_WINDOWS:
    path_separators = ['\\', '/']
else:
    path_separators = ['/']
# Assumption made in _path_join()
assert all(len(sep) == 1 for sep in path_separators)
path_sep = path_separators[0]
path_sep_tuple = tuple(path_separators)
path_separators = ''.join(path_separators)
_pathseps_with_colon = {f':{s}' for s in path_separators}


# Bootstrap-related code ######################################################
_CASE_INSENSITIVE_PLATFORMS_STR_KEY = 'win',
_CASE_INSENSITIVE_PLATFORMS_BYTES_KEY = 'cygwin', 'darwin'
_CASE_INSENSITIVE_PLATFORMS =  (_CASE_INSENSITIVE_PLATFORMS_BYTES_KEY
                                + _CASE_INSENSITIVE_PLATFORMS_STR_KEY)


def _make_relax_case():
    if sys.platform.startswith(_CASE_INSENSITIVE_PLATFORMS):
        if sys.platform.startswith(_CASE_INSENSITIVE_PLATFORMS_STR_KEY):
            key = 'PYTHONCASEOK'
        else:
            key = b'PYTHONCASEOK'

        def _relax_case():
            """True if filenames must be checked case-insensitively and ignore environment flags are not set."""
            return not sys.flags.ignore_environment and key in _os.environ
    else:
        def _relax_case():
            """True if filenames must be checked case-insensitively."""
            return False
    return _relax_case

_relax_case = _make_relax_case()


def _pack_uint32(x):
    """Convert a 32-bit integer to little-endian."""
    return (int(x) & 0xFFFFFFFF).to_bytes(4, 'little')


def _unpack_uint32(data):
    """Convert 4 bytes in little-endian to an integer."""
    assert len(data) == 4
    return int.from_bytes(data, 'little')

def _unpack_uint16(data):
    """Convert 2 bytes in little-endian to an integer."""
    assert len(data) == 2
    return int.from_bytes(data, 'little')


if _MS_WINDOWS:
    def _path_join(*path_parts):
        """Replacement for os.path.join()."""
        if not path_parts:
            return ""
        if len(path_parts) == 1:
            return path_parts[0]
        root = ""
        path = []
        for new_root, tail in map(_os._path_splitroot, path_parts):
            if new_root.startswith(path_sep_tuple) or new_root.endswith(path_sep_tuple):
                root = new_root.rstrip(path_separators) or root
                path = [path_sep + tail]
            elif new_root.endswith(':'):
                if root.casefold() != new_root.casefold():
                    # Drive relative paths have to be resolved by the OS, so we reset the
                    # tail but do not add a path_sep prefix.
                    root = new_root
                    path = [tail]
                else:
                    path.append(tail)
            else:
                root = new_root or root
                path.append(tail)
        path = [p.rstrip(path_separators) for p in path if p]
        if len(path) == 1 and not path[0]:
            # Avoid losing the root's trailing separator when joining with nothing
            return root + path_sep
        return root + path_sep.join(path)

else:
    def _path_join(*path_parts):
        """Replacement for os.path.join()."""
        return path_sep.join([part.rstrip(path_separators)
                              for part in path_parts if part])


def _path_split(path):
    """Replacement for os.path.split()."""
    i = max(path.rfind(p) for p in path_separators)
    if i < 0:
        return '', path
    return path[:i], path[i + 1:]


def _path_stat(path):
    """Stat the path.

    Made a separate function to make it easier to override in experiments
    (e.g. cache stat results).

    """
    return _os.stat(path)


def _path_is_mode_type(path, mode):
    """Test whether the path is the specified mode type."""
    try:
        stat_info = _path_stat(path)
    except OSError:
        return False
    return (stat_info.st_mode & 0o170000) == mode


def _path_isfile(path):
    """Replacement for os.path.isfile."""
    return _path_is_mode_type(path, 0o100000)


def _path_isdir(path):
    """Replacement for os.path.isdir."""
    if not path:
        path = _os.getcwd()
    return _path_is_mode_type(path, 0o040000)


if _MS_WINDOWS:
    def _path_isabs(path):
        """Replacement for os.path.isabs."""
        if not path:
            return False
        root = _os._path_splitroot(path)[0].replace('/', '\\')
        return len(root) > 1 and (root.startswith('\\\\') or root.endswith('\\'))

else:
    def _path_isabs(path):
        """Replacement for os.path.isabs."""
        return path.startswith(path_separators)


def _write_atomic(path, data, mode=0o666):
    """Best-effort function to write data to a path atomically.
    Be prepared to handle a FileExistsError if concurrent writing of the
    temporary file is attempted."""
    # id() is used to generate a pseudo-random filename.
    path_tmp = '{}.{}'.format(path, id(path))
    fd = _os.open(path_tmp,
                  _os.O_EXCL | _os.O_CREAT | _os.O_WRONLY, mode & 0o666)
    try:
        # We first write data to a temporary file, and then use os.replace() to
        # perform an atomic rename.
        with _io.FileIO(fd, 'wb') as file:
            file.write(data)
        _os.replace(path_tmp, path)
    except OSError:
        try:
            _os.unlink(path_tmp)
        except OSError:
            pass
        raise


_code_type = type(_write_atomic.__code__)


# Finder/loader utility code ###############################################

# Magic word to reject .pyc files generated by other Python versions.
# It should change for each incompatible change to the bytecode.
#
# The value of CR and LF is incorporated so if you ever read or write
# a .pyc file in text mode the magic number will be wrong; also, the
# Apple MPW compiler swaps their values, botching string constants.
#
# There were a variety of old schemes for setting the magic number.
# The current working scheme is to increment the previous value by
# 10.
#
# Starting with the adoption of PEP 3147 in Python 3.2, every bump in magic
# number also includes a new "magic tag", i.e. a human readable string used
# to represent the magic number in __pycache__ directories.  When you change
# the magic number, you must also set a new unique magic tag.  Generally this
# can be named after the Python major version of the magic number bump, but
# it can really be anything, as long as it's different than anything else
# that's come before.  The tags are included in the following table, starting
# with Python 3.2a0.
#
# Known values:
#  Python 1.5:   20121
#  Python 1.5.1: 20121
#     Python 1.5.2: 20121
#     Python 1.6:   50428
#     Python 2.0:   50823
#     Python 2.0.1: 50823
#     Python 2.1:   60202
#     Python 2.1.1: 60202
#     Python 2.1.2: 60202
#     Python 2.2:   60717
#     Python 2.3a0: 62011
#     Python 2.3a0: 62021
#     Python 2.3a0: 62011 (!)
#     Python 2.4a0: 62041
#     Python 2.4a3: 62051
#     Python 2.4b1: 62061
#     Python 2.5a0: 62071
#     Python 2.5a0: 62081 (ast-branch)
#     Python 2.5a0: 62091 (with)
#     Python 2.5a0: 62092 (changed WITH_CLEANUP opcode)
#     Python 2.5b3: 62101 (fix wrong code: for x, in ...)
#     Python 2.5b3: 62111 (fix wrong code: x += yield)
#     Python 2.5c1: 62121 (fix wrong lnotab with for loops and
#                          storing constants that should have been removed)
#     Python 2.5c2: 62131 (fix wrong code: for x, in ... in listcomp/genexp)
#     Python 2.6a0: 62151 (peephole optimizations and STORE_MAP opcode)
#     Python 2.6a1: 62161 (WITH_CLEANUP optimization)
#     Python 2.7a0: 62171 (optimize list comprehensions/change LIST_APPEND)
#     Python 2.7a0: 62181 (optimize conditional branches:
#                          introduce POP_JUMP_IF_FALSE and POP_JUMP_IF_TRUE)
#     Python 2.7a0  62191 (introduce SETUP_WITH)
#     Python 2.7a0  62201 (introduce BUILD_SET)
#     Python 2.7a0  62211 (introduce MAP_ADD and SET_ADD)
#     Python 3000:   3000
#                    3010 (removed UNARY_CONVERT)
#                    3020 (added BUILD_SET)
#                    3030 (added keyword-only parameters)
#                    3040 (added signature annotations)
#                    3050 (print becomes a function)
#                    3060 (PEP 3115 metaclass syntax)
#                    3061 (string literals become unicode)
#                    3071 (PEP 3109 raise changes)
#                    3081 (PEP 3137 make __file__ and __name__ unicode)
#                    3091 (kill str8 interning)
#                    3101 (merge from 2.6a0, see 62151)
#                    3103 (__file__ points to source file)
#     Python 3.0a4: 3111 (WITH_CLEANUP optimization).
#     Python 3.0b1: 3131 (lexical exception stacking, including POP_EXCEPT
                          #3021)
#     Python 3.1a1: 3141 (optimize list, set and dict comprehensions:
#                         change LIST_APPEND and SET_ADD, add MAP_ADD #2183)
#     Python 3.1a1: 3151 (optimize conditional branches:
#                         introduce POP_JUMP_IF_FALSE and POP_JUMP_IF_TRUE
                          #4715)
#     Python 3.2a1: 3160 (add SETUP_WITH #6101)
#                   tag: cpython-32
#     Python 3.2a2: 3170 (add DUP_TOP_TWO, remove DUP_TOPX and ROT_FOUR #9225)
#                   tag: cpython-32
#     Python 3.2a3  3180 (add DELETE_DEREF #4617)
#     Python 3.3a1  3190 (__class__ super closure changed)
#     Python 3.3a1  3200 (PEP 3155 __qualname__ added #13448)
#     Python 3.3a1  3210 (added size modulo 2**32 to the pyc header #13645)
#     Python 3.3a2  3220 (changed PEP 380 implementation #14230)
#     Python 3.3a4  3230 (revert changes to implicit __class__ closure #14857)
#     Python 3.4a1  3250 (evaluate positional default arguments before
#                        keyword-only defaults #16967)
#     Python 3.4a1  3260 (add LOAD_CLASSDEREF; allow locals of class to override
#                        free vars #17853)
#     Python 3.4a1  3270 (various tweaks to the __class__ closure #12370)
#     Python 3.4a1  3280 (remove implicit class argument)
#     Python 3.4a4  3290 (changes to __qualname__ computation #19301)
#     Python 3.4a4  3300 (more changes to __qualname__ computation #19301)
#     Python 3.4rc2 3310 (alter __qualname__ computation #20625)
#     Python 3.5a1  3320 (PEP 465: Matrix multiplication operator #21176)
#     Python 3.5b1  3330 (PEP 448: Additional Unpacking Generalizations #2292)
#     Python 3.5b2  3340 (fix dictionary display evaluation order #11205)
#     Python 3.5b3  3350 (add GET_YIELD_FROM_ITER opcode #24400)
#     Python 3.5.2  3351 (fix BUILD_MAP_UNPACK_WITH_CALL opcode #27286)
#     Python 3.6a0  3360 (add FORMAT_VALUE opcode #25483)
#     Python 3.6a1  3361 (lineno delta of code.co_lnotab becomes signed #26107)
#     Python 3.6a2  3370 (16 bit wordcode #26647)
#     Python 3.6a2  3371 (add BUILD_CONST_KEY_MAP opcode #27140)
#     Python 3.6a2  3372 (MAKE_FUNCTION simplification, remove MAKE_CLOSURE
#                         #27095)
#     Python 3.6b1  3373 (add BUILD_STRING opcode #27078)
#     Python 3.6b1  3375 (add SETUP_ANNOTATIONS and STORE_ANNOTATION opcodes
#                         #27985)
#     Python 3.6b1  3376 (simplify CALL_FUNCTIONs & BUILD_MAP_UNPACK_WITH_CALL
                          #27213)
#     Python 3.6b1  3377 (set __class__ cell from type.__new__ #23722)
#     Python 3.6b2  3378 (add BUILD_TUPLE_UNPACK_WITH_CALL #28257)
#     Python 3.6rc1 3379 (more thorough __class__ validation #23722)
#     Python 3.7a1  3390 (add LOAD_METHOD and CALL_METHOD opcodes #26110)
#     Python 3.7a2  3391 (update GET_AITER #31709)
#     Python 3.7a4  3392 (PEP 552: Deterministic pycs #31650)
#     Python 3.7b1  3393 (remove STORE_ANNOTATION opcode #32550)
#     Python 3.7b5  3394 (restored docstring as the first stmt in the body;
#                         this might affected the first line number #32911)
#     Python 3.8a1  3400 (move frame block handling to compiler #17611)
#     Python 3.8a1  3401 (add END_ASYNC_FOR #33041)
#     Python 3.8a1  3410 (PEP570 Python Positional-Only Parameters #36540)
#     Python 3.8b2  3411 (Reverse evaluation order of key: value in dict
#                         comprehensions #35224)
#     Python 3.8b2  3412 (Swap the position of positional args and positional
#                         only args in ast.arguments #37593)
#     Python 3.8b4  3413 (Fix "break" and "continue" in "finally" #37830)
#     Python 3.9a0  3420 (add LOAD_ASSERTION_ERROR #34880)
#     Python 3.9a0  3421 (simplified bytecode for with blocks #32949)
#     Python 3.9a0  3422 (remove BEGIN_FINALLY, END_FINALLY, CALL_FINALLY, POP_FINALLY bytecodes #33387)
#     Python 3.9a2  3423 (add IS_OP, CONTAINS_OP and JUMP_IF_NOT_EXC_MATCH bytecodes #39156)
#     Python 3.9a2  3424 (simplify bytecodes for *value unpacking)
#     Python 3.9a2  3425 (simplify bytecodes for **value unpacking)
#     Python 3.10a1 3430 (Make 'annotations' future by default)
#     Python 3.10a1 3431 (New line number table format -- PEP 626)
#     Python 3.10a2 3432 (Function annotation for MAKE_FUNCTION is changed from dict to tuple bpo-42202)
#     Python 3.10a2 3433 (RERAISE restores f_lasti if oparg != 0)
#     Python 3.10a6 3434 (PEP 634: Structural Pattern Matching)
#     Python 3.10a7 3435 Use instruction offsets (as opposed to byte offsets).
#     Python 3.10b1 3436 (Add GEN_START bytecode #43683)
#     Python 3.10b1 3437 (Undo making 'annotations' future by default - We like to dance among core devs!)
#     Python 3.10b1 3438 Safer line number table handling.
#     Python 3.10b1 3439 (Add ROT_N)
#     Python 3.11a1 3450 Use exception table for unwinding ("zero cost" exception handling)
#     Python 3.11a1 3451 (Add CALL_METHOD_KW)
#     Python 3.11a1 3452 (drop nlocals from marshaled code objects)
#     Python 3.11a1 3453 (add co_fastlocalnames and co_fastlocalkinds)
#     Python 3.11a1 3454 (compute cell offsets relative to locals bpo-43693)
#     Python 3.11a1 3455 (add MAKE_CELL bpo-43693)
#     Python 3.11a1 3456 (interleave cell args bpo-43693)
#     Python 3.11a1 3457 (Change localsplus to a bytes object bpo-43693)
#     Python 3.11a1 3458 (imported objects now don't use LOAD_METHOD/CALL_METHOD)
#     Python 3.11a1 3459 (PEP 657: add end line numbers and column offsets for instructions)
#     Python 3.11a1 3460 (Add co_qualname field to PyCodeObject bpo-44530)
#     Python 3.11a1 3461 (JUMP_ABSOLUTE must jump backwards)
#     Python 3.11a2 3462 (bpo-44511: remove COPY_DICT_WITHOUT_KEYS, change
#                         MATCH_CLASS and MATCH_KEYS, and add COPY)
#     Python 3.11a3 3463 (bpo-45711: JUMP_IF_NOT_EXC_MATCH no longer pops the
#                         active exception)
#     Python 3.11a3 3464 (bpo-45636: Merge numeric BINARY_*/INPLACE_* into
#                         BINARY_OP)
#     Python 3.11a3 3465 (Add COPY_FREE_VARS opcode)
#     Python 3.11a4 3466 (bpo-45292: PEP-654 except*)
#     Python 3.11a4 3467 (Change CALL_xxx opcodes)
#     Python 3.11a4 3468 (Add SEND opcode)
#     Python 3.11a4 3469 (bpo-45711: remove type, traceback from exc_info)
#     Python 3.11a4 3470 (bpo-46221: PREP_RERAISE_STAR no longer pushes lasti)
#     Python 3.11a4 3471 (bpo-46202: remove pop POP_EXCEPT_AND_RERAISE)
#     Python 3.11a4 3472 (bpo-46009: replace GEN_START with POP_TOP)
#     Python 3.11a4 3473 (Add POP_JUMP_IF_NOT_NONE/POP_JUMP_IF_NONE opcodes)
#     Python 3.11a4 3474 (Add RESUME opcode)
#     Python 3.11a5 3475 (Add RETURN_GENERATOR opcode)
#     Python 3.11a5 3476 (Add ASYNC_GEN_WRAP opcode)
#     Python 3.11a5 3477 (Replace DUP_TOP/DUP_TOP_TWO with COPY and
#                         ROT_TWO/ROT_THREE/ROT_FOUR/ROT_N with SWAP)
#     Python 3.11a5 3478 (New CALL opcodes)
#     Python 3.11a5 3479 (Add PUSH_NULL opcode)
#     Python 3.11a5 3480 (New CALL opcodes, second iteration)
#     Python 3.11a5 3481 (Use inline cache for BINARY_OP)
#     Python 3.11a5 3482 (Use inline caching for UNPACK_SEQUENCE and LOAD_GLOBAL)
<<<<<<< HEAD
#     Python 3.11a5 3483 (Use inline caching for BINARY_SUBSCR)
=======
#     Python 3.11a5 3483 (Use inline caching for COMPARE_OP)
>>>>>>> 7820a589

#     Python 3.12 will start with magic number 3500


#
# MAGIC must change whenever the bytecode emitted by the compiler may no
# longer be understood by older implementations of the eval loop (usually
# due to the addition of new opcodes).
#
# Starting with Python 3.11, Python 3.n starts with magic number 2900+50n.
#
# Whenever MAGIC_NUMBER is changed, the ranges in the magic_values array
# in PC/launcher.c must also be updated.

MAGIC_NUMBER = (3483).to_bytes(2, 'little') + b'\r\n'
_RAW_MAGIC_NUMBER = int.from_bytes(MAGIC_NUMBER, 'little')  # For import.c

_PYCACHE = '__pycache__'
_OPT = 'opt-'

SOURCE_SUFFIXES = ['.py']
if _MS_WINDOWS:
    SOURCE_SUFFIXES.append('.pyw')

EXTENSION_SUFFIXES = _imp.extension_suffixes()

BYTECODE_SUFFIXES = ['.pyc']
# Deprecated.
DEBUG_BYTECODE_SUFFIXES = OPTIMIZED_BYTECODE_SUFFIXES = BYTECODE_SUFFIXES

def cache_from_source(path, debug_override=None, *, optimization=None):
    """Given the path to a .py file, return the path to its .pyc file.

    The .py file does not need to exist; this simply returns the path to the
    .pyc file calculated as if the .py file were imported.

    The 'optimization' parameter controls the presumed optimization level of
    the bytecode file. If 'optimization' is not None, the string representation
    of the argument is taken and verified to be alphanumeric (else ValueError
    is raised).

    The debug_override parameter is deprecated. If debug_override is not None,
    a True value is the same as setting 'optimization' to the empty string
    while a False value is equivalent to setting 'optimization' to '1'.

    If sys.implementation.cache_tag is None then NotImplementedError is raised.

    """
    if debug_override is not None:
        _warnings.warn('the debug_override parameter is deprecated; use '
                       "'optimization' instead", DeprecationWarning)
        if optimization is not None:
            message = 'debug_override or optimization must be set to None'
            raise TypeError(message)
        optimization = '' if debug_override else 1
    path = _os.fspath(path)
    head, tail = _path_split(path)
    base, sep, rest = tail.rpartition('.')
    tag = sys.implementation.cache_tag
    if tag is None:
        raise NotImplementedError('sys.implementation.cache_tag is None')
    almost_filename = ''.join([(base if base else rest), sep, tag])
    if optimization is None:
        if sys.flags.optimize == 0:
            optimization = ''
        else:
            optimization = sys.flags.optimize
    optimization = str(optimization)
    if optimization != '':
        if not optimization.isalnum():
            raise ValueError('{!r} is not alphanumeric'.format(optimization))
        almost_filename = '{}.{}{}'.format(almost_filename, _OPT, optimization)
    filename = almost_filename + BYTECODE_SUFFIXES[0]
    if sys.pycache_prefix is not None:
        # We need an absolute path to the py file to avoid the possibility of
        # collisions within sys.pycache_prefix, if someone has two different
        # `foo/bar.py` on their system and they import both of them using the
        # same sys.pycache_prefix. Let's say sys.pycache_prefix is
        # `C:\Bytecode`; the idea here is that if we get `Foo\Bar`, we first
        # make it absolute (`C:\Somewhere\Foo\Bar`), then make it root-relative
        # (`Somewhere\Foo\Bar`), so we end up placing the bytecode file in an
        # unambiguous `C:\Bytecode\Somewhere\Foo\Bar\`.
        if not _path_isabs(head):
            head = _path_join(_os.getcwd(), head)

        # Strip initial drive from a Windows path. We know we have an absolute
        # path here, so the second part of the check rules out a POSIX path that
        # happens to contain a colon at the second character.
        if head[1] == ':' and head[0] not in path_separators:
            head = head[2:]

        # Strip initial path separator from `head` to complete the conversion
        # back to a root-relative path before joining.
        return _path_join(
            sys.pycache_prefix,
            head.lstrip(path_separators),
            filename,
        )
    return _path_join(head, _PYCACHE, filename)


def source_from_cache(path):
    """Given the path to a .pyc. file, return the path to its .py file.

    The .pyc file does not need to exist; this simply returns the path to
    the .py file calculated to correspond to the .pyc file.  If path does
    not conform to PEP 3147/488 format, ValueError will be raised. If
    sys.implementation.cache_tag is None then NotImplementedError is raised.

    """
    if sys.implementation.cache_tag is None:
        raise NotImplementedError('sys.implementation.cache_tag is None')
    path = _os.fspath(path)
    head, pycache_filename = _path_split(path)
    found_in_pycache_prefix = False
    if sys.pycache_prefix is not None:
        stripped_path = sys.pycache_prefix.rstrip(path_separators)
        if head.startswith(stripped_path + path_sep):
            head = head[len(stripped_path):]
            found_in_pycache_prefix = True
    if not found_in_pycache_prefix:
        head, pycache = _path_split(head)
        if pycache != _PYCACHE:
            raise ValueError(f'{_PYCACHE} not bottom-level directory in '
                             f'{path!r}')
    dot_count = pycache_filename.count('.')
    if dot_count not in {2, 3}:
        raise ValueError(f'expected only 2 or 3 dots in {pycache_filename!r}')
    elif dot_count == 3:
        optimization = pycache_filename.rsplit('.', 2)[-2]
        if not optimization.startswith(_OPT):
            raise ValueError("optimization portion of filename does not start "
                             f"with {_OPT!r}")
        opt_level = optimization[len(_OPT):]
        if not opt_level.isalnum():
            raise ValueError(f"optimization level {optimization!r} is not an "
                             "alphanumeric value")
    base_filename = pycache_filename.partition('.')[0]
    return _path_join(head, base_filename + SOURCE_SUFFIXES[0])


def _get_sourcefile(bytecode_path):
    """Convert a bytecode file path to a source path (if possible).

    This function exists purely for backwards-compatibility for
    PyImport_ExecCodeModuleWithFilenames() in the C API.

    """
    if len(bytecode_path) == 0:
        return None
    rest, _, extension = bytecode_path.rpartition('.')
    if not rest or extension.lower()[-3:-1] != 'py':
        return bytecode_path
    try:
        source_path = source_from_cache(bytecode_path)
    except (NotImplementedError, ValueError):
        source_path = bytecode_path[:-1]
    return source_path if _path_isfile(source_path) else bytecode_path


def _get_cached(filename):
    if filename.endswith(tuple(SOURCE_SUFFIXES)):
        try:
            return cache_from_source(filename)
        except NotImplementedError:
            pass
    elif filename.endswith(tuple(BYTECODE_SUFFIXES)):
        return filename
    else:
        return None


def _calc_mode(path):
    """Calculate the mode permissions for a bytecode file."""
    try:
        mode = _path_stat(path).st_mode
    except OSError:
        mode = 0o666
    # We always ensure write access so we can update cached files
    # later even when the source files are read-only on Windows (#6074)
    mode |= 0o200
    return mode


def _check_name(method):
    """Decorator to verify that the module being requested matches the one the
    loader can handle.

    The first argument (self) must define _name which the second argument is
    compared against. If the comparison fails then ImportError is raised.

    """
    def _check_name_wrapper(self, name=None, *args, **kwargs):
        if name is None:
            name = self.name
        elif self.name != name:
            raise ImportError('loader for %s cannot handle %s' %
                                (self.name, name), name=name)
        return method(self, name, *args, **kwargs)

    # FIXME: @_check_name is used to define class methods before the
    # _bootstrap module is set by _set_bootstrap_module().
    if _bootstrap is not None:
        _wrap = _bootstrap._wrap
    else:
        def _wrap(new, old):
            for replace in ['__module__', '__name__', '__qualname__', '__doc__']:
                if hasattr(old, replace):
                    setattr(new, replace, getattr(old, replace))
            new.__dict__.update(old.__dict__)

    _wrap(_check_name_wrapper, method)
    return _check_name_wrapper


def _find_module_shim(self, fullname):
    """Try to find a loader for the specified module by delegating to
    self.find_loader().

    This method is deprecated in favor of finder.find_spec().

    """
    _warnings.warn("find_module() is deprecated and "
                   "slated for removal in Python 3.12; use find_spec() instead",
                   DeprecationWarning)
    # Call find_loader(). If it returns a string (indicating this
    # is a namespace package portion), generate a warning and
    # return None.
    loader, portions = self.find_loader(fullname)
    if loader is None and len(portions):
        msg = 'Not importing directory {}: missing __init__'
        _warnings.warn(msg.format(portions[0]), ImportWarning)
    return loader


def _classify_pyc(data, name, exc_details):
    """Perform basic validity checking of a pyc header and return the flags field,
    which determines how the pyc should be further validated against the source.

    *data* is the contents of the pyc file. (Only the first 16 bytes are
    required, though.)

    *name* is the name of the module being imported. It is used for logging.

    *exc_details* is a dictionary passed to ImportError if it raised for
    improved debugging.

    ImportError is raised when the magic number is incorrect or when the flags
    field is invalid. EOFError is raised when the data is found to be truncated.

    """
    magic = data[:4]
    if magic != MAGIC_NUMBER:
        message = f'bad magic number in {name!r}: {magic!r}'
        _bootstrap._verbose_message('{}', message)
        raise ImportError(message, **exc_details)
    if len(data) < 16:
        message = f'reached EOF while reading pyc header of {name!r}'
        _bootstrap._verbose_message('{}', message)
        raise EOFError(message)
    flags = _unpack_uint32(data[4:8])
    # Only the first two flags are defined.
    if flags & ~0b11:
        message = f'invalid flags {flags!r} in {name!r}'
        raise ImportError(message, **exc_details)
    return flags


def _validate_timestamp_pyc(data, source_mtime, source_size, name,
                            exc_details):
    """Validate a pyc against the source last-modified time.

    *data* is the contents of the pyc file. (Only the first 16 bytes are
    required.)

    *source_mtime* is the last modified timestamp of the source file.

    *source_size* is None or the size of the source file in bytes.

    *name* is the name of the module being imported. It is used for logging.

    *exc_details* is a dictionary passed to ImportError if it raised for
    improved debugging.

    An ImportError is raised if the bytecode is stale.

    """
    if _unpack_uint32(data[8:12]) != (source_mtime & 0xFFFFFFFF):
        message = f'bytecode is stale for {name!r}'
        _bootstrap._verbose_message('{}', message)
        raise ImportError(message, **exc_details)
    if (source_size is not None and
        _unpack_uint32(data[12:16]) != (source_size & 0xFFFFFFFF)):
        raise ImportError(f'bytecode is stale for {name!r}', **exc_details)


def _validate_hash_pyc(data, source_hash, name, exc_details):
    """Validate a hash-based pyc by checking the real source hash against the one in
    the pyc header.

    *data* is the contents of the pyc file. (Only the first 16 bytes are
    required.)

    *source_hash* is the importlib.util.source_hash() of the source file.

    *name* is the name of the module being imported. It is used for logging.

    *exc_details* is a dictionary passed to ImportError if it raised for
    improved debugging.

    An ImportError is raised if the bytecode is stale.

    """
    if data[8:16] != source_hash:
        raise ImportError(
            f'hash in bytecode doesn\'t match hash of source {name!r}',
            **exc_details,
        )


def _compile_bytecode(data, name=None, bytecode_path=None, source_path=None):
    """Compile bytecode as found in a pyc."""
    code = marshal.loads(data)
    if isinstance(code, _code_type):
        _bootstrap._verbose_message('code object from {!r}', bytecode_path)
        if source_path is not None:
            _imp._fix_co_filename(code, source_path)
        return code
    else:
        raise ImportError('Non-code object in {!r}'.format(bytecode_path),
                          name=name, path=bytecode_path)


def _code_to_timestamp_pyc(code, mtime=0, source_size=0):
    "Produce the data for a timestamp-based pyc."
    data = bytearray(MAGIC_NUMBER)
    data.extend(_pack_uint32(0))
    data.extend(_pack_uint32(mtime))
    data.extend(_pack_uint32(source_size))
    data.extend(marshal.dumps(code))
    return data


def _code_to_hash_pyc(code, source_hash, checked=True):
    "Produce the data for a hash-based pyc."
    data = bytearray(MAGIC_NUMBER)
    flags = 0b1 | checked << 1
    data.extend(_pack_uint32(flags))
    assert len(source_hash) == 8
    data.extend(source_hash)
    data.extend(marshal.dumps(code))
    return data


def decode_source(source_bytes):
    """Decode bytes representing source code and return the string.

    Universal newline support is used in the decoding.
    """
    import tokenize  # To avoid bootstrap issues.
    source_bytes_readline = _io.BytesIO(source_bytes).readline
    encoding = tokenize.detect_encoding(source_bytes_readline)
    newline_decoder = _io.IncrementalNewlineDecoder(None, True)
    return newline_decoder.decode(source_bytes.decode(encoding[0]))


# Module specifications #######################################################

_POPULATE = object()


def spec_from_file_location(name, location=None, *, loader=None,
                            submodule_search_locations=_POPULATE):
    """Return a module spec based on a file location.

    To indicate that the module is a package, set
    submodule_search_locations to a list of directory paths.  An
    empty list is sufficient, though its not otherwise useful to the
    import system.

    The loader must take a spec as its only __init__() arg.

    """
    if location is None:
        # The caller may simply want a partially populated location-
        # oriented spec.  So we set the location to a bogus value and
        # fill in as much as we can.
        location = '<unknown>'
        if hasattr(loader, 'get_filename'):
            # ExecutionLoader
            try:
                location = loader.get_filename(name)
            except ImportError:
                pass
    else:
        location = _os.fspath(location)
        if not _path_isabs(location):
            try:
                location = _path_join(_os.getcwd(), location)
            except OSError:
                pass

    # If the location is on the filesystem, but doesn't actually exist,
    # we could return None here, indicating that the location is not
    # valid.  However, we don't have a good way of testing since an
    # indirect location (e.g. a zip file or URL) will look like a
    # non-existent file relative to the filesystem.

    spec = _bootstrap.ModuleSpec(name, loader, origin=location)
    spec._set_fileattr = True

    # Pick a loader if one wasn't provided.
    if loader is None:
        for loader_class, suffixes in _get_supported_file_loaders():
            if location.endswith(tuple(suffixes)):
                loader = loader_class(name, location)
                spec.loader = loader
                break
        else:
            return None

    # Set submodule_search_paths appropriately.
    if submodule_search_locations is _POPULATE:
        # Check the loader.
        if hasattr(loader, 'is_package'):
            try:
                is_package = loader.is_package(name)
            except ImportError:
                pass
            else:
                if is_package:
                    spec.submodule_search_locations = []
    else:
        spec.submodule_search_locations = submodule_search_locations
    if spec.submodule_search_locations == []:
        if location:
            dirname = _path_split(location)[0]
            spec.submodule_search_locations.append(dirname)

    return spec


# Loaders #####################################################################

class WindowsRegistryFinder:

    """Meta path finder for modules declared in the Windows registry."""

    REGISTRY_KEY = (
        'Software\\Python\\PythonCore\\{sys_version}'
        '\\Modules\\{fullname}')
    REGISTRY_KEY_DEBUG = (
        'Software\\Python\\PythonCore\\{sys_version}'
        '\\Modules\\{fullname}\\Debug')
    DEBUG_BUILD = (_MS_WINDOWS and '_d.pyd' in EXTENSION_SUFFIXES)

    @staticmethod
    def _open_registry(key):
        try:
            return winreg.OpenKey(winreg.HKEY_CURRENT_USER, key)
        except OSError:
            return winreg.OpenKey(winreg.HKEY_LOCAL_MACHINE, key)

    @classmethod
    def _search_registry(cls, fullname):
        if cls.DEBUG_BUILD:
            registry_key = cls.REGISTRY_KEY_DEBUG
        else:
            registry_key = cls.REGISTRY_KEY
        key = registry_key.format(fullname=fullname,
                                  sys_version='%d.%d' % sys.version_info[:2])
        try:
            with cls._open_registry(key) as hkey:
                filepath = winreg.QueryValue(hkey, '')
        except OSError:
            return None
        return filepath

    @classmethod
    def find_spec(cls, fullname, path=None, target=None):
        filepath = cls._search_registry(fullname)
        if filepath is None:
            return None
        try:
            _path_stat(filepath)
        except OSError:
            return None
        for loader, suffixes in _get_supported_file_loaders():
            if filepath.endswith(tuple(suffixes)):
                spec = _bootstrap.spec_from_loader(fullname,
                                                   loader(fullname, filepath),
                                                   origin=filepath)
                return spec

    @classmethod
    def find_module(cls, fullname, path=None):
        """Find module named in the registry.

        This method is deprecated.  Use find_spec() instead.

        """
        _warnings.warn("WindowsRegistryFinder.find_module() is deprecated and "
                       "slated for removal in Python 3.12; use find_spec() instead",
                       DeprecationWarning)
        spec = cls.find_spec(fullname, path)
        if spec is not None:
            return spec.loader
        else:
            return None


class _LoaderBasics:

    """Base class of common code needed by both SourceLoader and
    SourcelessFileLoader."""

    def is_package(self, fullname):
        """Concrete implementation of InspectLoader.is_package by checking if
        the path returned by get_filename has a filename of '__init__.py'."""
        filename = _path_split(self.get_filename(fullname))[1]
        filename_base = filename.rsplit('.', 1)[0]
        tail_name = fullname.rpartition('.')[2]
        return filename_base == '__init__' and tail_name != '__init__'

    def create_module(self, spec):
        """Use default semantics for module creation."""

    def exec_module(self, module):
        """Execute the module."""
        code = self.get_code(module.__name__)
        if code is None:
            raise ImportError('cannot load module {!r} when get_code() '
                              'returns None'.format(module.__name__))
        _bootstrap._call_with_frames_removed(exec, code, module.__dict__)

    def load_module(self, fullname):
        """This method is deprecated."""
        # Warning implemented in _load_module_shim().
        return _bootstrap._load_module_shim(self, fullname)


class SourceLoader(_LoaderBasics):

    def path_mtime(self, path):
        """Optional method that returns the modification time (an int) for the
        specified path (a str).

        Raises OSError when the path cannot be handled.
        """
        raise OSError

    def path_stats(self, path):
        """Optional method returning a metadata dict for the specified
        path (a str).

        Possible keys:
        - 'mtime' (mandatory) is the numeric timestamp of last source
          code modification;
        - 'size' (optional) is the size in bytes of the source code.

        Implementing this method allows the loader to read bytecode files.
        Raises OSError when the path cannot be handled.
        """
        return {'mtime': self.path_mtime(path)}

    def _cache_bytecode(self, source_path, cache_path, data):
        """Optional method which writes data (bytes) to a file path (a str).

        Implementing this method allows for the writing of bytecode files.

        The source path is needed in order to correctly transfer permissions
        """
        # For backwards compatibility, we delegate to set_data()
        return self.set_data(cache_path, data)

    def set_data(self, path, data):
        """Optional method which writes data (bytes) to a file path (a str).

        Implementing this method allows for the writing of bytecode files.
        """


    def get_source(self, fullname):
        """Concrete implementation of InspectLoader.get_source."""
        path = self.get_filename(fullname)
        try:
            source_bytes = self.get_data(path)
        except OSError as exc:
            raise ImportError('source not available through get_data()',
                              name=fullname) from exc
        return decode_source(source_bytes)

    def source_to_code(self, data, path, *, _optimize=-1):
        """Return the code object compiled from source.

        The 'data' argument can be any object type that compile() supports.
        """
        return _bootstrap._call_with_frames_removed(compile, data, path, 'exec',
                                        dont_inherit=True, optimize=_optimize)

    def get_code(self, fullname):
        """Concrete implementation of InspectLoader.get_code.

        Reading of bytecode requires path_stats to be implemented. To write
        bytecode, set_data must also be implemented.

        """
        source_path = self.get_filename(fullname)
        source_mtime = None
        source_bytes = None
        source_hash = None
        hash_based = False
        check_source = True
        try:
            bytecode_path = cache_from_source(source_path)
        except NotImplementedError:
            bytecode_path = None
        else:
            try:
                st = self.path_stats(source_path)
            except OSError:
                pass
            else:
                source_mtime = int(st['mtime'])
                try:
                    data = self.get_data(bytecode_path)
                except OSError:
                    pass
                else:
                    exc_details = {
                        'name': fullname,
                        'path': bytecode_path,
                    }
                    try:
                        flags = _classify_pyc(data, fullname, exc_details)
                        bytes_data = memoryview(data)[16:]
                        hash_based = flags & 0b1 != 0
                        if hash_based:
                            check_source = flags & 0b10 != 0
                            if (_imp.check_hash_based_pycs != 'never' and
                                (check_source or
                                 _imp.check_hash_based_pycs == 'always')):
                                source_bytes = self.get_data(source_path)
                                source_hash = _imp.source_hash(
                                    _RAW_MAGIC_NUMBER,
                                    source_bytes,
                                )
                                _validate_hash_pyc(data, source_hash, fullname,
                                                   exc_details)
                        else:
                            _validate_timestamp_pyc(
                                data,
                                source_mtime,
                                st['size'],
                                fullname,
                                exc_details,
                            )
                    except (ImportError, EOFError):
                        pass
                    else:
                        _bootstrap._verbose_message('{} matches {}', bytecode_path,
                                                    source_path)
                        return _compile_bytecode(bytes_data, name=fullname,
                                                 bytecode_path=bytecode_path,
                                                 source_path=source_path)
        if source_bytes is None:
            source_bytes = self.get_data(source_path)
        code_object = self.source_to_code(source_bytes, source_path)
        _bootstrap._verbose_message('code object from {}', source_path)
        if (not sys.dont_write_bytecode and bytecode_path is not None and
                source_mtime is not None):
            if hash_based:
                if source_hash is None:
                    source_hash = _imp.source_hash(source_bytes)
                data = _code_to_hash_pyc(code_object, source_hash, check_source)
            else:
                data = _code_to_timestamp_pyc(code_object, source_mtime,
                                              len(source_bytes))
            try:
                self._cache_bytecode(source_path, bytecode_path, data)
            except NotImplementedError:
                pass
        return code_object


class FileLoader:

    """Base file loader class which implements the loader protocol methods that
    require file system usage."""

    def __init__(self, fullname, path):
        """Cache the module name and the path to the file found by the
        finder."""
        self.name = fullname
        self.path = path

    def __eq__(self, other):
        return (self.__class__ == other.__class__ and
                self.__dict__ == other.__dict__)

    def __hash__(self):
        return hash(self.name) ^ hash(self.path)

    @_check_name
    def load_module(self, fullname):
        """Load a module from a file.

        This method is deprecated.  Use exec_module() instead.

        """
        # The only reason for this method is for the name check.
        # Issue #14857: Avoid the zero-argument form of super so the implementation
        # of that form can be updated without breaking the frozen module.
        return super(FileLoader, self).load_module(fullname)

    @_check_name
    def get_filename(self, fullname):
        """Return the path to the source file as found by the finder."""
        return self.path

    def get_data(self, path):
        """Return the data from path as raw bytes."""
        if isinstance(self, (SourceLoader, ExtensionFileLoader)):
            with _io.open_code(str(path)) as file:
                return file.read()
        else:
            with _io.FileIO(path, 'r') as file:
                return file.read()

    @_check_name
    def get_resource_reader(self, module):
        from importlib.readers import FileReader
        return FileReader(self)


class SourceFileLoader(FileLoader, SourceLoader):

    """Concrete implementation of SourceLoader using the file system."""

    def path_stats(self, path):
        """Return the metadata for the path."""
        st = _path_stat(path)
        return {'mtime': st.st_mtime, 'size': st.st_size}

    def _cache_bytecode(self, source_path, bytecode_path, data):
        # Adapt between the two APIs
        mode = _calc_mode(source_path)
        return self.set_data(bytecode_path, data, _mode=mode)

    def set_data(self, path, data, *, _mode=0o666):
        """Write bytes data to a file."""
        parent, filename = _path_split(path)
        path_parts = []
        # Figure out what directories are missing.
        while parent and not _path_isdir(parent):
            parent, part = _path_split(parent)
            path_parts.append(part)
        # Create needed directories.
        for part in reversed(path_parts):
            parent = _path_join(parent, part)
            try:
                _os.mkdir(parent)
            except FileExistsError:
                # Probably another Python process already created the dir.
                continue
            except OSError as exc:
                # Could be a permission error, read-only filesystem: just forget
                # about writing the data.
                _bootstrap._verbose_message('could not create {!r}: {!r}',
                                            parent, exc)
                return
        try:
            _write_atomic(path, data, _mode)
            _bootstrap._verbose_message('created {!r}', path)
        except OSError as exc:
            # Same as above: just don't write the bytecode.
            _bootstrap._verbose_message('could not create {!r}: {!r}', path,
                                        exc)


class SourcelessFileLoader(FileLoader, _LoaderBasics):

    """Loader which handles sourceless file imports."""

    def get_code(self, fullname):
        path = self.get_filename(fullname)
        data = self.get_data(path)
        # Call _classify_pyc to do basic validation of the pyc but ignore the
        # result. There's no source to check against.
        exc_details = {
            'name': fullname,
            'path': path,
        }
        _classify_pyc(data, fullname, exc_details)
        return _compile_bytecode(
            memoryview(data)[16:],
            name=fullname,
            bytecode_path=path,
        )

    def get_source(self, fullname):
        """Return None as there is no source code."""
        return None


class ExtensionFileLoader(FileLoader, _LoaderBasics):

    """Loader for extension modules.

    The constructor is designed to work with FileFinder.

    """

    def __init__(self, name, path):
        self.name = name
        self.path = path

    def __eq__(self, other):
        return (self.__class__ == other.__class__ and
                self.__dict__ == other.__dict__)

    def __hash__(self):
        return hash(self.name) ^ hash(self.path)

    def create_module(self, spec):
        """Create an uninitialized extension module"""
        module = _bootstrap._call_with_frames_removed(
            _imp.create_dynamic, spec)
        _bootstrap._verbose_message('extension module {!r} loaded from {!r}',
                         spec.name, self.path)
        return module

    def exec_module(self, module):
        """Initialize an extension module"""
        _bootstrap._call_with_frames_removed(_imp.exec_dynamic, module)
        _bootstrap._verbose_message('extension module {!r} executed from {!r}',
                         self.name, self.path)

    def is_package(self, fullname):
        """Return True if the extension module is a package."""
        file_name = _path_split(self.path)[1]
        return any(file_name == '__init__' + suffix
                   for suffix in EXTENSION_SUFFIXES)

    def get_code(self, fullname):
        """Return None as an extension module cannot create a code object."""
        return None

    def get_source(self, fullname):
        """Return None as extension modules have no source code."""
        return None

    @_check_name
    def get_filename(self, fullname):
        """Return the path to the source file as found by the finder."""
        return self.path


class _NamespacePath:
    """Represents a namespace package's path.  It uses the module name
    to find its parent module, and from there it looks up the parent's
    __path__.  When this changes, the module's own path is recomputed,
    using path_finder.  For top-level modules, the parent module's path
    is sys.path."""

    # When invalidate_caches() is called, this epoch is incremented
    # https://bugs.python.org/issue45703
    _epoch = 0

    def __init__(self, name, path, path_finder):
        self._name = name
        self._path = path
        self._last_parent_path = tuple(self._get_parent_path())
        self._last_epoch = self._epoch
        self._path_finder = path_finder

    def _find_parent_path_names(self):
        """Returns a tuple of (parent-module-name, parent-path-attr-name)"""
        parent, dot, me = self._name.rpartition('.')
        if dot == '':
            # This is a top-level module. sys.path contains the parent path.
            return 'sys', 'path'
        # Not a top-level module. parent-module.__path__ contains the
        #  parent path.
        return parent, '__path__'

    def _get_parent_path(self):
        parent_module_name, path_attr_name = self._find_parent_path_names()
        return getattr(sys.modules[parent_module_name], path_attr_name)

    def _recalculate(self):
        # If the parent's path has changed, recalculate _path
        parent_path = tuple(self._get_parent_path()) # Make a copy
        if parent_path != self._last_parent_path or self._epoch != self._last_epoch:
            spec = self._path_finder(self._name, parent_path)
            # Note that no changes are made if a loader is returned, but we
            #  do remember the new parent path
            if spec is not None and spec.loader is None:
                if spec.submodule_search_locations:
                    self._path = spec.submodule_search_locations
            self._last_parent_path = parent_path     # Save the copy
            self._last_epoch = self._epoch
        return self._path

    def __iter__(self):
        return iter(self._recalculate())

    def __getitem__(self, index):
        return self._recalculate()[index]

    def __setitem__(self, index, path):
        self._path[index] = path

    def __len__(self):
        return len(self._recalculate())

    def __repr__(self):
        return '_NamespacePath({!r})'.format(self._path)

    def __contains__(self, item):
        return item in self._recalculate()

    def append(self, item):
        self._path.append(item)


# This class is actually exposed publicly in a namespace package's __loader__
# attribute, so it should be available through a non-private name.
# https://bugs.python.org/issue35673
class NamespaceLoader:
    def __init__(self, name, path, path_finder):
        self._path = _NamespacePath(name, path, path_finder)

    @staticmethod
    def module_repr(module):
        """Return repr for the module.

        The method is deprecated.  The import machinery does the job itself.

        """
        _warnings.warn("NamespaceLoader.module_repr() is deprecated and "
                       "slated for removal in Python 3.12", DeprecationWarning)
        return '<module {!r} (namespace)>'.format(module.__name__)

    def is_package(self, fullname):
        return True

    def get_source(self, fullname):
        return ''

    def get_code(self, fullname):
        return compile('', '<string>', 'exec', dont_inherit=True)

    def create_module(self, spec):
        """Use default semantics for module creation."""

    def exec_module(self, module):
        pass

    def load_module(self, fullname):
        """Load a namespace module.

        This method is deprecated.  Use exec_module() instead.

        """
        # The import system never calls this method.
        _bootstrap._verbose_message('namespace module loaded with path {!r}',
                                    self._path)
        # Warning implemented in _load_module_shim().
        return _bootstrap._load_module_shim(self, fullname)

    def get_resource_reader(self, module):
        from importlib.readers import NamespaceReader
        return NamespaceReader(self._path)


# We use this exclusively in module_from_spec() for backward-compatibility.
_NamespaceLoader = NamespaceLoader


# Finders #####################################################################

class PathFinder:

    """Meta path finder for sys.path and package __path__ attributes."""

    @staticmethod
    def invalidate_caches():
        """Call the invalidate_caches() method on all path entry finders
        stored in sys.path_importer_caches (where implemented)."""
        for name, finder in list(sys.path_importer_cache.items()):
            if finder is None:
                del sys.path_importer_cache[name]
            elif hasattr(finder, 'invalidate_caches'):
                finder.invalidate_caches()
        # Also invalidate the caches of _NamespacePaths
        # https://bugs.python.org/issue45703
        _NamespacePath._epoch += 1

    @staticmethod
    def _path_hooks(path):
        """Search sys.path_hooks for a finder for 'path'."""
        if sys.path_hooks is not None and not sys.path_hooks:
            _warnings.warn('sys.path_hooks is empty', ImportWarning)
        for hook in sys.path_hooks:
            try:
                return hook(path)
            except ImportError:
                continue
        else:
            return None

    @classmethod
    def _path_importer_cache(cls, path):
        """Get the finder for the path entry from sys.path_importer_cache.

        If the path entry is not in the cache, find the appropriate finder
        and cache it. If no finder is available, store None.

        """
        if path == '':
            try:
                path = _os.getcwd()
            except FileNotFoundError:
                # Don't cache the failure as the cwd can easily change to
                # a valid directory later on.
                return None
        try:
            finder = sys.path_importer_cache[path]
        except KeyError:
            finder = cls._path_hooks(path)
            sys.path_importer_cache[path] = finder
        return finder

    @classmethod
    def _legacy_get_spec(cls, fullname, finder):
        # This would be a good place for a DeprecationWarning if
        # we ended up going that route.
        if hasattr(finder, 'find_loader'):
            msg = (f"{_bootstrap._object_name(finder)}.find_spec() not found; "
                    "falling back to find_loader()")
            _warnings.warn(msg, ImportWarning)
            loader, portions = finder.find_loader(fullname)
        else:
            msg = (f"{_bootstrap._object_name(finder)}.find_spec() not found; "
                    "falling back to find_module()")
            _warnings.warn(msg, ImportWarning)
            loader = finder.find_module(fullname)
            portions = []
        if loader is not None:
            return _bootstrap.spec_from_loader(fullname, loader)
        spec = _bootstrap.ModuleSpec(fullname, None)
        spec.submodule_search_locations = portions
        return spec

    @classmethod
    def _get_spec(cls, fullname, path, target=None):
        """Find the loader or namespace_path for this module/package name."""
        # If this ends up being a namespace package, namespace_path is
        #  the list of paths that will become its __path__
        namespace_path = []
        for entry in path:
            if not isinstance(entry, (str, bytes)):
                continue
            finder = cls._path_importer_cache(entry)
            if finder is not None:
                if hasattr(finder, 'find_spec'):
                    spec = finder.find_spec(fullname, target)
                else:
                    spec = cls._legacy_get_spec(fullname, finder)
                if spec is None:
                    continue
                if spec.loader is not None:
                    return spec
                portions = spec.submodule_search_locations
                if portions is None:
                    raise ImportError('spec missing loader')
                # This is possibly part of a namespace package.
                #  Remember these path entries (if any) for when we
                #  create a namespace package, and continue iterating
                #  on path.
                namespace_path.extend(portions)
        else:
            spec = _bootstrap.ModuleSpec(fullname, None)
            spec.submodule_search_locations = namespace_path
            return spec

    @classmethod
    def find_spec(cls, fullname, path=None, target=None):
        """Try to find a spec for 'fullname' on sys.path or 'path'.

        The search is based on sys.path_hooks and sys.path_importer_cache.
        """
        if path is None:
            path = sys.path
        spec = cls._get_spec(fullname, path, target)
        if spec is None:
            return None
        elif spec.loader is None:
            namespace_path = spec.submodule_search_locations
            if namespace_path:
                # We found at least one namespace path.  Return a spec which
                # can create the namespace package.
                spec.origin = None
                spec.submodule_search_locations = _NamespacePath(fullname, namespace_path, cls._get_spec)
                return spec
            else:
                return None
        else:
            return spec

    @classmethod
    def find_module(cls, fullname, path=None):
        """find the module on sys.path or 'path' based on sys.path_hooks and
        sys.path_importer_cache.

        This method is deprecated.  Use find_spec() instead.

        """
        _warnings.warn("PathFinder.find_module() is deprecated and "
                       "slated for removal in Python 3.12; use find_spec() instead",
                       DeprecationWarning)
        spec = cls.find_spec(fullname, path)
        if spec is None:
            return None
        return spec.loader

    @staticmethod
    def find_distributions(*args, **kwargs):
        """
        Find distributions.

        Return an iterable of all Distribution instances capable of
        loading the metadata for packages matching ``context.name``
        (or all names if ``None`` indicated) along the paths in the list
        of directories ``context.path``.
        """
        from importlib.metadata import MetadataPathFinder
        return MetadataPathFinder.find_distributions(*args, **kwargs)


class FileFinder:

    """File-based finder.

    Interactions with the file system are cached for performance, being
    refreshed when the directory the finder is handling has been modified.

    """

    def __init__(self, path, *loader_details):
        """Initialize with the path to search on and a variable number of
        2-tuples containing the loader and the file suffixes the loader
        recognizes."""
        loaders = []
        for loader, suffixes in loader_details:
            loaders.extend((suffix, loader) for suffix in suffixes)
        self._loaders = loaders
        # Base (directory) path
        self.path = path or '.'
        if not _path_isabs(self.path):
            self.path = _path_join(_os.getcwd(), self.path)
        self._path_mtime = -1
        self._path_cache = set()
        self._relaxed_path_cache = set()

    def invalidate_caches(self):
        """Invalidate the directory mtime."""
        self._path_mtime = -1

    find_module = _find_module_shim

    def find_loader(self, fullname):
        """Try to find a loader for the specified module, or the namespace
        package portions. Returns (loader, list-of-portions).

        This method is deprecated.  Use find_spec() instead.

        """
        _warnings.warn("FileFinder.find_loader() is deprecated and "
                       "slated for removal in Python 3.12; use find_spec() instead",
                       DeprecationWarning)
        spec = self.find_spec(fullname)
        if spec is None:
            return None, []
        return spec.loader, spec.submodule_search_locations or []

    def _get_spec(self, loader_class, fullname, path, smsl, target):
        loader = loader_class(fullname, path)
        return spec_from_file_location(fullname, path, loader=loader,
                                       submodule_search_locations=smsl)

    def find_spec(self, fullname, target=None):
        """Try to find a spec for the specified module.

        Returns the matching spec, or None if not found.
        """
        is_namespace = False
        tail_module = fullname.rpartition('.')[2]
        try:
            mtime = _path_stat(self.path or _os.getcwd()).st_mtime
        except OSError:
            mtime = -1
        if mtime != self._path_mtime:
            self._fill_cache()
            self._path_mtime = mtime
        # tail_module keeps the original casing, for __file__ and friends
        if _relax_case():
            cache = self._relaxed_path_cache
            cache_module = tail_module.lower()
        else:
            cache = self._path_cache
            cache_module = tail_module
        # Check if the module is the name of a directory (and thus a package).
        if cache_module in cache:
            base_path = _path_join(self.path, tail_module)
            for suffix, loader_class in self._loaders:
                init_filename = '__init__' + suffix
                full_path = _path_join(base_path, init_filename)
                if _path_isfile(full_path):
                    return self._get_spec(loader_class, fullname, full_path, [base_path], target)
            else:
                # If a namespace package, return the path if we don't
                #  find a module in the next section.
                is_namespace = _path_isdir(base_path)
        # Check for a file w/ a proper suffix exists.
        for suffix, loader_class in self._loaders:
            try:
                full_path = _path_join(self.path, tail_module + suffix)
            except ValueError:
                return None
            _bootstrap._verbose_message('trying {}', full_path, verbosity=2)
            if cache_module + suffix in cache:
                if _path_isfile(full_path):
                    return self._get_spec(loader_class, fullname, full_path,
                                          None, target)
        if is_namespace:
            _bootstrap._verbose_message('possible namespace for {}', base_path)
            spec = _bootstrap.ModuleSpec(fullname, None)
            spec.submodule_search_locations = [base_path]
            return spec
        return None

    def _fill_cache(self):
        """Fill the cache of potential modules and packages for this directory."""
        path = self.path
        try:
            contents = _os.listdir(path or _os.getcwd())
        except (FileNotFoundError, PermissionError, NotADirectoryError):
            # Directory has either been removed, turned into a file, or made
            # unreadable.
            contents = []
        # We store two cached versions, to handle runtime changes of the
        # PYTHONCASEOK environment variable.
        if not sys.platform.startswith('win'):
            self._path_cache = set(contents)
        else:
            # Windows users can import modules with case-insensitive file
            # suffixes (for legacy reasons). Make the suffix lowercase here
            # so it's done once instead of for every import. This is safe as
            # the specified suffixes to check against are always specified in a
            # case-sensitive manner.
            lower_suffix_contents = set()
            for item in contents:
                name, dot, suffix = item.partition('.')
                if dot:
                    new_name = '{}.{}'.format(name, suffix.lower())
                else:
                    new_name = name
                lower_suffix_contents.add(new_name)
            self._path_cache = lower_suffix_contents
        if sys.platform.startswith(_CASE_INSENSITIVE_PLATFORMS):
            self._relaxed_path_cache = {fn.lower() for fn in contents}

    @classmethod
    def path_hook(cls, *loader_details):
        """A class method which returns a closure to use on sys.path_hook
        which will return an instance using the specified loaders and the path
        called on the closure.

        If the path called on the closure is not a directory, ImportError is
        raised.

        """
        def path_hook_for_FileFinder(path):
            """Path hook for importlib.machinery.FileFinder."""
            if not _path_isdir(path):
                raise ImportError('only directories are supported', path=path)
            return cls(path, *loader_details)

        return path_hook_for_FileFinder

    def __repr__(self):
        return 'FileFinder({!r})'.format(self.path)


# Import setup ###############################################################

def _fix_up_module(ns, name, pathname, cpathname=None):
    # This function is used by PyImport_ExecCodeModuleObject().
    loader = ns.get('__loader__')
    spec = ns.get('__spec__')
    if not loader:
        if spec:
            loader = spec.loader
        elif pathname == cpathname:
            loader = SourcelessFileLoader(name, pathname)
        else:
            loader = SourceFileLoader(name, pathname)
    if not spec:
        spec = spec_from_file_location(name, pathname, loader=loader)
    try:
        ns['__spec__'] = spec
        ns['__loader__'] = loader
        ns['__file__'] = pathname
        ns['__cached__'] = cpathname
    except Exception:
        # Not important enough to report.
        pass


def _get_supported_file_loaders():
    """Returns a list of file-based module loaders.

    Each item is a tuple (loader, suffixes).
    """
    extensions = ExtensionFileLoader, _imp.extension_suffixes()
    source = SourceFileLoader, SOURCE_SUFFIXES
    bytecode = SourcelessFileLoader, BYTECODE_SUFFIXES
    return [extensions, source, bytecode]


def _set_bootstrap_module(_bootstrap_module):
    global _bootstrap
    _bootstrap = _bootstrap_module


def _install(_bootstrap_module):
    """Install the path-based import components."""
    _set_bootstrap_module(_bootstrap_module)
    supported_loaders = _get_supported_file_loaders()
    sys.path_hooks.extend([FileFinder.path_hook(*supported_loaders)])
    sys.meta_path.append(PathFinder)<|MERGE_RESOLUTION|>--- conflicted
+++ resolved
@@ -389,11 +389,7 @@
 #     Python 3.11a5 3480 (New CALL opcodes, second iteration)
 #     Python 3.11a5 3481 (Use inline cache for BINARY_OP)
 #     Python 3.11a5 3482 (Use inline caching for UNPACK_SEQUENCE and LOAD_GLOBAL)
-<<<<<<< HEAD
-#     Python 3.11a5 3483 (Use inline caching for BINARY_SUBSCR)
-=======
-#     Python 3.11a5 3483 (Use inline caching for COMPARE_OP)
->>>>>>> 7820a589
+#     Python 3.11a5 3483 (Use inline caching for COMPARE_OP and BINARY_SUBSCR)
 
 #     Python 3.12 will start with magic number 3500
 
