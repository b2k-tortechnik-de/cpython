--- conflicted
+++ resolved
@@ -380,11 +380,8 @@
 #     Python 3.11a4 3472 (bpo-46009: replace GEN_START with POP_TOP)
 #     Python 3.11a4 3473 (Add POP_JUMP_IF_NOT_NONE/POP_JUMP_IF_NONE opcodes)
 #     Python 3.11a4 3474 (Add RESUME opcode)
-<<<<<<< HEAD
-#     Python 3.11a4 3475 (New CALL opcodes)
-=======
 #     Python 3.11a5 3475 (Add RETURN_GENERATOR opcode)
->>>>>>> 595225e8
+#     Python 3.11a5 3476 (New CALL opcodes)
 
 #     Python 3.12 will start with magic number 3500
 
@@ -399,7 +396,7 @@
 # Whenever MAGIC_NUMBER is changed, the ranges in the magic_values array
 # in PC/launcher.c must also be updated.
 
-MAGIC_NUMBER = (3475).to_bytes(2, 'little') + b'\r\n'
+MAGIC_NUMBER = (3476).to_bytes(2, 'little') + b'\r\n'
 _RAW_MAGIC_NUMBER = int.from_bytes(MAGIC_NUMBER, 'little')  # For import.c
 
 _PYCACHE = '__pycache__'
