# Testing the line trace facility.

from test import support
import unittest
import sys
import difflib
import gc
from functools import wraps
import asyncio
from test.support import import_helper

support.requires_working_socket(module=True)

class tracecontext:
    """Context manager that traces its enter and exit."""
    def __init__(self, output, value):
        self.output = output
        self.value = value

    def __enter__(self):
        self.output.append(self.value)

    def __exit__(self, *exc_info):
        self.output.append(-self.value)

class asynctracecontext:
    """Asynchronous context manager that traces its aenter and aexit."""
    def __init__(self, output, value):
        self.output = output
        self.value = value

    async def __aenter__(self):
        self.output.append(self.value)

    async def __aexit__(self, *exc_info):
        self.output.append(-self.value)

async def asynciter(iterable):
    """Convert an iterable to an asynchronous iterator."""
    for x in iterable:
        yield x


# A very basic example.  If this fails, we're in deep trouble.
def basic():
    return 1

basic.events = [(0, 'call'),
                (1, 'line'),
                (1, 'return')]

# Many of the tests below are tricky because they involve pass statements.
# If there is implicit control flow around a pass statement (in an except
# clause or else clause) under what conditions do you set a line number
# following that clause?


# Some constructs like "while 0:", "if 0:" or "if 1:...else:..." could be optimized
# away.  Make sure that those lines aren't skipped.
def arigo_example0():
    x = 1
    del x
    while 0:
        pass
    x = 1

arigo_example0.events = [(0, 'call'),
                        (1, 'line'),
                        (2, 'line'),
                        (3, 'line'),
                        (5, 'line'),
                        (5, 'return')]

def arigo_example1():
    x = 1
    del x
    if 0:
        pass
    x = 1

arigo_example1.events = [(0, 'call'),
                        (1, 'line'),
                        (2, 'line'),
                        (3, 'line'),
                        (5, 'line'),
                        (5, 'return')]

def arigo_example2():
    x = 1
    del x
    if 1:
        x = 1
    else:
        pass
    return None

arigo_example2.events = [(0, 'call'),
                        (1, 'line'),
                        (2, 'line'),
                        (3, 'line'),
                        (4, 'line'),
                        (7, 'line'),
                        (7, 'return')]


# check that lines consisting of just one instruction get traced:
def one_instr_line():
    x = 1
    del x
    x = 1

one_instr_line.events = [(0, 'call'),
                         (1, 'line'),
                         (2, 'line'),
                         (3, 'line'),
                         (3, 'return')]

def no_pop_tops():      # 0
    x = 1               # 1
    for a in range(2):  # 2
        if a:           # 3
            x = 1       # 4
        else:           # 5
            x = 1       # 6

no_pop_tops.events = [(0, 'call'),
                      (1, 'line'),
                      (2, 'line'),
                      (3, 'line'),
                      (6, 'line'),
                      (2, 'line'),
                      (3, 'line'),
                      (4, 'line'),
                      (2, 'line'),
                      (2, 'return')]

def no_pop_blocks():
    y = 1
    while not y:
        bla
    x = 1

no_pop_blocks.events = [(0, 'call'),
                        (1, 'line'),
                        (2, 'line'),
                        (4, 'line'),
                        (4, 'return')]

def called(): # line -3
    x = 1

def call():   # line 0
    called()

call.events = [(0, 'call'),
               (1, 'line'),
               (-3, 'call'),
               (-2, 'line'),
               (-2, 'return'),
               (1, 'return')]

def raises():
    raise Exception

def test_raise():
    try:
        raises()
    except Exception:
        pass

test_raise.events = [(0, 'call'),
                     (1, 'line'),
                     (2, 'line'),
                     (-3, 'call'),
                     (-2, 'line'),
                     (-2, 'exception'),
                     (-2, 'return'),
                     (2, 'exception'),
                     (3, 'line'),
                     (4, 'line'),
                     (4, 'return')]

def _settrace_and_return(tracefunc):
    sys.settrace(tracefunc)
    sys._getframe().f_back.f_trace = tracefunc
def settrace_and_return(tracefunc):
    _settrace_and_return(tracefunc)

settrace_and_return.events = [(1, 'return')]

def _settrace_and_raise(tracefunc):
    sys.settrace(tracefunc)
    sys._getframe().f_back.f_trace = tracefunc
    raise RuntimeError
def settrace_and_raise(tracefunc):
    try:
        _settrace_and_raise(tracefunc)
    except RuntimeError:
        pass

settrace_and_raise.events = [(2, 'exception'),
                             (3, 'line'),
                             (4, 'line'),
                             (4, 'return')]

# implicit return example
# This test is interesting because of the else: pass
# part of the code.  The code generate for the true
# part of the if contains a jump past the else branch.
# The compiler then generates an implicit "return None"
# Internally, the compiler visits the pass statement
# and stores its line number for use on the next instruction.
# The next instruction is the implicit return None.
def ireturn_example():
    a = 5
    b = 5
    if a == b:
        b = a+1
    else:
        pass

ireturn_example.events = [(0, 'call'),
                          (1, 'line'),
                          (2, 'line'),
                          (3, 'line'),
                          (4, 'line'),
                          (4, 'return')]

# Tight loop with while(1) example (SF #765624)
def tightloop_example():
    items = range(0, 3)
    try:
        i = 0
        while 1:
            b = items[i]; i+=1
    except IndexError:
        pass

tightloop_example.events = [(0, 'call'),
                            (1, 'line'),
                            (2, 'line'),
                            (3, 'line'),
                            (4, 'line'),
                            (5, 'line'),
                            (4, 'line'),
                            (5, 'line'),
                            (4, 'line'),
                            (5, 'line'),
                            (4, 'line'),
                            (5, 'line'),
                            (5, 'exception'),
                            (6, 'line'),
                            (7, 'line'),
                            (7, 'return')]

def tighterloop_example():
    items = range(1, 4)
    try:
        i = 0
        while 1: i = items[i]
    except IndexError:
        pass

tighterloop_example.events = [(0, 'call'),
                            (1, 'line'),
                            (2, 'line'),
                            (3, 'line'),
                            (4, 'line'),
                            (4, 'line'),
                            (4, 'line'),
                            (4, 'line'),
                            (4, 'exception'),
                            (5, 'line'),
                            (6, 'line'),
                            (6, 'return')]

def generator_function():
    try:
        yield True
        "continued"
    finally:
        "finally"
def generator_example():
    # any() will leave the generator before its end
    x = any(generator_function())

    # the following lines were not traced
    for x in range(10):
        y = x

generator_example.events = ([(0, 'call'),
                             (2, 'line'),
                             (-6, 'call'),
                             (-5, 'line'),
                             (-4, 'line'),
                             (-4, 'return'),
                             (-4, 'call'),
                             (-4, 'exception'),
                             (-1, 'line'),
                             (-1, 'return')] +
                            [(5, 'line'), (6, 'line')] * 10 +
                            [(5, 'line'), (5, 'return')])


class Tracer:
    def __init__(self, trace_line_events=None, trace_opcode_events=None):
        self.trace_line_events = trace_line_events
        self.trace_opcode_events = trace_opcode_events
        self.events = []

    def _reconfigure_frame(self, frame):
        if self.trace_line_events is not None:
            frame.f_trace_lines = self.trace_line_events
        if self.trace_opcode_events is not None:
            frame.f_trace_opcodes = self.trace_opcode_events

    def trace(self, frame, event, arg):
        self._reconfigure_frame(frame)
        self.events.append((frame.f_lineno, event))
        return self.trace

    def traceWithGenexp(self, frame, event, arg):
        self._reconfigure_frame(frame)
        (o for o in [1])
        self.events.append((frame.f_lineno, event))
        return self.trace


class TraceTestCase(unittest.TestCase):

    # Disable gc collection when tracing, otherwise the
    # deallocators may be traced as well.
    def setUp(self):
        self.using_gc = gc.isenabled()
        gc.disable()
        self.addCleanup(sys.settrace, sys.gettrace())

    def tearDown(self):
        if self.using_gc:
            gc.enable()

    @staticmethod
    def make_tracer():
        """Helper to allow test subclasses to configure tracers differently"""
        return Tracer()

    def compare_events(self, line_offset, events, expected_events):
        events = [(l - line_offset if l is not None else None, e) for (l, e) in events]
        if events != expected_events:
            self.fail(
                "events did not match expectation:\n" +
                "\n".join(difflib.ndiff([str(x) for x in expected_events],
                                        [str(x) for x in events])))

    def run_and_compare(self, func, events):
        tracer = self.make_tracer()
        sys.settrace(tracer.trace)
        func()
        sys.settrace(None)
        self.compare_events(func.__code__.co_firstlineno,
                            tracer.events, events)

    def run_test(self, func):
        self.run_and_compare(func, func.events)

    def run_test2(self, func):
        tracer = self.make_tracer()
        func(tracer.trace)
        sys.settrace(None)
        self.compare_events(func.__code__.co_firstlineno,
                            tracer.events, func.events)

    def test_set_and_retrieve_none(self):
        sys.settrace(None)
        assert sys.gettrace() is None

    def test_set_and_retrieve_func(self):
        def fn(*args):
            pass

        sys.settrace(fn)
        try:
            assert sys.gettrace() is fn
        finally:
            sys.settrace(None)

    def test_01_basic(self):
        self.run_test(basic)
    def test_02_arigo0(self):
        self.run_test(arigo_example0)
    def test_02_arigo1(self):
        self.run_test(arigo_example1)
    def test_02_arigo2(self):
        self.run_test(arigo_example2)
    def test_03_one_instr(self):
        self.run_test(one_instr_line)
    def test_04_no_pop_blocks(self):
        self.run_test(no_pop_blocks)
    def test_05_no_pop_tops(self):
        self.run_test(no_pop_tops)
    def test_06_call(self):
        self.run_test(call)
    def test_07_raise(self):
        self.run_test(test_raise)

    def test_08_settrace_and_return(self):
        self.run_test2(settrace_and_return)
    def test_09_settrace_and_raise(self):
        self.run_test2(settrace_and_raise)
    def test_10_ireturn(self):
        self.run_test(ireturn_example)
    def test_11_tightloop(self):
        self.run_test(tightloop_example)
    def test_12_tighterloop(self):
        self.run_test(tighterloop_example)

    def test_13_genexp(self):
        self.run_test(generator_example)
        # issue1265: if the trace function contains a generator,
        # and if the traced function contains another generator
        # that is not completely exhausted, the trace stopped.
        # Worse: the 'finally' clause was not invoked.
        tracer = self.make_tracer()
        sys.settrace(tracer.traceWithGenexp)
        generator_example()
        sys.settrace(None)
        self.compare_events(generator_example.__code__.co_firstlineno,
                            tracer.events, generator_example.events)

    def test_14_onliner_if(self):
        def onliners():
            if True: x=False
            else: x=True
            return 0
        self.run_and_compare(
            onliners,
            [(0, 'call'),
             (1, 'line'),
             (3, 'line'),
             (3, 'return')])

    def test_15_loops(self):
        # issue1750076: "while" expression is skipped by debugger
        def for_example():
            for x in range(2):
                pass
        self.run_and_compare(
            for_example,
            [(0, 'call'),
             (1, 'line'),
             (2, 'line'),
             (1, 'line'),
             (2, 'line'),
             (1, 'line'),
             (1, 'return')])

        def while_example():
            # While expression should be traced on every loop
            x = 2
            while x > 0:
                x -= 1
        self.run_and_compare(
            while_example,
            [(0, 'call'),
             (2, 'line'),
             (3, 'line'),
             (4, 'line'),
             (3, 'line'),
             (4, 'line'),
             (3, 'line'),
             (3, 'return')])

    def test_16_blank_lines(self):
        namespace = {}
        exec("def f():\n" + "\n" * 256 + "    pass", namespace)
        self.run_and_compare(
            namespace["f"],
            [(0, 'call'),
             (257, 'line'),
             (257, 'return')])

    def test_17_none_f_trace(self):
        # Issue 20041: fix TypeError when f_trace is set to None.
        def func():
            sys._getframe().f_trace = None
            lineno = 2
        self.run_and_compare(func,
            [(0, 'call'),
             (1, 'line')])

    def test_18_except_with_name(self):
        def func():
            try:
                try:
                    raise Exception
                except Exception as e:
                    raise
                    x = "Something"
                    y = "Something"
            except Exception:
                pass

        self.run_and_compare(func,
            [(0, 'call'),
             (1, 'line'),
             (2, 'line'),
             (3, 'line'),
             (3, 'exception'),
             (4, 'line'),
             (5, 'line'),
             (8, 'line'),
             (9, 'line'),
             (9, 'return')])

    def test_19_except_with_finally(self):
        def func():
            try:
                try:
                    raise Exception
                finally:
                    y = "Something"
            except Exception:
                b = 23

        self.run_and_compare(func,
            [(0, 'call'),
             (1, 'line'),
             (2, 'line'),
             (3, 'line'),
             (3, 'exception'),
             (5, 'line'),
             (6, 'line'),
             (7, 'line'),
             (7, 'return')])

    def test_20_async_for_loop(self):
        class AsyncIteratorWrapper:
            def __init__(self, obj):
                self._it = iter(obj)

            def __aiter__(self):
                return self

            async def __anext__(self):
                try:
                    return next(self._it)
                except StopIteration:
                    raise StopAsyncIteration

        async def doit_async():
            async for letter in AsyncIteratorWrapper("abc"):
                x = letter
            y = 42

        def run(tracer):
            x = doit_async()
            try:
                sys.settrace(tracer)
                x.send(None)
            finally:
                sys.settrace(None)

        tracer = self.make_tracer()
        events = [
                (0, 'call'),
                (1, 'line'),
                (-12, 'call'),
                (-11, 'line'),
                (-11, 'return'),
                (-9, 'call'),
                (-8, 'line'),
                (-8, 'return'),
                (-6, 'call'),
                (-5, 'line'),
                (-4, 'line'),
                (-4, 'return'),
                (1, 'exception'),
                (2, 'line'),
                (1, 'line'),
                (-6, 'call'),
                (-5, 'line'),
                (-4, 'line'),
                (-4, 'return'),
                (1, 'exception'),
                (2, 'line'),
                (1, 'line'),
                (-6, 'call'),
                (-5, 'line'),
                (-4, 'line'),
                (-4, 'return'),
                (1, 'exception'),
                (2, 'line'),
                (1, 'line'),
                (-6, 'call'),
                (-5, 'line'),
                (-4, 'line'),
                (-4, 'exception'),
                (-3, 'line'),
                (-2, 'line'),
                (-2, 'exception'),
                (-2, 'return'),
                (1, 'exception'),
                (3, 'line'),
                (3, 'return')]
        try:
            run(tracer.trace)
        except Exception:
            pass
        self.compare_events(doit_async.__code__.co_firstlineno,
                            tracer.events, events)

    def test_async_for_backwards_jump_has_no_line(self):
        async def arange(n):
            for i in range(n):
                yield i
        async def f():
            async for i in arange(3):
                if i > 100:
                    break # should never be traced

        tracer = self.make_tracer()
        coro = f()
        try:
            sys.settrace(tracer.trace)
            coro.send(None)
        except Exception:
            pass
        finally:
            sys.settrace(None)

        events = [
            (0, 'call'),
            (1, 'line'),
            (-3, 'call'),
            (-2, 'line'),
            (-1, 'line'),
            (-1, 'return'),
            (1, 'exception'),
            (2, 'line'),
            (1, 'line'),
            (-1, 'call'),
            (-2, 'line'),
            (-1, 'line'),
            (-1, 'return'),
            (1, 'exception'),
            (2, 'line'),
            (1, 'line'),
            (-1, 'call'),
            (-2, 'line'),
            (-1, 'line'),
            (-1, 'return'),
            (1, 'exception'),
            (2, 'line'),
            (1, 'line'),
            (-1, 'call'),
            (-2, 'line'),
            (-2, 'return'),
            (1, 'exception'),
            (1, 'return'),
        ]
        self.compare_events(f.__code__.co_firstlineno,
                            tracer.events, events)

    def test_21_repeated_pass(self):
        def func():
            pass
            pass

        self.run_and_compare(func,
            [(0, 'call'),
             (1, 'line'),
             (2, 'line'),
             (2, 'return')])

    def test_loop_in_try_except(self):
        # https://bugs.python.org/issue41670

        def func():
            try:
                for i in []: pass
                return 1
            except:
                return 2

        self.run_and_compare(func,
            [(0, 'call'),
             (1, 'line'),
             (2, 'line'),
             (3, 'line'),
             (3, 'return')])

    def test_try_except_no_exception(self):

        def func():
            try:
                2
            except:
                4
            else:
                6
                if False:
                    8
                else:
                    10
                if func.__name__ == 'Fred':
                    12
            finally:
                14

        self.run_and_compare(func,
            [(0, 'call'),
             (1, 'line'),
             (2, 'line'),
             (6, 'line'),
             (7, 'line'),
             (10, 'line'),
             (11, 'line'),
             (14, 'line'),
             (14, 'return')])

    def test_try_exception_in_else(self):

        def func():
            try:
                try:
                    3
                except:
                    5
                else:
                    7
                    raise Exception
                finally:
                    10
            except:
                12
            finally:
                14

        self.run_and_compare(func,
            [(0, 'call'),
             (1, 'line'),
             (2, 'line'),
             (3, 'line'),
             (7, 'line'),
             (8, 'line'),
             (8, 'exception'),
             (10, 'line'),
             (11, 'line'),
             (12, 'line'),
             (14, 'line'),
             (14, 'return')])

    def test_nested_loops(self):

        def func():
            for i in range(2):
                for j in range(2):
                    a = i + j
            return a == 1

        self.run_and_compare(func,
            [(0, 'call'),
             (1, 'line'),
             (2, 'line'),
             (3, 'line'),
             (2, 'line'),
             (3, 'line'),
             (2, 'line'),
             (1, 'line'),
             (2, 'line'),
             (3, 'line'),
             (2, 'line'),
             (3, 'line'),
             (2, 'line'),
             (1, 'line'),
             (4, 'line'),
             (4, 'return')])

    def test_if_break(self):

        def func():
            seq = [1, 0]
            while seq:
                n = seq.pop()
                if n:
                    break   # line 5
            else:
                n = 99
            return n        # line 8

        self.run_and_compare(func,
            [(0, 'call'),
             (1, 'line'),
             (2, 'line'),
             (3, 'line'),
             (4, 'line'),
             (2, 'line'),
             (3, 'line'),
             (4, 'line'),
             (5, 'line'),
             (8, 'line'),
             (8, 'return')])

    def test_break_through_finally(self):

        def func():
            a, c, d, i = 1, 1, 1, 99
            try:
                for i in range(3):
                    try:
                        a = 5
                        if i > 0:
                            break                   # line 7
                        a = 8
                    finally:
                        c = 10
            except:
                d = 12                              # line 12
            assert a == 5 and c == 10 and d == 1    # line 13

        self.run_and_compare(func,
            [(0, 'call'),
             (1, 'line'),
             (2, 'line'),
             (3, 'line'),
             (4, 'line'),
             (5, 'line'),
             (6, 'line'),
             (8, 'line'),
             (10, 'line'),
             (3, 'line'),
             (4, 'line'),
             (5, 'line'),
             (6, 'line'),
             (7, 'line'),
             (10, 'line')] +
             ([(13, 'line'), (13, 'return')] if __debug__ else [(10, 'return')]))

    def test_continue_through_finally(self):

        def func():
            a, b, c, d, i = 1, 1, 1, 1, 99
            try:
                for i in range(2):
                    try:
                        a = 5
                        if i > 0:
                            continue                # line 7
                        b = 8
                    finally:
                        c = 10
            except:
                d = 12                              # line 12
            assert (a, b, c, d) == (5, 8, 10, 1)    # line 13

        self.run_and_compare(func,
            [(0, 'call'),
             (1, 'line'),
             (2, 'line'),
             (3, 'line'),
             (4, 'line'),
             (5, 'line'),
             (6, 'line'),
             (8, 'line'),
             (10, 'line'),
             (3, 'line'),
             (4, 'line'),
             (5, 'line'),
             (6, 'line'),
             (7, 'line'),
             (10, 'line'),
             (3, 'line')] +
             ([(13, 'line'), (13, 'return')] if __debug__ else [(3, 'return')]))

    def test_return_through_finally(self):

        def func():
            try:
                return 2
            finally:
                4

        self.run_and_compare(func,
            [(0, 'call'),
             (1, 'line'),
             (2, 'line'),
             (4, 'line'),
             (4, 'return')])

    def test_try_except_with_wrong_type(self):

        def func():
            try:
                2/0
            except IndexError:
                4
            finally:
                return 6

        self.run_and_compare(func,
            [(0, 'call'),
             (1, 'line'),
             (2, 'line'),
             (2, 'exception'),
             (3, 'line'),
             (6, 'line'),
             (6, 'return')])

    def test_break_to_continue1(self):

        def func():
            TRUE = 1
            x = [1]
            while x:
                x.pop()
                while TRUE:
                    break
                continue

        self.run_and_compare(func,
            [(0, 'call'),
             (1, 'line'),
             (2, 'line'),
             (3, 'line'),
             (4, 'line'),
             (5, 'line'),
             (6, 'line'),
             (7, 'line'),
             (3, 'line'),
             (3, 'return')])

    def test_break_to_continue2(self):

        def func():
            TRUE = 1
            x = [1]
            while x:
                x.pop()
                while TRUE:
                    break
                else:
                    continue

        self.run_and_compare(func,
            [(0, 'call'),
             (1, 'line'),
             (2, 'line'),
             (3, 'line'),
             (4, 'line'),
             (5, 'line'),
             (6, 'line'),
             (3, 'line'),
             (3, 'return')])

    def test_break_to_break(self):

        def func():
            TRUE = 1
            while TRUE:
                while TRUE:
                    break
                break

        self.run_and_compare(func,
            [(0, 'call'),
             (1, 'line'),
             (2, 'line'),
             (3, 'line'),
             (4, 'line'),
             (5, 'line'),
             (5, 'return')])

    def test_nested_ifs(self):

        def func():
            a = b = 1
            if a == 1:
                if b == 1:
                    x = 4
                else:
                    y = 6
            else:
                z = 8

        self.run_and_compare(func,
            [(0, 'call'),
             (1, 'line'),
             (2, 'line'),
             (3, 'line'),
             (4, 'line'),
             (4, 'return')])

    def test_nested_ifs_with_and(self):

        def func():
            if A:
                if B:
                    if C:
                        if D:
                            return False
                else:
                    return False
            elif E and F:
                return True

        A = B = True
        C = False

        self.run_and_compare(func,
            [(0, 'call'),
             (1, 'line'),
             (2, 'line'),
             (3, 'line'),
             (3, 'return')])

    def test_nested_try_if(self):

        def func():
            x = "hello"
            try:
                3/0
            except ZeroDivisionError:
                if x == 'raise':
                    raise ValueError()   # line 6
            f = 7

        self.run_and_compare(func,
            [(0, 'call'),
             (1, 'line'),
             (2, 'line'),
             (3, 'line'),
             (3, 'exception'),
             (4, 'line'),
             (5, 'line'),
             (7, 'line'),
             (7, 'return')])

    def test_if_false_in_with(self):

        class C:
            def __enter__(self):
                return self
            def __exit__(*args):
                pass

        def func():
            with C():
                if False:
                    pass

        self.run_and_compare(func,
            [(0, 'call'),
             (1, 'line'),
             (-5, 'call'),
             (-4, 'line'),
             (-4, 'return'),
             (2, 'line'),
             (1, 'line'),
             (-3, 'call'),
             (-2, 'line'),
             (-2, 'return'),
             (1, 'return')])

    def test_if_false_in_try_except(self):

        def func():
            try:
                if False:
                    pass
            except Exception:
                X

        self.run_and_compare(func,
            [(0, 'call'),
             (1, 'line'),
             (2, 'line'),
             (2, 'return')])

    def test_implicit_return_in_class(self):

        def func():
            class A:
                if 3 < 9:
                    a = 1
                else:
                    a = 2

        self.run_and_compare(func,
            [(0, 'call'),
             (1, 'line'),
             (1, 'call'),
             (1, 'line'),
             (2, 'line'),
             (3, 'line'),
             (3, 'return'),
             (1, 'return')])

    def test_try_in_try(self):
        def func():
            try:
                try:
                    pass
                except Exception as ex:
                    pass
            except Exception:
                pass

        self.run_and_compare(func,
            [(0, 'call'),
             (1, 'line'),
             (2, 'line'),
             (3, 'line'),
             (3, 'return')])

    def test_try_in_try_with_exception(self):

        def func():
            try:
                try:
                    raise TypeError
                except ValueError as ex:
                    5
            except TypeError:
                7

        self.run_and_compare(func,
            [(0, 'call'),
             (1, 'line'),
             (2, 'line'),
             (3, 'line'),
             (3, 'exception'),
             (4, 'line'),
             (6, 'line'),
             (7, 'line'),
             (7, 'return')])

        def func():
            try:
                try:
                    raise ValueError
                except ValueError as ex:
                    5
            except TypeError:
                7

        self.run_and_compare(func,
            [(0, 'call'),
             (1, 'line'),
             (2, 'line'),
             (3, 'line'),
             (3, 'exception'),
             (4, 'line'),
             (5, 'line'),
             (5, 'return')])

    def test_if_in_if_in_if(self):
        def func(a=0, p=1, z=1):
            if p:
                if a:
                    if z:
                        pass
                    else:
                        pass
            else:
                pass

        self.run_and_compare(func,
            [(0, 'call'),
             (1, 'line'),
             (2, 'line'),
             (2, 'return')])

    def test_early_exit_with(self):

        class C:
            def __enter__(self):
                return self
            def __exit__(*args):
                pass

        def func_break():
            for i in (1,2):
                with C():
                    break
            pass

        def func_return():
            with C():
                return

        self.run_and_compare(func_break,
            [(0, 'call'),
             (1, 'line'),
             (2, 'line'),
             (-5, 'call'),
             (-4, 'line'),
             (-4, 'return'),
             (3, 'line'),
             (2, 'line'),
             (-3, 'call'),
             (-2, 'line'),
             (-2, 'return'),
             (4, 'line'),
             (4, 'return')])

        self.run_and_compare(func_return,
            [(0, 'call'),
             (1, 'line'),
             (-11, 'call'),
             (-10, 'line'),
             (-10, 'return'),
             (2, 'line'),
             (1, 'line'),
             (-9, 'call'),
             (-8, 'line'),
             (-8, 'return'),
             (1, 'return')])

    def test_flow_converges_on_same_line(self):

        def foo(x):
            if x:
                try:
                    1/(x - 1)
                except ZeroDivisionError:
                    pass
            return x

        def func():
            for i in range(2):
                foo(i)

        self.run_and_compare(func,
            [(0, 'call'),
             (1, 'line'),
             (2, 'line'),
             (-8, 'call'),
             (-7, 'line'),
             (-2, 'line'),
             (-2, 'return'),
             (1, 'line'),
             (2, 'line'),
             (-8, 'call'),
             (-7, 'line'),
             (-6, 'line'),
             (-5, 'line'),
             (-5, 'exception'),
             (-4, 'line'),
             (-3, 'line'),
             (-2, 'line'),
             (-2, 'return'),
             (1, 'line'),
             (1, 'return')])

    def test_no_tracing_of_named_except_cleanup(self):

        def func():
            x = 0
            try:
                1/x
            except ZeroDivisionError as error:
                if x:
                    raise
            return "done"

        self.run_and_compare(func,
        [(0, 'call'),
            (1, 'line'),
            (2, 'line'),
            (3, 'line'),
            (3, 'exception'),
            (4, 'line'),
            (5, 'line'),
            (7, 'line'),
            (7, 'return')])

    def test_tracing_exception_raised_in_with(self):

        class NullCtx:
            def __enter__(self):
                return self
            def __exit__(self, *excinfo):
                pass

        def func():
            try:
                with NullCtx():
                    1/0
            except ZeroDivisionError:
                pass

        self.run_and_compare(func,
            [(0, 'call'),
             (1, 'line'),
             (2, 'line'),
             (-5, 'call'),
             (-4, 'line'),
             (-4, 'return'),
             (3, 'line'),
             (3, 'exception'),
             (2, 'line'),
             (-3, 'call'),
             (-2, 'line'),
             (-2, 'return'),
             (4, 'line'),
             (5, 'line'),
             (5, 'return')])

    def test_try_except_star_no_exception(self):

        def func():
            try:
                2
            except* Exception:
                4
            else:
                6
                if False:
                    8
                else:
                    10
                if func.__name__ == 'Fred':
                    12
            finally:
                14

        self.run_and_compare(func,
            [(0, 'call'),
             (1, 'line'),
             (2, 'line'),
             (6, 'line'),
             (7, 'line'),
             (10, 'line'),
             (11, 'line'),
             (14, 'line'),
             (14, 'return')])

    def test_try_except_star_named_no_exception(self):

        def func():
            try:
                2
            except* Exception as e:
                4
            else:
                6
            finally:
                8

        self.run_and_compare(func,
            [(0, 'call'),
             (1, 'line'),
             (2, 'line'),
             (6, 'line'),
             (8, 'line'),
             (8, 'return')])

    def test_try_except_star_exception_caught(self):

        def func():
            try:
                raise ValueError(2)
            except* ValueError:
                4
            else:
                6
            finally:
                8

        self.run_and_compare(func,
            [(0, 'call'),
             (1, 'line'),
             (2, 'line'),
             (2, 'exception'),
             (3, 'line'),
             (4, 'line'),
             (8, 'line'),
             (8, 'return')])

    def test_try_except_star_named_exception_caught(self):

        def func():
            try:
                raise ValueError(2)
            except* ValueError as e:
                4
            else:
                6
            finally:
                8

        self.run_and_compare(func,
            [(0, 'call'),
             (1, 'line'),
             (2, 'line'),
             (2, 'exception'),
             (3, 'line'),
             (4, 'line'),
             (8, 'line'),
             (8, 'return')])

    def test_try_except_star_exception_not_caught(self):

        def func():
            try:
                try:
                    raise ValueError(3)
                except* TypeError:
                    5
            except ValueError:
                7

        self.run_and_compare(func,
            [(0, 'call'),
             (1, 'line'),
             (2, 'line'),
             (3, 'line'),
             (3, 'exception'),
             (4, 'line'),
             (6, 'line'),
             (7, 'line'),
             (7, 'return')])

    def test_try_except_star_named_exception_not_caught(self):

        def func():
            try:
                try:
                    raise ValueError(3)
                except* TypeError as e:
                    5
            except ValueError:
                7

        self.run_and_compare(func,
            [(0, 'call'),
             (1, 'line'),
             (2, 'line'),
             (3, 'line'),
             (3, 'exception'),
             (4, 'line'),
             (6, 'line'),
             (7, 'line'),
             (7, 'return')])

    def test_try_except_star_nested(self):

        def func():
            try:
                try:
                    raise ExceptionGroup(
                        'eg',
                        [ValueError(5), TypeError('bad type')])
                except* TypeError as e:
                    7
                except* OSError:
                    9
                except* ValueError:
                    raise
            except* ValueError:
                try:
                    raise TypeError(14)
                except* OSError:
                    16
                except* TypeError as e:
                    18
            return 0

        self.run_and_compare(func,
            [(0, 'call'),
             (1, 'line'),
             (2, 'line'),
             (3, 'line'),
             (4, 'line'),
             (5, 'line'),
             (3, 'line'),
             (3, 'exception'),
             (6, 'line'),
             (7, 'line'),
             (8, 'line'),
             (10, 'line'),
             (11, 'line'),
             (12, 'line'),
             (13, 'line'),
             (14, 'line'),
             (14, 'exception'),
             (15, 'line'),
             (17, 'line'),
             (18, 'line'),
             (19, 'line'),
             (19, 'return')])

    def test_notrace_lambda(self):
        #Regression test for issue 46314

        def func():
            1
            lambda x: 2
            3

        self.run_and_compare(func,
            [(0, 'call'),
             (1, 'line'),
             (2, 'line'),
             (3, 'line'),
             (3, 'return')])

    def test_class_creation_with_docstrings(self):

        def func():
            class Class_1:
                ''' the docstring. 2'''
                def __init__(self):
                    ''' Another docstring. 4'''
                    self.a = 5

        self.run_and_compare(func,
            [(0, 'call'),
             (1, 'line'),
             (1, 'call'),
             (1, 'line'),
             (2, 'line'),
             (3, 'line'),
             (3, 'return'),
             (1, 'return')])

    def test_class_creation_with_decorator(self):
        def func():
            def decorator(arg):
                def _dec(c):
                    return c
                return _dec

            @decorator(6)
            @decorator(
                len([8]),
            )
            class MyObject:
                pass

        self.run_and_compare(func, [
            (0, 'call'),
            (1, 'line'),
            (6, 'line'),
            (1, 'call'),
            (2, 'line'),
            (4, 'line'),
            (4, 'return'),
            (7, 'line'),
            (8, 'line'),
            (7, 'line'),
            (1, 'call'),
            (2, 'line'),
            (4, 'line'),
            (4, 'return'),
            (10, 'line'),
            (6, 'call'),
            (6, 'line'),
            (11, 'line'),
            (11, 'return'),
            (7, 'line'),
            (2, 'call'),
            (3, 'line'),
            (3, 'return'),
            (6, 'line'),
            (2, 'call'),
            (3, 'line'),
            (3, 'return'),
            (10, 'line'),
            (10, 'return'),
        ])

    @support.cpython_only
    def test_no_line_event_after_creating_generator(self):
        # Spurious line events before call events only show up with C tracer

        # Skip this test if the _testcapi module isn't available.
        _testcapi = import_helper.import_module('_testcapi')

        def gen():
            yield 1

        def func():
            for _ in (
                gen()
            ):
                pass

        EXPECTED_EVENTS = [
            (0, 'call'),
            (2, 'line'),
            (1, 'line'),
            (-3, 'call'),
            (-2, 'line'),
            (-2, 'return'),
            (4, 'line'),
            (1, 'line'),
            (-2, 'call'),
            (-2, 'return'),
            (1, 'return'),
        ]

        # C level events should be the same as expected and the same as Python level.

        events = []
        # Turning on and off tracing must be on same line to avoid unwanted LINE events.
        _testcapi.settrace_to_record(events); func(); sys.settrace(None)
        start_line = func.__code__.co_firstlineno
        events = [
            (line-start_line, EVENT_NAMES[what])
            for (what, line, arg) in events
        ]
        self.assertEqual(events, EXPECTED_EVENTS)

        self.run_and_compare(func, EXPECTED_EVENTS)

<<<<<<< HEAD
    def test_correct_tracing_quickened_call_class_init(self):

        class C:
            def __init__(self):
                self

        def func():
            C()

        EXPECTED_EVENTS = [
            (0, 'call'),
            (1, 'line'),
            (-3, 'call'),
            (-2, 'line'),
            (-2, 'return'),
            (1, 'return')]

        self.run_and_compare(func, EXPECTED_EVENTS)
        # Quicken
        for _ in range(100):
            func()
        self.run_and_compare(func, EXPECTED_EVENTS)
=======
    def test_settrace_error(self):

        raised = False
        def error_once(frame, event, arg):
            nonlocal raised
            if not raised:
                raised = True
                raise Exception
            return error

        try:
            sys._getframe().f_trace = error_once
            sys.settrace(error_once)
            len([])
        except Exception as ex:
            count = 0
            tb = ex.__traceback__
            print(tb)
            while tb:
                if tb.tb_frame.f_code.co_name == "test_settrace_error":
                    count += 1
                tb = tb.tb_next
            if count == 0:
                self.fail("Traceback is missing frame")
            elif count > 1:
                self.fail("Traceback has frame more than once")
        else:
            self.fail("No exception raised")
        finally:
            sys.settrace(None)

    @support.cpython_only
    def test_testcapi_settrace_error(self):

        # Skip this test if the _testcapi module isn't available.
        _testcapi = import_helper.import_module('_testcapi')

        try:
            _testcapi.settrace_to_error([])
            len([])
        except Exception as ex:
            count = 0
            tb = ex.__traceback__
            while tb:
                if tb.tb_frame.f_code.co_name == "test_testcapi_settrace_error":
                    count += 1
                tb = tb.tb_next
            if count == 0:
                self.fail("Traceback is missing frame")
            elif count > 1:
                self.fail("Traceback has frame more than once")
        else:
            self.fail("No exception raised")
        finally:
            sys.settrace(None)
>>>>>>> 155577de

    def test_very_large_function(self):
        # There is a separate code path when the number of lines > (1 << 15).
        d = {}
        exec("""def f():              # line 0
            x = 0                     # line 1
            y = 1                     # line 2
            %s                        # lines 3 through (1 << 16)
            x += 1                    #
            return""" % ('\n' * (1 << 16),), d)
        f = d['f']

        EXPECTED_EVENTS = [
            (0, 'call'),
            (1, 'line'),
            (2, 'line'),
            (65540, 'line'),
            (65541, 'line'),
            (65541, 'return'),
        ]

        self.run_and_compare(f, EXPECTED_EVENTS)


EVENT_NAMES = [
    'call',
    'exception',
    'line',
    'return'
]


class SkipLineEventsTraceTestCase(TraceTestCase):
    """Repeat the trace tests, but with per-line events skipped"""

    def compare_events(self, line_offset, events, expected_events):
        skip_line_events = [e for e in expected_events if e[1] != 'line']
        super().compare_events(line_offset, events, skip_line_events)

    @staticmethod
    def make_tracer():
        return Tracer(trace_line_events=False)


@support.cpython_only
class TraceOpcodesTestCase(TraceTestCase):
    """Repeat the trace tests, but with per-opcodes events enabled"""

    def compare_events(self, line_offset, events, expected_events):
        skip_opcode_events = [e for e in events if e[1] != 'opcode']
        if len(events) > 1:
            self.assertLess(len(skip_opcode_events), len(events),
                            msg="No 'opcode' events received by the tracer")
        super().compare_events(line_offset, skip_opcode_events, expected_events)

    @staticmethod
    def make_tracer():
        return Tracer(trace_opcode_events=True)


class RaisingTraceFuncTestCase(unittest.TestCase):
    def setUp(self):
        self.addCleanup(sys.settrace, sys.gettrace())

    def trace(self, frame, event, arg):
        """A trace function that raises an exception in response to a
        specific trace event."""
        if event == self.raiseOnEvent:
            raise ValueError # just something that isn't RuntimeError
        else:
            return self.trace

    def f(self):
        """The function to trace; raises an exception if that's the case
        we're testing, so that the 'exception' trace event fires."""
        if self.raiseOnEvent == 'exception':
            x = 0
            y = 1/x
        else:
            return 1

    def run_test_for_event(self, event):
        """Tests that an exception raised in response to the given event is
        handled OK."""
        self.raiseOnEvent = event
        try:
            for i in range(sys.getrecursionlimit() + 1):
                sys.settrace(self.trace)
                try:
                    self.f()
                except ValueError:
                    pass
                else:
                    self.fail("exception not raised!")
        except RuntimeError:
            self.fail("recursion counter not reset")

    # Test the handling of exceptions raised by each kind of trace event.
    def test_call(self):
        self.run_test_for_event('call')
    def test_line(self):
        self.run_test_for_event('line')
    def test_return(self):
        self.run_test_for_event('return')
    def test_exception(self):
        self.run_test_for_event('exception')

    def test_trash_stack(self):
        def f():
            for i in range(5):
                print(i)  # line tracing will raise an exception at this line

        def g(frame, why, extra):
            if (why == 'line' and
                frame.f_lineno == f.__code__.co_firstlineno + 2):
                raise RuntimeError("i am crashing")
            return g

        sys.settrace(g)
        try:
            f()
        except RuntimeError:
            # the test is really that this doesn't segfault:
            import gc
            gc.collect()
        else:
            self.fail("exception not propagated")


    def test_exception_arguments(self):
        def f():
            x = 0
            # this should raise an error
            x.no_such_attr
        def g(frame, event, arg):
            if (event == 'exception'):
                type, exception, trace = arg
                self.assertIsInstance(exception, Exception)
            return g

        existing = sys.gettrace()
        try:
            sys.settrace(g)
            try:
                f()
            except AttributeError:
                # this is expected
                pass
        finally:
            sys.settrace(existing)

    def test_line_event_raises_before_opcode_event(self):
        exception = ValueError("BOOM!")
        def trace(frame, event, arg):
            if event == "line":
                raise exception
            frame.f_trace_opcodes = True
            return trace
        def f():
            pass
        with self.assertRaises(ValueError) as caught:
            sys.settrace(trace)
            f()
        self.assertIs(caught.exception, exception)


# 'Jump' tests: assigning to frame.f_lineno within a trace function
# moves the execution position - it's how debuggers implement a Jump
# command (aka. "Set next statement").

class JumpTracer:
    """Defines a trace function that jumps from one place to another."""

    def __init__(self, function, jumpFrom, jumpTo, event='line',
                 decorated=False):
        self.code = function.__code__
        self.jumpFrom = jumpFrom
        self.jumpTo = jumpTo
        self.event = event
        self.firstLine = None if decorated else self.code.co_firstlineno
        self.done = False

    def trace(self, frame, event, arg):
        if self.done:
            return
        # frame.f_code.co_firstlineno is the first line of the decorator when
        # 'function' is decorated and the decorator may be written using
        # multiple physical lines when it is too long. Use the first line
        # trace event in 'function' to find the first line of 'function'.
        if (self.firstLine is None and frame.f_code == self.code and
                event == 'line'):
            self.firstLine = frame.f_lineno - 1
        if (event == self.event and self.firstLine is not None and
                frame.f_lineno == self.firstLine + self.jumpFrom):
            f = frame
            while f is not None and f.f_code != self.code:
                f = f.f_back
            if f is not None:
                # Cope with non-integer self.jumpTo (because of
                # no_jump_to_non_integers below).
                try:
                    frame.f_lineno = self.firstLine + self.jumpTo
                except TypeError:
                    frame.f_lineno = self.jumpTo
                self.done = True
        return self.trace

# This verifies the line-numbers-must-be-integers rule.
def no_jump_to_non_integers(output):
    try:
        output.append(2)
    except ValueError as e:
        output.append('integer' in str(e))

# This verifies that you can't set f_lineno via _getframe or similar
# trickery.
def no_jump_without_trace_function():
    try:
        previous_frame = sys._getframe().f_back
        previous_frame.f_lineno = previous_frame.f_lineno
    except ValueError as e:
        # This is the exception we wanted; make sure the error message
        # talks about trace functions.
        if 'trace' not in str(e):
            raise
    else:
        # Something's wrong - the expected exception wasn't raised.
        raise AssertionError("Trace-function-less jump failed to fail")


class JumpTestCase(unittest.TestCase):
    def setUp(self):
        self.addCleanup(sys.settrace, sys.gettrace())
        sys.settrace(None)

    def compare_jump_output(self, expected, received):
        if received != expected:
            self.fail( "Outputs don't match:\n" +
                       "Expected: " + repr(expected) + "\n" +
                       "Received: " + repr(received))

    def run_test(self, func, jumpFrom, jumpTo, expected, error=None,
                 event='line', decorated=False):
        tracer = JumpTracer(func, jumpFrom, jumpTo, event, decorated)
        sys.settrace(tracer.trace)
        output = []
        if error is None:
            func(output)
        else:
            with self.assertRaisesRegex(*error):
                func(output)
        sys.settrace(None)
        self.compare_jump_output(expected, output)

    def run_async_test(self, func, jumpFrom, jumpTo, expected, error=None,
                 event='line', decorated=False):
        tracer = JumpTracer(func, jumpFrom, jumpTo, event, decorated)
        sys.settrace(tracer.trace)
        output = []
        if error is None:
            asyncio.run(func(output))
        else:
            with self.assertRaisesRegex(*error):
                asyncio.run(func(output))
        sys.settrace(None)
        asyncio.set_event_loop_policy(None)
        self.compare_jump_output(expected, output)

    def jump_test(jumpFrom, jumpTo, expected, error=None, event='line'):
        """Decorator that creates a test that makes a jump
        from one place to another in the following code.
        """
        def decorator(func):
            @wraps(func)
            def test(self):
                self.run_test(func, jumpFrom, jumpTo, expected,
                              error=error, event=event, decorated=True)
            return test
        return decorator

    def async_jump_test(jumpFrom, jumpTo, expected, error=None, event='line'):
        """Decorator that creates a test that makes a jump
        from one place to another in the following asynchronous code.
        """
        def decorator(func):
            @wraps(func)
            def test(self):
                self.run_async_test(func, jumpFrom, jumpTo, expected,
                              error=error, event=event, decorated=True)
            return test
        return decorator

    ## The first set of 'jump' tests are for things that are allowed:

    @jump_test(1, 3, [3])
    def test_jump_simple_forwards(output):
        output.append(1)
        output.append(2)
        output.append(3)

    @jump_test(2, 1, [1, 1, 2])
    def test_jump_simple_backwards(output):
        output.append(1)
        output.append(2)

    @jump_test(3, 5, [2, 5])
    def test_jump_out_of_block_forwards(output):
        for i in 1, 2:
            output.append(2)
            for j in [3]:  # Also tests jumping over a block
                output.append(4)
        output.append(5)

    @jump_test(6, 1, [1, 3, 5, 1, 3, 5, 6, 7])
    def test_jump_out_of_block_backwards(output):
        output.append(1)
        for i in [1]:
            output.append(3)
            for j in [2]:  # Also tests jumping over a block
                output.append(5)
            output.append(6)
        output.append(7)

    @async_jump_test(4, 5, [3, 5])
    async def test_jump_out_of_async_for_block_forwards(output):
        for i in [1]:
            async for i in asynciter([1, 2]):
                output.append(3)
                output.append(4)
            output.append(5)

    @async_jump_test(5, 2, [2, 4, 2, 4, 5, 6])
    async def test_jump_out_of_async_for_block_backwards(output):
        for i in [1]:
            output.append(2)
            async for i in asynciter([1]):
                output.append(4)
                output.append(5)
            output.append(6)

    @jump_test(1, 2, [3])
    def test_jump_to_codeless_line(output):
        output.append(1)
        # Jumping to this line should skip to the next one.
        output.append(3)

    @jump_test(2, 2, [1, 2, 3])
    def test_jump_to_same_line(output):
        output.append(1)
        output.append(2)
        output.append(3)

    # Tests jumping within a finally block, and over one.
    @jump_test(4, 9, [2, 9])
    def test_jump_in_nested_finally(output):
        try:
            output.append(2)
        finally:
            output.append(4)
            try:
                output.append(6)
            finally:
                output.append(8)
            output.append(9)

    @jump_test(6, 7, [2, 7], (ZeroDivisionError, ''))
    def test_jump_in_nested_finally_2(output):
        try:
            output.append(2)
            1/0
            return
        finally:
            output.append(6)
            output.append(7)
        output.append(8)

    @jump_test(6, 11, [2, 11], (ZeroDivisionError, ''))
    def test_jump_in_nested_finally_3(output):
        try:
            output.append(2)
            1/0
            return
        finally:
            output.append(6)
            try:
                output.append(8)
            finally:
                output.append(10)
            output.append(11)
        output.append(12)

    @jump_test(5, 11, [2, 4], (ValueError, 'exception'))
    def test_no_jump_over_return_try_finally_in_finally_block(output):
        try:
            output.append(2)
        finally:
            output.append(4)
            output.append(5)
            return
            try:
                output.append(8)
            finally:
                output.append(10)
            pass
        output.append(12)

    @jump_test(3, 4, [1], (ValueError, 'after'))
    def test_no_jump_infinite_while_loop(output):
        output.append(1)
        while True:
            output.append(3)
        output.append(4)

    @jump_test(2, 4, [4, 4])
    def test_jump_forwards_into_while_block(output):
        i = 1
        output.append(2)
        while i <= 2:
            output.append(4)
            i += 1

    @jump_test(5, 3, [3, 3, 3, 5])
    def test_jump_backwards_into_while_block(output):
        i = 1
        while i <= 2:
            output.append(3)
            i += 1
        output.append(5)

    @jump_test(2, 3, [1, 3])
    def test_jump_forwards_out_of_with_block(output):
        with tracecontext(output, 1):
            output.append(2)
        output.append(3)

    @async_jump_test(2, 3, [1, 3])
    async def test_jump_forwards_out_of_async_with_block(output):
        async with asynctracecontext(output, 1):
            output.append(2)
        output.append(3)

    @jump_test(3, 1, [1, 2, 1, 2, 3, -2])
    def test_jump_backwards_out_of_with_block(output):
        output.append(1)
        with tracecontext(output, 2):
            output.append(3)

    @async_jump_test(3, 1, [1, 2, 1, 2, 3, -2])
    async def test_jump_backwards_out_of_async_with_block(output):
        output.append(1)
        async with asynctracecontext(output, 2):
            output.append(3)

    @jump_test(2, 5, [5])
    def test_jump_forwards_out_of_try_finally_block(output):
        try:
            output.append(2)
        finally:
            output.append(4)
        output.append(5)

    @jump_test(3, 1, [1, 1, 3, 5])
    def test_jump_backwards_out_of_try_finally_block(output):
        output.append(1)
        try:
            output.append(3)
        finally:
            output.append(5)

    @jump_test(2, 6, [6])
    def test_jump_forwards_out_of_try_except_block(output):
        try:
            output.append(2)
        except:
            output.append(4)
            raise
        output.append(6)

    @jump_test(3, 1, [1, 1, 3])
    def test_jump_backwards_out_of_try_except_block(output):
        output.append(1)
        try:
            output.append(3)
        except:
            output.append(5)
            raise

    @jump_test(5, 7, [4, 7, 8])
    def test_jump_between_except_blocks(output):
        try:
            1/0
        except ZeroDivisionError:
            output.append(4)
            output.append(5)
        except FloatingPointError:
            output.append(7)
        output.append(8)

    @jump_test(5, 7, [4, 7, 8])
    def test_jump_from_except_to_finally(output):
        try:
            1/0
        except ZeroDivisionError:
            output.append(4)
            output.append(5)
        finally:
            output.append(7)
        output.append(8)

    @jump_test(5, 6, [4, 6, 7])
    def test_jump_within_except_block(output):
        try:
            1/0
        except:
            output.append(4)
            output.append(5)
            output.append(6)
        output.append(7)

    @jump_test(6, 1, [1, 5, 1, 5])
    def test_jump_over_try_except(output):
        output.append(1)
        try:
            1 / 0
        except ZeroDivisionError as e:
            output.append(5)
        x = 42  # has to be a two-instruction block

    @jump_test(2, 4, [1, 4, 5, -4])
    def test_jump_across_with(output):
        output.append(1)
        with tracecontext(output, 2):
            output.append(3)
        with tracecontext(output, 4):
            output.append(5)

    @async_jump_test(2, 4, [1, 4, 5, -4])
    async def test_jump_across_async_with(output):
        output.append(1)
        async with asynctracecontext(output, 2):
            output.append(3)
        async with asynctracecontext(output, 4):
            output.append(5)

    @jump_test(4, 5, [1, 3, 5, 6])
    def test_jump_out_of_with_block_within_for_block(output):
        output.append(1)
        for i in [1]:
            with tracecontext(output, 3):
                output.append(4)
            output.append(5)
        output.append(6)

    @async_jump_test(4, 5, [1, 3, 5, 6])
    async def test_jump_out_of_async_with_block_within_for_block(output):
        output.append(1)
        for i in [1]:
            async with asynctracecontext(output, 3):
                output.append(4)
            output.append(5)
        output.append(6)

    @jump_test(4, 5, [1, 2, 3, 5, -2, 6])
    def test_jump_out_of_with_block_within_with_block(output):
        output.append(1)
        with tracecontext(output, 2):
            with tracecontext(output, 3):
                output.append(4)
            output.append(5)
        output.append(6)

    @async_jump_test(4, 5, [1, 2, 3, 5, -2, 6])
    async def test_jump_out_of_async_with_block_within_with_block(output):
        output.append(1)
        with tracecontext(output, 2):
            async with asynctracecontext(output, 3):
                output.append(4)
            output.append(5)
        output.append(6)

    @jump_test(5, 6, [2, 4, 6, 7])
    def test_jump_out_of_with_block_within_finally_block(output):
        try:
            output.append(2)
        finally:
            with tracecontext(output, 4):
                output.append(5)
            output.append(6)
        output.append(7)

    @async_jump_test(5, 6, [2, 4, 6, 7])
    async def test_jump_out_of_async_with_block_within_finally_block(output):
        try:
            output.append(2)
        finally:
            async with asynctracecontext(output, 4):
                output.append(5)
            output.append(6)
        output.append(7)

    @jump_test(8, 11, [1, 3, 5, 11, 12])
    def test_jump_out_of_complex_nested_blocks(output):
        output.append(1)
        for i in [1]:
            output.append(3)
            for j in [1, 2]:
                output.append(5)
                try:
                    for k in [1, 2]:
                        output.append(8)
                finally:
                    output.append(10)
            output.append(11)
        output.append(12)

    @jump_test(3, 5, [1, 2, 5])
    def test_jump_out_of_with_assignment(output):
        output.append(1)
        with tracecontext(output, 2) \
                as x:
            output.append(4)
        output.append(5)

    @async_jump_test(3, 5, [1, 2, 5])
    async def test_jump_out_of_async_with_assignment(output):
        output.append(1)
        async with asynctracecontext(output, 2) \
                as x:
            output.append(4)
        output.append(5)

    @jump_test(3, 6, [1, 6, 8, 9])
    def test_jump_over_return_in_try_finally_block(output):
        output.append(1)
        try:
            output.append(3)
            if not output: # always false
                return
            output.append(6)
        finally:
            output.append(8)
        output.append(9)

    @jump_test(5, 8, [1, 3, 8, 10, 11, 13])
    def test_jump_over_break_in_try_finally_block(output):
        output.append(1)
        while True:
            output.append(3)
            try:
                output.append(5)
                if not output: # always false
                    break
                output.append(8)
            finally:
                output.append(10)
            output.append(11)
            break
        output.append(13)

    @jump_test(1, 7, [7, 8])
    def test_jump_over_for_block_before_else(output):
        output.append(1)
        if not output:  # always false
            for i in [3]:
                output.append(4)
        else:
            output.append(6)
            output.append(7)
        output.append(8)

    @async_jump_test(1, 7, [7, 8])
    async def test_jump_over_async_for_block_before_else(output):
        output.append(1)
        if not output:  # always false
            async for i in asynciter([3]):
                output.append(4)
        else:
            output.append(6)
            output.append(7)
        output.append(8)

    # The second set of 'jump' tests are for things that are not allowed:

    @jump_test(2, 3, [1], (ValueError, 'after'))
    def test_no_jump_too_far_forwards(output):
        output.append(1)
        output.append(2)

    @jump_test(2, -2, [1], (ValueError, 'before'))
    def test_no_jump_too_far_backwards(output):
        output.append(1)
        output.append(2)

    # Test each kind of 'except' line.
    @jump_test(2, 3, [4], (ValueError, 'except'))
    def test_no_jump_to_except_1(output):
        try:
            output.append(2)
        except:
            output.append(4)
            raise

    @jump_test(2, 3, [4], (ValueError, 'except'))
    def test_no_jump_to_except_2(output):
        try:
            output.append(2)
        except ValueError:
            output.append(4)
            raise

    @jump_test(2, 3, [4], (ValueError, 'except'))
    def test_no_jump_to_except_3(output):
        try:
            output.append(2)
        except ValueError as e:
            output.append(4)
            raise e

    @jump_test(2, 3, [4], (ValueError, 'except'))
    def test_no_jump_to_except_4(output):
        try:
            output.append(2)
        except (ValueError, RuntimeError) as e:
            output.append(4)
            raise e

    @jump_test(1, 3, [], (ValueError, 'into'))
    def test_no_jump_forwards_into_for_block(output):
        output.append(1)
        for i in 1, 2:
            output.append(3)

    @async_jump_test(1, 3, [], (ValueError, 'into'))
    async def test_no_jump_forwards_into_async_for_block(output):
        output.append(1)
        async for i in asynciter([1, 2]):
            output.append(3)
        pass

    @jump_test(3, 2, [2, 2], (ValueError, 'into'))
    def test_no_jump_backwards_into_for_block(output):
        for i in 1, 2:
            output.append(2)
        output.append(3)

    @async_jump_test(3, 2, [2, 2], (ValueError, "can't jump into the body of a for loop"))
    async def test_no_jump_backwards_into_async_for_block(output):
        async for i in asynciter([1, 2]):
            output.append(2)
        output.append(3)

    @jump_test(1, 3, [], (ValueError, 'stack'))
    def test_no_jump_forwards_into_with_block(output):
        output.append(1)
        with tracecontext(output, 2):
            output.append(3)

    @async_jump_test(1, 3, [], (ValueError, 'stack'))
    async def test_no_jump_forwards_into_async_with_block(output):
        output.append(1)
        async with asynctracecontext(output, 2):
            output.append(3)

    @jump_test(3, 2, [1, 2, -1], (ValueError, 'stack'))
    def test_no_jump_backwards_into_with_block(output):
        with tracecontext(output, 1):
            output.append(2)
        output.append(3)

    @async_jump_test(3, 2, [1, 2, -1], (ValueError, 'stack'))
    async def test_no_jump_backwards_into_async_with_block(output):
        async with asynctracecontext(output, 1):
            output.append(2)
        output.append(3)

    @jump_test(1, 3, [3, 5])
    def test_jump_forwards_into_try_finally_block(output):
        output.append(1)
        try:
            output.append(3)
        finally:
            output.append(5)

    @jump_test(5, 2, [2, 4, 2, 4, 5])
    def test_jump_backwards_into_try_finally_block(output):
        try:
            output.append(2)
        finally:
            output.append(4)
        output.append(5)

    @jump_test(1, 3, [3])
    def test_jump_forwards_into_try_except_block(output):
        output.append(1)
        try:
            output.append(3)
        except:
            output.append(5)
            raise

    @jump_test(6, 2, [2, 2, 6])
    def test_jump_backwards_into_try_except_block(output):
        try:
            output.append(2)
        except:
            output.append(4)
            raise
        output.append(6)

    # 'except' with a variable creates an implicit finally block
    @jump_test(5, 7, [4, 7, 8])
    def test_jump_between_except_blocks_2(output):
        try:
            1/0
        except ZeroDivisionError:
            output.append(4)
            output.append(5)
        except FloatingPointError as e:
            output.append(7)
        output.append(8)

    @jump_test(1, 5, [5])
    def test_jump_into_finally_block(output):
        output.append(1)
        try:
            output.append(3)
        finally:
            output.append(5)

    @jump_test(3, 6, [2, 6, 7])
    def test_jump_into_finally_block_from_try_block(output):
        try:
            output.append(2)
            output.append(3)
        finally:  # still executed if the jump is failed
            output.append(5)
            output.append(6)
        output.append(7)

    @jump_test(5, 1, [1, 3, 1, 3, 5])
    def test_jump_out_of_finally_block(output):
        output.append(1)
        try:
            output.append(3)
        finally:
            output.append(5)

    @jump_test(1, 5, [], (ValueError, "can't jump into an 'except' block as there's no exception"))
    def test_no_jump_into_bare_except_block(output):
        output.append(1)
        try:
            output.append(3)
        except:
            output.append(5)

    @jump_test(1, 5, [], (ValueError, "can't jump into an 'except' block as there's no exception"))
    def test_no_jump_into_qualified_except_block(output):
        output.append(1)
        try:
            output.append(3)
        except Exception:
            output.append(5)

    @jump_test(3, 6, [2, 5, 6], (ValueError, "can't jump into an 'except' block as there's no exception"))
    def test_no_jump_into_bare_except_block_from_try_block(output):
        try:
            output.append(2)
            output.append(3)
        except:  # executed if the jump is failed
            output.append(5)
            output.append(6)
            raise
        output.append(8)

    @jump_test(3, 6, [2], (ValueError, "can't jump into an 'except' block as there's no exception"))
    def test_no_jump_into_qualified_except_block_from_try_block(output):
        try:
            output.append(2)
            output.append(3)
        except ZeroDivisionError:
            output.append(5)
            output.append(6)
            raise
        output.append(8)

    @jump_test(7, 1, [1, 3, 6, 1, 3, 6, 7])
    def test_jump_out_of_bare_except_block(output):
        output.append(1)
        try:
            output.append(3)
            1/0
        except:
            output.append(6)
            output.append(7)

    @jump_test(7, 1, [1, 3, 6, 1, 3, 6, 7])
    def test_jump_out_of_qualified_except_block(output):
        output.append(1)
        try:
            output.append(3)
            1/0
        except Exception:
            output.append(6)
            output.append(7)

    @jump_test(3, 5, [1, 2, 5, -2])
    def test_jump_between_with_blocks(output):
        output.append(1)
        with tracecontext(output, 2):
            output.append(3)
        with tracecontext(output, 4):
            output.append(5)

    @async_jump_test(3, 5, [1, 2, 5, -2])
    async def test_jump_between_async_with_blocks(output):
        output.append(1)
        async with asynctracecontext(output, 2):
            output.append(3)
        async with asynctracecontext(output, 4):
            output.append(5)

    @jump_test(5, 7, [2, 4], (ValueError, "after"))
    def test_no_jump_over_return_out_of_finally_block(output):
        try:
            output.append(2)
        finally:
            output.append(4)
            output.append(5)
            return
        output.append(7)

    @jump_test(7, 4, [1, 6], (ValueError, 'into'))
    def test_no_jump_into_for_block_before_else(output):
        output.append(1)
        if not output:  # always false
            for i in [3]:
                output.append(4)
        else:
            output.append(6)
            output.append(7)
        output.append(8)

    @async_jump_test(7, 4, [1, 6], (ValueError, 'into'))
    async def test_no_jump_into_async_for_block_before_else(output):
        output.append(1)
        if not output:  # always false
            async for i in asynciter([3]):
                output.append(4)
        else:
            output.append(6)
            output.append(7)
        output.append(8)

    def test_no_jump_to_non_integers(self):
        self.run_test(no_jump_to_non_integers, 2, "Spam", [True])

    def test_no_jump_without_trace_function(self):
        # Must set sys.settrace(None) in setUp(), else condition is not
        # triggered.
        no_jump_without_trace_function()

    def test_large_function(self):
        d = {}
        exec("""def f(output):        # line 0
            x = 0                     # line 1
            y = 1                     # line 2
            '''                       # line 3
            %s                        # lines 4-1004
            '''                       # line 1005
            x += 1                    # line 1006
            output.append(x)          # line 1007
            return""" % ('\n' * 1000,), d)
        f = d['f']
        self.run_test(f, 2, 1007, [0])

    def test_jump_to_firstlineno(self):
        # This tests that PDB can jump back to the first line in a
        # file.  See issue #1689458.  It can only be triggered in a
        # function call if the function is defined on a single line.
        code = compile("""
# Comments don't count.
output.append(2)  # firstlineno is here.
output.append(3)
output.append(4)
""", "<fake module>", "exec")
        class fake_function:
            __code__ = code
        tracer = JumpTracer(fake_function, 4, 1)
        sys.settrace(tracer.trace)
        namespace = {"output": []}
        exec(code, namespace)
        sys.settrace(None)
        self.compare_jump_output([2, 3, 2, 3, 4], namespace["output"])

    @jump_test(2, 3, [1], event='call', error=(ValueError, "can't jump from"
               " the 'call' trace event of a new frame"))
    def test_no_jump_from_call(output):
        output.append(1)
        def nested():
            output.append(3)
        nested()
        output.append(5)

    @jump_test(2, 1, [1], event='return', error=(ValueError,
               "can only jump from a 'line' trace event"))
    def test_no_jump_from_return_event(output):
        output.append(1)
        return

    @jump_test(2, 1, [1], event='exception', error=(ValueError,
               "can only jump from a 'line' trace event"))
    def test_no_jump_from_exception_event(output):
        output.append(1)
        1 / 0

    @jump_test(3, 2, [2, 5], event='return')
    def test_jump_from_yield(output):
        def gen():
            output.append(2)
            yield 3
        next(gen())
        output.append(5)

    @jump_test(2, 3, [1, 3])
    def test_jump_forward_over_listcomp(output):
        output.append(1)
        x = [i for i in range(10)]
        output.append(3)

    # checking for segfaults.
    # See https://github.com/python/cpython/issues/92311
    @jump_test(3, 1, [])
    def test_jump_backward_over_listcomp(output):
        a = 1
        x = [i for i in range(10)]
        c = 3

    @jump_test(8, 2, [2, 7, 2])
    def test_jump_backward_over_listcomp_v2(output):
        flag = False
        output.append(2)
        if flag:
            return
        x = [i for i in range(5)]
        flag = 6
        output.append(7)
        output.append(8)

    @async_jump_test(2, 3, [1, 3])
    async def test_jump_forward_over_async_listcomp(output):
        output.append(1)
        x = [i async for i in asynciter(range(10))]
        output.append(3)

    @async_jump_test(3, 1, [])
    async def test_jump_backward_over_async_listcomp(output):
        a = 1
        x = [i async for i in asynciter(range(10))]
        c = 3

    @async_jump_test(8, 2, [2, 7, 2])
    async def test_jump_backward_over_async_listcomp_v2(output):
        flag = False
        output.append(2)
        if flag:
            return
        x = [i async for i in asynciter(range(5))]
        flag = 6
        output.append(7)
        output.append(8)

    # checking for segfaults.
    @jump_test(3, 7, [], error=(ValueError, "stack"))
    def test_jump_with_null_on_stack_load_global(output):
        a = 1
        print(
            output.append(3)
        )
        output.append(5)
        (
            ( # 7
                a
                +
                10
            )
            +
            13
        )
        output.append(15)

    # checking for segfaults.
    @jump_test(4, 8, [], error=(ValueError, "stack"))
    def test_jump_with_null_on_stack_push_null(output):
        a = 1
        f = print
        f(
            output.append(4)
        )
        output.append(6)
        (
            ( # 8
                a
                +
                11
            )
            +
            14
        )
        output.append(16)

    # checking for segfaults.
    @jump_test(3, 7, [], error=(ValueError, "stack"))
    def test_jump_with_null_on_stack_load_attr(output):
        a = 1
        list.append(
            output, 3
        )
        output.append(5)
        (
            ( # 7
                a
                +
                10
            )
            +
            13
        )
        output.append(15)

    @jump_test(2, 3, [1, 3])
    def test_jump_extended_args_unpack_ex_simple(output):
        output.append(1)
        _, *_, _ = output.append(2) or "Spam"
        output.append(3)

    @jump_test(3, 4, [1, 4, 4, 5])
    def test_jump_extended_args_unpack_ex_tricky(output):
        output.append(1)
        (
            _, *_, _
        ) = output.append(4) or "Spam"
        output.append(5)

    def test_jump_extended_args_for_iter(self):
        # In addition to failing when extended arg handling is broken, this can
        # also hang for a *very* long time:
        source = [
            "def f(output):",
            "    output.append(1)",
            "    for _ in spam:",
            *(f"        output.append({i})" for i in range(3, 100_000)),
            f"    output.append(100_000)",
        ]
        namespace = {}
        exec("\n".join(source), namespace)
        f = namespace["f"]
        self.run_test(f,  2, 100_000, [1, 100_000])

    @jump_test(2, 3, [1, 3])
    def test_jump_or_pop(output):
        output.append(1)
        _ = output.append(2) and "Spam"
        output.append(3)


class TestExtendedArgs(unittest.TestCase):

    def setUp(self):
        self.addCleanup(sys.settrace, sys.gettrace())
        sys.settrace(None)

    def count_traces(self, func):
        # warmup
        for _ in range(20):
            func()

        counts = {"call": 0, "line": 0, "return": 0}
        def trace(frame, event, arg):
            counts[event] += 1
            return trace

        sys.settrace(trace)
        func()
        sys.settrace(None)

        return counts

    def test_trace_unpack_long_sequence(self):
        ns = {}
        code = "def f():\n  (" + "y,\n   "*300 + ") = range(300)"
        exec(code, ns)
        counts = self.count_traces(ns["f"])
        self.assertEqual(counts, {'call': 1, 'line': 301, 'return': 1})

    def test_trace_lots_of_globals(self):
        code = """if 1:
            def f():
                return (
                    {}
                )
        """.format("\n+\n".join(f"var{i}\n" for i in range(1000)))
        ns = {f"var{i}": i for i in range(1000)}
        exec(code, ns)
        counts = self.count_traces(ns["f"])
        self.assertEqual(counts, {'call': 1, 'line': 2000, 'return': 1})


class TestEdgeCases(unittest.TestCase):

    def setUp(self):
        self.addCleanup(sys.settrace, sys.gettrace())
        sys.settrace(None)

    def test_reentrancy(self):
        def foo(*args):
            ...

        def bar(*args):
            ...

        class A:
            def __call__(self, *args):
                pass

            def __del__(self):
                sys.settrace(bar)

        sys.settrace(A())
        sys.settrace(foo)
        self.assertEqual(sys.gettrace(), bar)


    def test_same_object(self):
        def foo(*args):
            ...

        sys.settrace(foo)
        del foo
        sys.settrace(sys.gettrace())


class TestLinesAfterTraceStarted(TraceTestCase):

    def test_events(self):
        tracer = Tracer()
        sys._getframe().f_trace = tracer.trace
        sys.settrace(tracer.trace)
        line = 4
        line = 5
        sys.settrace(None)
        self.compare_events(
            TestLinesAfterTraceStarted.test_events.__code__.co_firstlineno,
            tracer.events, [
                (4, 'line'),
                (5, 'line'),
                (6, 'line')])


class TestSetLocalTrace(TraceTestCase):

    def test_with_branches(self):

        def tracefunc(frame, event, arg):
            if frame.f_code.co_name == "func":
                frame.f_trace = tracefunc
                line = frame.f_lineno - frame.f_code.co_firstlineno
                events.append((line, event))
            return tracefunc

        def func(arg = 1):
            N = 1
            if arg >= 2:
                not_reached = 3
            else:
                reached = 5
            if arg >= 3:
                not_reached = 7
            else:
                reached = 9
            the_end = 10

        EXPECTED_EVENTS = [
            (0, 'call'),
            (1, 'line'),
            (2, 'line'),
            (5, 'line'),
            (6, 'line'),
            (9, 'line'),
            (10, 'line'),
            (10, 'return'),
        ]

        events = []
        sys.settrace(tracefunc)
        sys._getframe().f_trace = tracefunc
        func()
        self.assertEqual(events, EXPECTED_EVENTS)
        sys.settrace(None)


if __name__ == "__main__":
    unittest.main()<|MERGE_RESOLUTION|>--- conflicted
+++ resolved
@@ -1614,7 +1614,6 @@
 
         self.run_and_compare(func, EXPECTED_EVENTS)
 
-<<<<<<< HEAD
     def test_correct_tracing_quickened_call_class_init(self):
 
         class C:
@@ -1637,9 +1636,8 @@
         for _ in range(100):
             func()
         self.run_and_compare(func, EXPECTED_EVENTS)
-=======
+
     def test_settrace_error(self):
-
         raised = False
         def error_once(frame, event, arg):
             nonlocal raised
@@ -1693,7 +1691,6 @@
             self.fail("No exception raised")
         finally:
             sys.settrace(None)
->>>>>>> 155577de
 
     def test_very_large_function(self):
         # There is a separate code path when the number of lines > (1 << 15).
