--- conflicted
+++ resolved
@@ -500,9 +500,6 @@
         except zipfile.BadZipFile:
             self.assertTrue(zipfp2.fp is None, 'zipfp is not closed')
 
-<<<<<<< HEAD
-    @requires_zlib
-=======
     def test_add_file_before_1980(self):
         # Set atime and mtime to 1970-01-01
         os.utime(TESTFN, (0, 0))
@@ -510,8 +507,12 @@
             self.assertRaises(ValueError, zipfp.write, TESTFN)
 
 
-    @skipUnless(zlib, "requires zlib")
->>>>>>> 29fa9d4d
+
+
+
+
+
+    @requires_zlib
     def test_unicode_filenames(self):
         # bug #10801
         fname = findfile('zip_cp437_header.zip')
