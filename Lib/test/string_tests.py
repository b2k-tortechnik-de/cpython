--- conflicted
+++ resolved
@@ -1203,11 +1203,10 @@
         self.checkraises(TypeError, '%10.*f', '__mod__', ('foo', 42.))
         self.checkraises(ValueError, '%10', '__mod__', (42,))
 
-<<<<<<< HEAD
         # Outrageously large width or precision should raise ValueError.
         self.checkraises(ValueError, '%%%df' % (2**64), '__mod__', (3.2))
         self.checkraises(ValueError, '%%.%df' % (2**64), '__mod__', (3.2))
-=======
+
         self.checkraises(OverflowError, '%*s', '__mod__',
                          (_testcapi.PY_SSIZE_T_MAX + 1, ''))
         self.checkraises(OverflowError, '%.*f', '__mod__',
@@ -1217,7 +1216,6 @@
                          (1 << (_testcapi.PY_SSIZE_T_MAX.bit_length() + 1), ''))
         self.checkraises(OverflowError, '%.*f', '__mod__',
                          (_testcapi.UINT_MAX + 1, 1. / 7))
->>>>>>> 441d30fa
 
         class X(object): pass
         self.checkraises(TypeError, 'abc', '__mod__', X())
