/* Auto-generated by Tools/scripts/generate_opcode_h.py from Lib/opcode.py */
#ifndef Py_OPCODE_H
#define Py_OPCODE_H
#ifdef __cplusplus
extern "C" {
#endif


/* Instruction opcodes for compiled code */
#define POP_TOP                           1
#define ROT_TWO                           2
#define ROT_THREE                         3
#define DUP_TOP                           4
#define DUP_TOP_TWO                       5
#define ROT_FOUR                          6
#define NOP                               9
#define UNARY_POSITIVE                   10
#define UNARY_NEGATIVE                   11
#define UNARY_NOT                        12
#define UNARY_INVERT                     15
#define EXIT_INIT_CHECK                  16
#define BINARY_SUBSCR                    25
#define GET_LEN                          30
#define MATCH_MAPPING                    31
#define MATCH_SEQUENCE                   32
#define MATCH_KEYS                       33
#define PUSH_EXC_INFO                    35
#define WITH_EXCEPT_START                49
#define GET_AITER                        50
#define GET_ANEXT                        51
#define BEFORE_ASYNC_WITH                52
#define BEFORE_WITH                      53
#define END_ASYNC_FOR                    54
#define STORE_SUBSCR                     60
#define DELETE_SUBSCR                    61
#define GET_ITER                         68
#define GET_YIELD_FROM_ITER              69
#define PRINT_EXPR                       70
#define LOAD_BUILD_CLASS                 71
#define GET_AWAITABLE                    73
#define LOAD_ASSERTION_ERROR             74
#define LIST_TO_TUPLE                    82
#define RETURN_VALUE                     83
#define IMPORT_STAR                      84
#define SETUP_ANNOTATIONS                85
#define YIELD_VALUE                      86
#define PREP_RERAISE_STAR                88
#define POP_EXCEPT                       89
#define HAVE_ARGUMENT                    90
#define STORE_NAME                       90
#define DELETE_NAME                      91
#define UNPACK_SEQUENCE                  92
#define FOR_ITER                         93
#define UNPACK_EX                        94
#define STORE_ATTR                       95
#define DELETE_ATTR                      96
#define STORE_GLOBAL                     97
#define DELETE_GLOBAL                    98
#define ROT_N                            99
#define LOAD_CONST                      100
#define LOAD_NAME                       101
#define BUILD_TUPLE                     102
#define BUILD_LIST                      103
#define BUILD_SET                       104
#define BUILD_MAP                       105
#define LOAD_ATTR                       106
#define COMPARE_OP                      107
#define IMPORT_NAME                     108
#define IMPORT_FROM                     109
#define JUMP_FORWARD                    110
#define JUMP_IF_FALSE_OR_POP            111
#define JUMP_IF_TRUE_OR_POP             112
#define JUMP_ABSOLUTE                   113
#define POP_JUMP_IF_FALSE               114
#define POP_JUMP_IF_TRUE                115
#define LOAD_GLOBAL                     116
#define IS_OP                           117
#define CONTAINS_OP                     118
#define RERAISE                         119
#define COPY                            120
#define JUMP_IF_NOT_EXC_MATCH           121
#define BINARY_OP                       122
#define SEND                            123
#define LOAD_FAST                       124
#define STORE_FAST                      125
#define DELETE_FAST                     126
#define JUMP_IF_NOT_EG_MATCH            127
#define RAISE_VARARGS                   130
#define MAKE_FUNCTION                   132
#define BUILD_SLICE                     133
#define MAKE_CELL                       135
#define LOAD_CLOSURE                    136
#define LOAD_DEREF                      137
#define STORE_DEREF                     138
#define DELETE_DEREF                    139
#define CALL_FUNCTION_EX                142
#define EXTENDED_ARG                    144
#define LIST_APPEND                     145
#define SET_ADD                         146
#define MAP_ADD                         147
#define LOAD_CLASSDEREF                 148
#define COPY_FREE_VARS                  149
#define MATCH_CLASS                     152
#define FORMAT_VALUE                    155
#define BUILD_CONST_KEY_MAP             156
#define BUILD_STRING                    157
#define LOAD_METHOD                     160
#define LIST_EXTEND                     162
#define SET_UPDATE                      163
#define DICT_MERGE                      164
#define DICT_UPDATE                     165
#define PRECALL_METHOD                  168
#define CALL_NO_KW                      169
#define CALL_KW                         170
#define BINARY_OP_ADAPTIVE                7
#define BINARY_OP_ADD_INT                 8
#define BINARY_OP_ADD_FLOAT              13
#define BINARY_OP_ADD_UNICODE            14
<<<<<<< HEAD
#define BINARY_OP_INPLACE_ADD_UNICODE    17
#define BINARY_OP_MULTIPLY_INT           18
#define BINARY_OP_MULTIPLY_FLOAT         19
#define BINARY_OP_SUBTRACT_INT           20
#define BINARY_OP_SUBTRACT_FLOAT         21
#define COMPARE_OP_ADAPTIVE              22
#define COMPARE_OP_FLOAT_JUMP            23
#define COMPARE_OP_INT_JUMP              24
#define COMPARE_OP_STR_JUMP              26
#define BINARY_SUBSCR_ADAPTIVE           27
#define BINARY_SUBSCR_GETITEM            28
#define BINARY_SUBSCR_LIST_INT           29
#define BINARY_SUBSCR_TUPLE_INT          34
#define BINARY_SUBSCR_DICT               36
#define STORE_SUBSCR_ADAPTIVE            37
#define STORE_SUBSCR_LIST_INT            38
#define STORE_SUBSCR_DICT                39
#define CALL_NO_KW_ADAPTIVE              40
#define CALL_NO_KW_BUILTIN_O             41
#define CALL_NO_KW_BUILTIN_FAST          42
#define CALL_NO_KW_LEN                   43
#define CALL_NO_KW_ISINSTANCE            44
#define CALL_NO_KW_PY_SIMPLE             45
#define CALL_NO_KW_ALLOC_AND_ENTER_INIT  46
#define CALL_NO_KW_LIST_APPEND           47
#define CALL_NO_KW_METHOD_DESCRIPTOR_O   48
#define CALL_NO_KW_TYPE_1                55
#define CALL_NO_KW_BUILTIN_CLASS_1       56
#define CALL_NO_KW_METHOD_DESCRIPTOR_FAST  57
#define JUMP_ABSOLUTE_QUICK              58
#define LOAD_ATTR_ADAPTIVE               59
#define LOAD_ATTR_INSTANCE_VALUE         62
#define LOAD_ATTR_WITH_HINT              63
#define LOAD_ATTR_SLOT                   64
#define LOAD_ATTR_MODULE                 65
#define LOAD_GLOBAL_ADAPTIVE             66
#define LOAD_GLOBAL_MODULE               67
#define LOAD_GLOBAL_BUILTIN              72
#define LOAD_METHOD_ADAPTIVE             75
#define LOAD_METHOD_CACHED               76
#define LOAD_METHOD_CLASS                77
#define LOAD_METHOD_MODULE               78
#define LOAD_METHOD_NO_DICT              79
#define STORE_ATTR_ADAPTIVE              80
#define STORE_ATTR_INSTANCE_VALUE        81
#define STORE_ATTR_SLOT                  87
#define STORE_ATTR_WITH_HINT            128
#define LOAD_FAST__LOAD_FAST            131
#define STORE_FAST__LOAD_FAST           134
#define LOAD_FAST__LOAD_CONST           140
#define LOAD_CONST__LOAD_FAST           141
#define STORE_FAST__STORE_FAST          143
=======
#define BINARY_OP_INPLACE_ADD_UNICODE    16
#define BINARY_OP_MULTIPLY_INT           17
#define BINARY_OP_MULTIPLY_FLOAT         18
#define BINARY_OP_SUBTRACT_INT           19
#define BINARY_OP_SUBTRACT_FLOAT         20
#define COMPARE_OP_ADAPTIVE              21
#define COMPARE_OP_FLOAT_JUMP            22
#define COMPARE_OP_INT_JUMP              23
#define COMPARE_OP_STR_JUMP              24
#define BINARY_SUBSCR_ADAPTIVE           26
#define BINARY_SUBSCR_GETITEM            27
#define BINARY_SUBSCR_LIST_INT           28
#define BINARY_SUBSCR_TUPLE_INT          29
#define BINARY_SUBSCR_DICT               34
#define STORE_SUBSCR_ADAPTIVE            36
#define STORE_SUBSCR_LIST_INT            37
#define STORE_SUBSCR_DICT                38
#define CALL_NO_KW_ADAPTIVE              39
#define CALL_NO_KW_BUILTIN_O             40
#define CALL_NO_KW_BUILTIN_FAST          41
#define CALL_NO_KW_LEN                   42
#define CALL_NO_KW_ISINSTANCE            43
#define CALL_NO_KW_PY_SIMPLE             44
#define CALL_NO_KW_LIST_APPEND           45
#define CALL_NO_KW_METHOD_DESCRIPTOR_O   46
#define CALL_NO_KW_TYPE_1                47
#define CALL_NO_KW_BUILTIN_CLASS_1       48
#define CALL_NO_KW_METHOD_DESCRIPTOR_FAST  55
#define JUMP_ABSOLUTE_QUICK              56
#define LOAD_ATTR_ADAPTIVE               57
#define LOAD_ATTR_INSTANCE_VALUE         58
#define LOAD_ATTR_WITH_HINT              59
#define LOAD_ATTR_SLOT                   62
#define LOAD_ATTR_MODULE                 63
#define LOAD_GLOBAL_ADAPTIVE             64
#define LOAD_GLOBAL_MODULE               65
#define LOAD_GLOBAL_BUILTIN              66
#define LOAD_METHOD_ADAPTIVE             67
#define LOAD_METHOD_CACHED               72
#define LOAD_METHOD_CLASS                75
#define LOAD_METHOD_MODULE               76
#define LOAD_METHOD_NO_DICT              77
#define STORE_ATTR_ADAPTIVE              78
#define STORE_ATTR_INSTANCE_VALUE        79
#define STORE_ATTR_SLOT                  80
#define STORE_ATTR_WITH_HINT             81
#define LOAD_FAST__LOAD_FAST             87
#define STORE_FAST__LOAD_FAST           128
#define LOAD_FAST__LOAD_CONST           129
#define LOAD_CONST__LOAD_FAST           131
#define STORE_FAST__STORE_FAST          134
>>>>>>> cae55542
#define DO_TRACING                      255
#ifdef NEED_OPCODE_JUMP_TABLES
static uint32_t _PyOpcode_RelativeJump[8] = {
    0U,
    0U,
    536870912U,
    134234112U,
    0U,
    0U,
    0U,
    0U,
};
static uint32_t _PyOpcode_Jump[8] = {
    0U,
    0U,
    536870912U,
    2316288000U,
    0U,
    0U,
    0U,
    0U,
};
#endif /* OPCODE_TABLES */

#define HAS_CONST(op) (false\
    || ((op) == 100) \
    )

#define NB_ADD                            0
#define NB_AND                            1
#define NB_FLOOR_DIVIDE                   2
#define NB_LSHIFT                         3
#define NB_MATRIX_MULTIPLY                4
#define NB_MULTIPLY                       5
#define NB_REMAINDER                      6
#define NB_OR                             7
#define NB_POWER                          8
#define NB_RSHIFT                         9
#define NB_SUBTRACT                      10
#define NB_TRUE_DIVIDE                   11
#define NB_XOR                           12
#define NB_INPLACE_ADD                   13
#define NB_INPLACE_AND                   14
#define NB_INPLACE_FLOOR_DIVIDE          15
#define NB_INPLACE_LSHIFT                16
#define NB_INPLACE_MATRIX_MULTIPLY       17
#define NB_INPLACE_MULTIPLY              18
#define NB_INPLACE_REMAINDER             19
#define NB_INPLACE_OR                    20
#define NB_INPLACE_POWER                 21
#define NB_INPLACE_RSHIFT                22
#define NB_INPLACE_SUBTRACT              23
#define NB_INPLACE_TRUE_DIVIDE           24
#define NB_INPLACE_XOR                   25

#define HAS_ARG(op) ((op) >= HAVE_ARGUMENT)

/* Reserve some bytecodes for internal use in the compiler.
 * The value of 240 is arbitrary. */
#define IS_ARTIFICIAL(op) ((op) > 240)

#ifdef __cplusplus
}
#endif
#endif /* !Py_OPCODE_H */<|MERGE_RESOLUTION|>--- conflicted
+++ resolved
@@ -116,7 +116,6 @@
 #define BINARY_OP_ADD_INT                 8
 #define BINARY_OP_ADD_FLOAT              13
 #define BINARY_OP_ADD_UNICODE            14
-<<<<<<< HEAD
 #define BINARY_OP_INPLACE_ADD_UNICODE    17
 #define BINARY_OP_MULTIPLY_INT           18
 #define BINARY_OP_MULTIPLY_FLOAT         19
@@ -164,64 +163,11 @@
 #define STORE_ATTR_INSTANCE_VALUE        81
 #define STORE_ATTR_SLOT                  87
 #define STORE_ATTR_WITH_HINT            128
-#define LOAD_FAST__LOAD_FAST            131
-#define STORE_FAST__LOAD_FAST           134
-#define LOAD_FAST__LOAD_CONST           140
-#define LOAD_CONST__LOAD_FAST           141
-#define STORE_FAST__STORE_FAST          143
-=======
-#define BINARY_OP_INPLACE_ADD_UNICODE    16
-#define BINARY_OP_MULTIPLY_INT           17
-#define BINARY_OP_MULTIPLY_FLOAT         18
-#define BINARY_OP_SUBTRACT_INT           19
-#define BINARY_OP_SUBTRACT_FLOAT         20
-#define COMPARE_OP_ADAPTIVE              21
-#define COMPARE_OP_FLOAT_JUMP            22
-#define COMPARE_OP_INT_JUMP              23
-#define COMPARE_OP_STR_JUMP              24
-#define BINARY_SUBSCR_ADAPTIVE           26
-#define BINARY_SUBSCR_GETITEM            27
-#define BINARY_SUBSCR_LIST_INT           28
-#define BINARY_SUBSCR_TUPLE_INT          29
-#define BINARY_SUBSCR_DICT               34
-#define STORE_SUBSCR_ADAPTIVE            36
-#define STORE_SUBSCR_LIST_INT            37
-#define STORE_SUBSCR_DICT                38
-#define CALL_NO_KW_ADAPTIVE              39
-#define CALL_NO_KW_BUILTIN_O             40
-#define CALL_NO_KW_BUILTIN_FAST          41
-#define CALL_NO_KW_LEN                   42
-#define CALL_NO_KW_ISINSTANCE            43
-#define CALL_NO_KW_PY_SIMPLE             44
-#define CALL_NO_KW_LIST_APPEND           45
-#define CALL_NO_KW_METHOD_DESCRIPTOR_O   46
-#define CALL_NO_KW_TYPE_1                47
-#define CALL_NO_KW_BUILTIN_CLASS_1       48
-#define CALL_NO_KW_METHOD_DESCRIPTOR_FAST  55
-#define JUMP_ABSOLUTE_QUICK              56
-#define LOAD_ATTR_ADAPTIVE               57
-#define LOAD_ATTR_INSTANCE_VALUE         58
-#define LOAD_ATTR_WITH_HINT              59
-#define LOAD_ATTR_SLOT                   62
-#define LOAD_ATTR_MODULE                 63
-#define LOAD_GLOBAL_ADAPTIVE             64
-#define LOAD_GLOBAL_MODULE               65
-#define LOAD_GLOBAL_BUILTIN              66
-#define LOAD_METHOD_ADAPTIVE             67
-#define LOAD_METHOD_CACHED               72
-#define LOAD_METHOD_CLASS                75
-#define LOAD_METHOD_MODULE               76
-#define LOAD_METHOD_NO_DICT              77
-#define STORE_ATTR_ADAPTIVE              78
-#define STORE_ATTR_INSTANCE_VALUE        79
-#define STORE_ATTR_SLOT                  80
-#define STORE_ATTR_WITH_HINT             81
-#define LOAD_FAST__LOAD_FAST             87
-#define STORE_FAST__LOAD_FAST           128
-#define LOAD_FAST__LOAD_CONST           129
-#define LOAD_CONST__LOAD_FAST           131
-#define STORE_FAST__STORE_FAST          134
->>>>>>> cae55542
+#define LOAD_FAST__LOAD_FAST            129
+#define STORE_FAST__LOAD_FAST           131
+#define LOAD_FAST__LOAD_CONST           134
+#define LOAD_CONST__LOAD_FAST           140
+#define STORE_FAST__STORE_FAST          141
 #define DO_TRACING                      255
 #ifdef NEED_OPCODE_JUMP_TABLES
 static uint32_t _PyOpcode_RelativeJump[8] = {
