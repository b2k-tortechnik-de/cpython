--- conflicted
+++ resolved
@@ -144,29 +144,6 @@
 #define CALL_NO_KW_PY_SIMPLE             45
 #define CALL_NO_KW_LIST_APPEND           46
 #define CALL_NO_KW_METHOD_DESCRIPTOR_O   47
-<<<<<<< HEAD
-#define CALL_NO_KW_METHOD_DESCRIPTOR_FAST  48
-#define JUMP_ABSOLUTE_QUICK              55
-#define LOAD_ATTR_ADAPTIVE               56
-#define LOAD_ATTR_INSTANCE_VALUE         57
-#define LOAD_ATTR_WITH_HINT              58
-#define LOAD_ATTR_SLOT                   59
-#define LOAD_ATTR_MODULE                 62
-#define LOAD_GLOBAL_ADAPTIVE             63
-#define LOAD_GLOBAL_MODULE               64
-#define LOAD_GLOBAL_BUILTIN              65
-#define LOAD_METHOD_ADAPTIVE             66
-#define LOAD_METHOD_CACHED               67
-#define LOAD_METHOD_CLASS                75
-#define LOAD_METHOD_MODULE               76
-#define LOAD_METHOD_NO_DICT              77
-#define STORE_ATTR_ADAPTIVE              78
-#define STORE_ATTR_INSTANCE_VALUE        79
-#define STORE_ATTR_SLOT                  80
-#define STORE_ATTR_WITH_HINT             81
-#define LOAD_FAST__LOAD_FAST             87
-#define STORE_FAST__LOAD_FAST           123
-=======
 #define CALL_NO_KW_TYPE_1                48
 #define CALL_NO_KW_BUILTIN_CLASS_1       55
 #define CALL_NO_KW_METHOD_DESCRIPTOR_FAST  56
@@ -188,12 +165,11 @@
 #define STORE_ATTR_INSTANCE_VALUE        80
 #define STORE_ATTR_SLOT                  81
 #define STORE_ATTR_WITH_HINT             87
-#define LOAD_FAST__LOAD_FAST            128
-#define STORE_FAST__LOAD_FAST           131
->>>>>>> f62420c3
-#define LOAD_FAST__LOAD_CONST           134
-#define LOAD_CONST__LOAD_FAST           140
-#define STORE_FAST__STORE_FAST          141
+#define LOAD_FAST__LOAD_FAST            134
+#define STORE_FAST__LOAD_FAST           140
+#define LOAD_FAST__LOAD_CONST           141
+#define LOAD_CONST__LOAD_FAST           143
+#define STORE_FAST__STORE_FAST          150
 #define DO_TRACING                      255
 #ifdef NEED_OPCODE_JUMP_TABLES
 static uint32_t _PyOpcode_RelativeJump[8] = {
@@ -210,13 +186,8 @@
     0U,
     0U,
     536870912U,
-<<<<<<< HEAD
-    2182070272U,
+    2316288000U,
     3U,
-=======
-    2316288000U,
-    0U,
->>>>>>> f62420c3
     0U,
     0U,
     0U,
