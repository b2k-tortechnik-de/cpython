// Auto-generated by Tools/scripts/generate_opcode_h.py from Lib/opcode.py

#ifndef Py_OPCODE_H
#define Py_OPCODE_H
#ifdef __cplusplus
extern "C" {
#endif


/* Instruction opcodes for compiled code */
#define CACHE                                    0
#define POP_TOP                                  1
#define PUSH_NULL                                2
#define NOP                                      9
#define UNARY_POSITIVE                          10
#define UNARY_NEGATIVE                          11
#define UNARY_NOT                               12
#define UNARY_INVERT                            15
#define EXIT_INIT_CHECK                         16
#define BINARY_SUBSCR                           25
#define GET_LEN                                 30
#define MATCH_MAPPING                           31
#define MATCH_SEQUENCE                          32
#define MATCH_KEYS                              33
#define PUSH_EXC_INFO                           35
#define CHECK_EXC_MATCH                         36
#define CHECK_EG_MATCH                          37
#define WITH_EXCEPT_START                       49
#define GET_AITER                               50
#define GET_ANEXT                               51
#define BEFORE_ASYNC_WITH                       52
#define BEFORE_WITH                             53
#define END_ASYNC_FOR                           54
#define STORE_SUBSCR                            60
#define DELETE_SUBSCR                           61
#define GET_ITER                                68
#define GET_YIELD_FROM_ITER                     69
#define PRINT_EXPR                              70
#define LOAD_BUILD_CLASS                        71
#define LOAD_ASSERTION_ERROR                    74
#define RETURN_GENERATOR                        75
#define LIST_TO_TUPLE                           82
#define RETURN_VALUE                            83
#define IMPORT_STAR                             84
#define SETUP_ANNOTATIONS                       85
#define ASYNC_GEN_WRAP                          87
#define PREP_RERAISE_STAR                       88
#define POP_EXCEPT                              89
#define HAVE_ARGUMENT                           90
#define STORE_NAME                              90
#define DELETE_NAME                             91
#define UNPACK_SEQUENCE                         92
#define FOR_ITER                                93
#define UNPACK_EX                               94
#define STORE_ATTR                              95
#define DELETE_ATTR                             96
#define STORE_GLOBAL                            97
#define DELETE_GLOBAL                           98
#define SWAP                                    99
#define LOAD_CONST                             100
#define LOAD_NAME                              101
#define BUILD_TUPLE                            102
#define BUILD_LIST                             103
#define BUILD_SET                              104
#define BUILD_MAP                              105
#define LOAD_ATTR                              106
#define COMPARE_OP                             107
#define IMPORT_NAME                            108
#define IMPORT_FROM                            109
#define JUMP_FORWARD                           110
#define JUMP_IF_FALSE_OR_POP                   111
#define JUMP_IF_TRUE_OR_POP                    112
#define POP_JUMP_FORWARD_IF_FALSE              114
#define POP_JUMP_FORWARD_IF_TRUE               115
#define LOAD_GLOBAL                            116
#define IS_OP                                  117
#define CONTAINS_OP                            118
#define RERAISE                                119
#define COPY                                   120
#define BINARY_OP                              122
#define SEND                                   123
#define LOAD_FAST                              124
#define STORE_FAST                             125
#define DELETE_FAST                            126
#define LOAD_FAST_CHECK                        127
#define POP_JUMP_FORWARD_IF_NOT_NONE           128
#define POP_JUMP_FORWARD_IF_NONE               129
#define RAISE_VARARGS                          130
#define GET_AWAITABLE                          131
#define MAKE_FUNCTION                          132
#define BUILD_SLICE                            133
#define JUMP_BACKWARD_NO_INTERRUPT             134
#define MAKE_CELL                              135
#define LOAD_CLOSURE                           136
#define LOAD_DEREF                             137
#define STORE_DEREF                            138
#define DELETE_DEREF                           139
#define JUMP_BACKWARD                          140
#define CALL_FUNCTION_EX                       142
#define EXTENDED_ARG                           144
#define LIST_APPEND                            145
#define SET_ADD                                146
#define MAP_ADD                                147
#define LOAD_CLASSDEREF                        148
#define COPY_FREE_VARS                         149
#define YIELD_VALUE                            150
#define RESUME                                 151
#define MATCH_CLASS                            152
#define FORMAT_VALUE                           155
#define BUILD_CONST_KEY_MAP                    156
#define BUILD_STRING                           157
#define LOAD_METHOD                            160
#define LIST_EXTEND                            162
#define SET_UPDATE                             163
#define DICT_MERGE                             164
#define DICT_UPDATE                            165
#define CALL                                   171
#define KW_NAMES                               172
#define POP_JUMP_BACKWARD_IF_NOT_NONE          173
#define POP_JUMP_BACKWARD_IF_NONE              174
#define POP_JUMP_BACKWARD_IF_FALSE             175
#define POP_JUMP_BACKWARD_IF_TRUE              176
#define BINARY_OP_ADAPTIVE                       3
#define BINARY_OP_ADD_FLOAT                      4
#define BINARY_OP_ADD_INT                        5
#define BINARY_OP_ADD_UNICODE                    6
#define BINARY_OP_INPLACE_ADD_UNICODE            7
#define BINARY_OP_MULTIPLY_FLOAT                 8
#define BINARY_OP_MULTIPLY_INT                  13
#define BINARY_OP_SUBTRACT_FLOAT                14
<<<<<<< HEAD
#define BINARY_OP_SUBTRACT_INT                  17
#define BINARY_SUBSCR_ADAPTIVE                  18
#define BINARY_SUBSCR_DICT                      19
#define BINARY_SUBSCR_GETITEM                   20
#define BINARY_SUBSCR_LIST_INT                  21
#define BINARY_SUBSCR_TUPLE_INT                 22
#define CALL_ADAPTIVE                           23
#define CALL_PY_EXACT_ARGS                      24
#define CALL_PY_WITH_DEFAULTS                   26
#define CALL_BOUND_METHOD_EXACT_ARGS            27
#define CALL_BUILTIN_CLASS                      28
#define CALL_BUILTIN_FAST_WITH_KEYWORDS         29
#define CALL_METHOD_DESCRIPTOR_FAST_WITH_KEYWORDS  34
#define CALL_NO_KW_BUILTIN_FAST                 38
#define CALL_NO_KW_BUILTIN_O                    39
#define CALL_NO_KW_ISINSTANCE                   40
#define CALL_NO_KW_LEN                          41
#define CALL_NO_KW_ALLOC_AND_ENTER_INIT         42
#define CALL_NO_KW_LIST_APPEND                  43
#define CALL_NO_KW_METHOD_DESCRIPTOR_FAST       44
#define CALL_NO_KW_METHOD_DESCRIPTOR_NOARGS     45
#define CALL_NO_KW_METHOD_DESCRIPTOR_O          46
#define CALL_NO_KW_STR_1                        47
#define CALL_NO_KW_TUPLE_1                      48
#define CALL_NO_KW_TYPE_1                       55
#define COMPARE_OP_ADAPTIVE                     56
#define COMPARE_OP_FLOAT_JUMP                   57
#define COMPARE_OP_INT_JUMP                     58
#define COMPARE_OP_STR_JUMP                     59
#define EXTENDED_ARG_QUICK                      62
#define JUMP_BACKWARD_QUICK                     63
#define LOAD_ATTR_ADAPTIVE                      64
#define LOAD_ATTR_INSTANCE_VALUE                65
#define LOAD_ATTR_MODULE                        66
#define LOAD_ATTR_SLOT                          67
#define LOAD_ATTR_WITH_HINT                     72
#define LOAD_CONST__LOAD_FAST                   73
#define LOAD_FAST__LOAD_CONST                   76
#define LOAD_FAST__LOAD_FAST                    77
#define LOAD_GLOBAL_ADAPTIVE                    78
#define LOAD_GLOBAL_BUILTIN                     79
#define LOAD_GLOBAL_MODULE                      80
#define LOAD_METHOD_ADAPTIVE                    81
#define LOAD_METHOD_CLASS                       86
#define LOAD_METHOD_LAZY_DICT                  113
#define LOAD_METHOD_MODULE                     121
#define LOAD_METHOD_NO_DICT                    127
#define LOAD_METHOD_WITH_DICT                  141
#define LOAD_METHOD_WITH_VALUES                143
#define RESUME_QUICK                           153
#define STORE_ATTR_ADAPTIVE                    154
#define STORE_ATTR_INSTANCE_VALUE              158
#define STORE_ATTR_SLOT                        159
#define STORE_ATTR_WITH_HINT                   161
#define STORE_FAST__LOAD_FAST                  166
#define STORE_FAST__STORE_FAST                 167
#define STORE_SUBSCR_ADAPTIVE                  168
#define STORE_SUBSCR_DICT                      169
#define STORE_SUBSCR_LIST_INT                  170
#define UNPACK_SEQUENCE_ADAPTIVE               177
#define UNPACK_SEQUENCE_LIST                   178
#define UNPACK_SEQUENCE_TUPLE                  179
#define UNPACK_SEQUENCE_TWO_TUPLE              180
=======
#define BINARY_OP_SUBTRACT_INT                  16
#define BINARY_SUBSCR_ADAPTIVE                  17
#define BINARY_SUBSCR_DICT                      18
#define BINARY_SUBSCR_GETITEM                   19
#define BINARY_SUBSCR_LIST_INT                  20
#define BINARY_SUBSCR_TUPLE_INT                 21
#define CALL_ADAPTIVE                           22
#define CALL_PY_EXACT_ARGS                      23
#define CALL_PY_WITH_DEFAULTS                   24
#define CALL_BOUND_METHOD_EXACT_ARGS            26
#define CALL_BUILTIN_CLASS                      27
#define CALL_BUILTIN_FAST_WITH_KEYWORDS         28
#define CALL_METHOD_DESCRIPTOR_FAST_WITH_KEYWORDS  29
#define CALL_NO_KW_BUILTIN_FAST                 34
#define CALL_NO_KW_BUILTIN_O                    38
#define CALL_NO_KW_ISINSTANCE                   39
#define CALL_NO_KW_LEN                          40
#define CALL_NO_KW_LIST_APPEND                  41
#define CALL_NO_KW_METHOD_DESCRIPTOR_FAST       42
#define CALL_NO_KW_METHOD_DESCRIPTOR_NOARGS     43
#define CALL_NO_KW_METHOD_DESCRIPTOR_O          44
#define CALL_NO_KW_STR_1                        45
#define CALL_NO_KW_TUPLE_1                      46
#define CALL_NO_KW_TYPE_1                       47
#define COMPARE_OP_ADAPTIVE                     48
#define COMPARE_OP_FLOAT_JUMP                   55
#define COMPARE_OP_INT_JUMP                     56
#define COMPARE_OP_STR_JUMP                     57
#define EXTENDED_ARG_QUICK                      58
#define JUMP_BACKWARD_QUICK                     59
#define LOAD_ATTR_ADAPTIVE                      62
#define LOAD_ATTR_INSTANCE_VALUE                63
#define LOAD_ATTR_MODULE                        64
#define LOAD_ATTR_SLOT                          65
#define LOAD_ATTR_WITH_HINT                     66
#define LOAD_CONST__LOAD_FAST                   67
#define LOAD_FAST__LOAD_CONST                   72
#define LOAD_FAST__LOAD_FAST                    73
#define LOAD_GLOBAL_ADAPTIVE                    76
#define LOAD_GLOBAL_BUILTIN                     77
#define LOAD_GLOBAL_MODULE                      78
#define LOAD_METHOD_ADAPTIVE                    79
#define LOAD_METHOD_CLASS                       80
#define LOAD_METHOD_LAZY_DICT                   81
#define LOAD_METHOD_MODULE                      86
#define LOAD_METHOD_NO_DICT                    113
#define LOAD_METHOD_WITH_DICT                  121
#define LOAD_METHOD_WITH_VALUES                141
#define RESUME_QUICK                           143
#define STORE_ATTR_ADAPTIVE                    153
#define STORE_ATTR_INSTANCE_VALUE              154
#define STORE_ATTR_SLOT                        158
#define STORE_ATTR_WITH_HINT                   159
#define STORE_FAST__LOAD_FAST                  161
#define STORE_FAST__STORE_FAST                 166
#define STORE_SUBSCR_ADAPTIVE                  167
#define STORE_SUBSCR_DICT                      168
#define STORE_SUBSCR_LIST_INT                  169
#define UNPACK_SEQUENCE_ADAPTIVE               170
#define UNPACK_SEQUENCE_LIST                   177
#define UNPACK_SEQUENCE_TUPLE                  178
#define UNPACK_SEQUENCE_TWO_TUPLE              179
>>>>>>> cdb73aef
#define DO_TRACING                             255

#define HAS_CONST(op) (false\
    || ((op) == 100) \
    || ((op) == 172) \
    )

#define NB_ADD                                   0
#define NB_AND                                   1
#define NB_FLOOR_DIVIDE                          2
#define NB_LSHIFT                                3
#define NB_MATRIX_MULTIPLY                       4
#define NB_MULTIPLY                              5
#define NB_REMAINDER                             6
#define NB_OR                                    7
#define NB_POWER                                 8
#define NB_RSHIFT                                9
#define NB_SUBTRACT                             10
#define NB_TRUE_DIVIDE                          11
#define NB_XOR                                  12
#define NB_INPLACE_ADD                          13
#define NB_INPLACE_AND                          14
#define NB_INPLACE_FLOOR_DIVIDE                 15
#define NB_INPLACE_LSHIFT                       16
#define NB_INPLACE_MATRIX_MULTIPLY              17
#define NB_INPLACE_MULTIPLY                     18
#define NB_INPLACE_REMAINDER                    19
#define NB_INPLACE_OR                           20
#define NB_INPLACE_POWER                        21
#define NB_INPLACE_RSHIFT                       22
#define NB_INPLACE_SUBTRACT                     23
#define NB_INPLACE_TRUE_DIVIDE                  24
#define NB_INPLACE_XOR                          25

#define HAS_ARG(op) ((op) >= HAVE_ARGUMENT)

/* Reserve some bytecodes for internal use in the compiler.
 * The value of 240 is arbitrary. */
#define IS_ARTIFICIAL(op) ((op) > 240)

#ifdef __cplusplus
}
#endif
#endif /* !Py_OPCODE_H */<|MERGE_RESOLUTION|>--- conflicted
+++ resolved
@@ -128,7 +128,6 @@
 #define BINARY_OP_MULTIPLY_FLOAT                 8
 #define BINARY_OP_MULTIPLY_INT                  13
 #define BINARY_OP_SUBTRACT_FLOAT                14
-<<<<<<< HEAD
 #define BINARY_OP_SUBTRACT_INT                  17
 #define BINARY_SUBSCR_ADAPTIVE                  18
 #define BINARY_SUBSCR_DICT                      19
@@ -175,87 +174,23 @@
 #define LOAD_METHOD_CLASS                       86
 #define LOAD_METHOD_LAZY_DICT                  113
 #define LOAD_METHOD_MODULE                     121
-#define LOAD_METHOD_NO_DICT                    127
-#define LOAD_METHOD_WITH_DICT                  141
-#define LOAD_METHOD_WITH_VALUES                143
-#define RESUME_QUICK                           153
-#define STORE_ATTR_ADAPTIVE                    154
-#define STORE_ATTR_INSTANCE_VALUE              158
-#define STORE_ATTR_SLOT                        159
-#define STORE_ATTR_WITH_HINT                   161
-#define STORE_FAST__LOAD_FAST                  166
-#define STORE_FAST__STORE_FAST                 167
-#define STORE_SUBSCR_ADAPTIVE                  168
-#define STORE_SUBSCR_DICT                      169
-#define STORE_SUBSCR_LIST_INT                  170
-#define UNPACK_SEQUENCE_ADAPTIVE               177
-#define UNPACK_SEQUENCE_LIST                   178
-#define UNPACK_SEQUENCE_TUPLE                  179
-#define UNPACK_SEQUENCE_TWO_TUPLE              180
-=======
-#define BINARY_OP_SUBTRACT_INT                  16
-#define BINARY_SUBSCR_ADAPTIVE                  17
-#define BINARY_SUBSCR_DICT                      18
-#define BINARY_SUBSCR_GETITEM                   19
-#define BINARY_SUBSCR_LIST_INT                  20
-#define BINARY_SUBSCR_TUPLE_INT                 21
-#define CALL_ADAPTIVE                           22
-#define CALL_PY_EXACT_ARGS                      23
-#define CALL_PY_WITH_DEFAULTS                   24
-#define CALL_BOUND_METHOD_EXACT_ARGS            26
-#define CALL_BUILTIN_CLASS                      27
-#define CALL_BUILTIN_FAST_WITH_KEYWORDS         28
-#define CALL_METHOD_DESCRIPTOR_FAST_WITH_KEYWORDS  29
-#define CALL_NO_KW_BUILTIN_FAST                 34
-#define CALL_NO_KW_BUILTIN_O                    38
-#define CALL_NO_KW_ISINSTANCE                   39
-#define CALL_NO_KW_LEN                          40
-#define CALL_NO_KW_LIST_APPEND                  41
-#define CALL_NO_KW_METHOD_DESCRIPTOR_FAST       42
-#define CALL_NO_KW_METHOD_DESCRIPTOR_NOARGS     43
-#define CALL_NO_KW_METHOD_DESCRIPTOR_O          44
-#define CALL_NO_KW_STR_1                        45
-#define CALL_NO_KW_TUPLE_1                      46
-#define CALL_NO_KW_TYPE_1                       47
-#define COMPARE_OP_ADAPTIVE                     48
-#define COMPARE_OP_FLOAT_JUMP                   55
-#define COMPARE_OP_INT_JUMP                     56
-#define COMPARE_OP_STR_JUMP                     57
-#define EXTENDED_ARG_QUICK                      58
-#define JUMP_BACKWARD_QUICK                     59
-#define LOAD_ATTR_ADAPTIVE                      62
-#define LOAD_ATTR_INSTANCE_VALUE                63
-#define LOAD_ATTR_MODULE                        64
-#define LOAD_ATTR_SLOT                          65
-#define LOAD_ATTR_WITH_HINT                     66
-#define LOAD_CONST__LOAD_FAST                   67
-#define LOAD_FAST__LOAD_CONST                   72
-#define LOAD_FAST__LOAD_FAST                    73
-#define LOAD_GLOBAL_ADAPTIVE                    76
-#define LOAD_GLOBAL_BUILTIN                     77
-#define LOAD_GLOBAL_MODULE                      78
-#define LOAD_METHOD_ADAPTIVE                    79
-#define LOAD_METHOD_CLASS                       80
-#define LOAD_METHOD_LAZY_DICT                   81
-#define LOAD_METHOD_MODULE                      86
-#define LOAD_METHOD_NO_DICT                    113
-#define LOAD_METHOD_WITH_DICT                  121
-#define LOAD_METHOD_WITH_VALUES                141
-#define RESUME_QUICK                           143
-#define STORE_ATTR_ADAPTIVE                    153
-#define STORE_ATTR_INSTANCE_VALUE              154
-#define STORE_ATTR_SLOT                        158
-#define STORE_ATTR_WITH_HINT                   159
-#define STORE_FAST__LOAD_FAST                  161
-#define STORE_FAST__STORE_FAST                 166
-#define STORE_SUBSCR_ADAPTIVE                  167
-#define STORE_SUBSCR_DICT                      168
-#define STORE_SUBSCR_LIST_INT                  169
-#define UNPACK_SEQUENCE_ADAPTIVE               170
-#define UNPACK_SEQUENCE_LIST                   177
-#define UNPACK_SEQUENCE_TUPLE                  178
-#define UNPACK_SEQUENCE_TWO_TUPLE              179
->>>>>>> cdb73aef
+#define LOAD_METHOD_NO_DICT                    141
+#define LOAD_METHOD_WITH_DICT                  143
+#define LOAD_METHOD_WITH_VALUES                153
+#define RESUME_QUICK                           154
+#define STORE_ATTR_ADAPTIVE                    158
+#define STORE_ATTR_INSTANCE_VALUE              159
+#define STORE_ATTR_SLOT                        161
+#define STORE_ATTR_WITH_HINT                   166
+#define STORE_FAST__LOAD_FAST                  167
+#define STORE_FAST__STORE_FAST                 168
+#define STORE_SUBSCR_ADAPTIVE                  169
+#define STORE_SUBSCR_DICT                      170
+#define STORE_SUBSCR_LIST_INT                  177
+#define UNPACK_SEQUENCE_ADAPTIVE               178
+#define UNPACK_SEQUENCE_LIST                   179
+#define UNPACK_SEQUENCE_TUPLE                  180
+#define UNPACK_SEQUENCE_TWO_TUPLE              181
 #define DO_TRACING                             255
 
 #define HAS_CONST(op) (false\
