#ifndef Py_INTERNAL_FRAME_H
#define Py_INTERNAL_FRAME_H
#ifdef __cplusplus
extern "C" {
#endif

/* These values are chosen so that the inline functions below all
 * compare f_state to zero.
 */
enum _framestate {
    FRAME_CREATED = -2,
    FRAME_SUSPENDED = -1,
    FRAME_EXECUTING = 0,
    FRAME_RETURNED = 1,
    FRAME_UNWINDING = 2,
    FRAME_RAISED = 3,
    FRAME_CLEARED = 4
};

typedef signed char PyFrameState;

/*
    frame->f_lasti refers to the index of the last instruction,
    unless it's -1 in which case next_instr should be first_instr.
*/

typedef struct _interpreter_frame {
    PyFunctionObject *f_func; /* Strong reference */
    PyObject *f_globals; /* Borrowed reference */
    PyObject *f_builtins; /* Borrowed reference */
    PyObject *f_locals; /* Strong reference, may be NULL */
    PyCodeObject *f_code; /* Strong reference */
    PyFrameObject *frame_obj; /* Strong reference, may be NULL */
    PyObject *generator; /* Borrowed reference, may be NULL */
    struct _interpreter_frame *previous;
    int f_lasti;       /* Last instruction if called */
    int stacktop;     /* Offset of TOS from localsplus  */
    PyFrameState f_state;  /* What state the frame is in */
    int depth; /* Depth of the frame in a ceval loop */
    PyObject *localsplus[1];
} InterpreterFrame;

static inline int _PyFrame_IsRunnable(InterpreterFrame *f) {
    return f->f_state < FRAME_EXECUTING;
}

static inline int _PyFrame_IsExecuting(InterpreterFrame *f) {
    return f->f_state == FRAME_EXECUTING;
}

static inline int _PyFrameHasCompleted(InterpreterFrame *f) {
    return f->f_state > FRAME_EXECUTING;
}

static inline PyObject **_PyFrame_Stackbase(InterpreterFrame *f) {
    return f->localsplus + f->f_code->co_nlocalsplus;
}

static inline PyObject *_PyFrame_StackPeek(InterpreterFrame *f) {
    assert(f->stacktop > f->f_code->co_nlocalsplus);
    return f->localsplus[f->stacktop-1];
}

static inline PyObject *_PyFrame_StackPop(InterpreterFrame *f) {
    assert(f->stacktop > f->f_code->co_nlocalsplus);
    f->stacktop--;
    return f->localsplus[f->stacktop];
}

static inline void _PyFrame_StackPush(InterpreterFrame *f, PyObject *value) {
    f->localsplus[f->stacktop] = value;
    f->stacktop++;
}

#define FRAME_SPECIALS_SIZE ((sizeof(InterpreterFrame)-1)/sizeof(PyObject *))

InterpreterFrame *_PyFrame_Copy(InterpreterFrame *frame);

static inline void
_PyFrame_InitializeSpecials(
    InterpreterFrame *frame, PyFunctionObject *func,
    PyObject *locals, int nlocalsplus)
{
    Py_INCREF(func);
    frame->f_func = func;
    frame->f_code = (PyCodeObject *)Py_NewRef(func->func_code);
    frame->f_builtins = func->func_builtins;
    frame->f_globals = func->func_globals;
    frame->f_locals = Py_XNewRef(locals);
    frame->stacktop = nlocalsplus;
    frame->frame_obj = NULL;
    frame->generator = NULL;
    frame->f_lasti = -1;
    frame->f_state = FRAME_CREATED;
    frame->depth = 0;
}

/* Gets the pointer to the locals array
 * that precedes this frame.
 */
static inline PyObject**
_PyFrame_GetLocalsArray(InterpreterFrame *frame)
{
    return frame->localsplus;
}

static inline PyObject**
_PyFrame_GetStackPointer(InterpreterFrame *frame)
{
    return frame->localsplus+frame->stacktop;
}

static inline void
_PyFrame_SetStackPointer(InterpreterFrame *frame, PyObject **stack_pointer)
{
    frame->stacktop = (int)(stack_pointer - frame->localsplus);
}

/* For use by _PyFrame_GetFrameObject
  Do not call directly. */
PyFrameObject *
_PyFrame_MakeAndSetFrameObject(InterpreterFrame *frame);

/* Gets the PyFrameObject for this frame, lazily
 * creating it if necessary.
 * Returns a borrowed referennce */
static inline PyFrameObject *
_PyFrame_GetFrameObject(InterpreterFrame *frame)
{
    PyFrameObject *res =  frame->frame_obj;
    if (res != NULL) {
        return res;
    }
    return _PyFrame_MakeAndSetFrameObject(frame);
}

/* Clears all references in the frame.
 * If take is non-zero, then the InterpreterFrame frame
 * may be transferred to the frame object it references
 * instead of being cleared. Either way
 * the caller no longer owns the references
 * in the frame.
 * take should  be set to 1 for heap allocated
 * frames like the ones in generators and coroutines.
 */
void
<<<<<<< HEAD
_PyFrame_Clear(InterpreterFrame * frame, int take);
=======
_PyFrame_Clear(InterpreterFrame * frame);
>>>>>>> 60929576

int
_PyFrame_Traverse(InterpreterFrame *frame, visitproc visit, void *arg);

int
_PyFrame_FastToLocalsWithError(InterpreterFrame *frame);

void
_PyFrame_LocalsToFast(InterpreterFrame *frame, int clear);

InterpreterFrame *_PyThreadState_PushFrame(
    PyThreadState *tstate, PyFunctionObject *func, PyObject *locals);

extern InterpreterFrame *
_PyThreadState_BumpFramePointerSlow(PyThreadState *tstate, size_t size);

static inline InterpreterFrame *
_PyThreadState_BumpFramePointer(PyThreadState *tstate, size_t size)
{
    PyObject **base = tstate->datastack_top;
    PyObject **top = base + size;
    if (top < tstate->datastack_limit) {
        tstate->datastack_top = top;
        return (InterpreterFrame *)base;
    }
    return _PyThreadState_BumpFramePointerSlow(tstate, size);
}

void _PyThreadState_PopFrame(PyThreadState *tstate, InterpreterFrame *frame);

#ifdef __cplusplus
}
#endif
#endif /* !Py_INTERNAL_FRAME_H */<|MERGE_RESOLUTION|>--- conflicted
+++ resolved
@@ -144,11 +144,7 @@
  * frames like the ones in generators and coroutines.
  */
 void
-<<<<<<< HEAD
-_PyFrame_Clear(InterpreterFrame * frame, int take);
-=======
 _PyFrame_Clear(InterpreterFrame * frame);
->>>>>>> 60929576
 
 int
 _PyFrame_Traverse(InterpreterFrame *frame, visitproc visit, void *arg);
