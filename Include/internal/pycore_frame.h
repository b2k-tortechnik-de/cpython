#ifndef Py_INTERNAL_FRAME_H
#define Py_INTERNAL_FRAME_H
#ifdef __cplusplus
extern "C" {
#endif

#include <stdbool.h>
#include <stddef.h>
#include "pycore_code.h"         // STATS

/* See Objects/frame_layout.md for an explanation of the frame stack
 * including explanation of the PyFrameObject and _PyInterpreterFrame
 * structs. */


struct _frame {
    PyObject_HEAD
    PyFrameObject *f_back;      /* previous frame, or NULL */
    struct _PyInterpreterFrame *f_frame; /* points to the frame data */
    PyObject *f_trace;          /* Trace function */
    int f_lineno;               /* Current line number. Only valid if non-zero */
    char f_trace_lines;         /* Emit per-line trace events? */
    char f_trace_opcodes;       /* Emit per-opcode trace events? */
    char f_fast_as_locals;      /* Have the fast locals of this frame been converted to a dict? */
    /* The frame data, if this frame object owns the frame */
    PyObject *_f_frame_data[1];
};

extern PyFrameObject* _PyFrame_New_NoTrack(PyCodeObject *code);


/* other API */

typedef enum _framestate {
    FRAME_CREATED = -2,
    FRAME_SUSPENDED = -1,
    FRAME_EXECUTING = 0,
    FRAME_COMPLETED = 1,
    FRAME_CLEARED = 4
} PyFrameState;

enum _frameowner {
    FRAME_OWNED_BY_THREAD = 0,
    FRAME_OWNED_BY_GENERATOR = 1,
    FRAME_OWNED_BY_FRAME_OBJECT = 2
};

typedef struct _PyInterpreterFrame {
    /* "Specials" section */
    PyObject *f_funcobj; /* Strong reference */
    PyObject *f_globals; /* Borrowed reference */
    PyObject *f_builtins; /* Borrowed reference */
    PyObject *f_locals; /* Strong reference, may be NULL */
    PyCodeObject *f_code; /* Strong reference */
    PyFrameObject *frame_obj; /* Strong reference, may be NULL */
    /* Linkage section */
    struct _PyInterpreterFrame *previous;
    // NOTE: This is not necessarily the last instruction started in the given
    // frame. Rather, it is the code unit *prior to* the *next* instruction. For
    // example, it may be an inline CACHE entry, an instruction we just jumped
    // over, or (in the case of a newly-created frame) a totally invalid value:
    _Py_CODEUNIT *prev_instr;
    int stacktop;     /* Offset of TOS from localsplus  */
    bool is_entry;  // Whether this is the "root" frame for the current _PyCFrame.
    char owner;
    /* Locals and stack */
    PyObject *localsplus[1];
} _PyInterpreterFrame;

#define _PyInterpreterFrame_LASTI(IF) \
    ((int)((IF)->prev_instr - _PyCode_CODE((IF)->f_code)))

static inline PyObject **_PyFrame_Stackbase(_PyInterpreterFrame *f) {
    return f->localsplus + f->f_code->co_nlocalsplus;
}

static inline PyObject *_PyFrame_StackPeek(_PyInterpreterFrame *f) {
    assert(f->stacktop > f->f_code->co_nlocalsplus);
    assert(f->localsplus[f->stacktop-1] != NULL);
    return f->localsplus[f->stacktop-1];
}

static inline PyObject *_PyFrame_StackPop(_PyInterpreterFrame *f) {
    assert(f->stacktop > f->f_code->co_nlocalsplus);
    f->stacktop--;
    return f->localsplus[f->stacktop];
}

static inline void _PyFrame_StackPush(_PyInterpreterFrame *f, PyObject *value) {
    f->localsplus[f->stacktop] = value;
    f->stacktop++;
}

#define FRAME_SPECIALS_SIZE ((sizeof(_PyInterpreterFrame)-1)/sizeof(PyObject *))

void _PyFrame_Copy(_PyInterpreterFrame *src, _PyInterpreterFrame *dest);

/* Consumes reference to func and locals */
static inline void
_PyFrame_InitializeSpecials(
    _PyInterpreterFrame *frame, PyFunctionObject *func,
    PyObject *locals, PyCodeObject *code)
{
    frame->f_funcobj = (PyObject *)func;
    frame->f_code = (PyCodeObject *)Py_NewRef(code);
    frame->f_builtins = func->func_builtins;
    frame->f_globals = func->func_globals;
    frame->f_locals = locals;
    frame->stacktop = code->co_nlocalsplus;
    frame->frame_obj = NULL;
    frame->prev_instr = _PyCode_CODE(code) - 1;
    frame->is_entry = false;
    frame->owner = FRAME_OWNED_BY_THREAD;
}

/* Gets the pointer to the locals array
 * that precedes this frame.
 */
static inline PyObject**
_PyFrame_GetLocalsArray(_PyInterpreterFrame *frame)
{
    return frame->localsplus;
}

static inline PyObject**
_PyFrame_GetStackPointer(_PyInterpreterFrame *frame)
{
    return frame->localsplus+frame->stacktop;
}

static inline void
_PyFrame_SetStackPointer(_PyInterpreterFrame *frame, PyObject **stack_pointer)
{
    frame->stacktop = (int)(stack_pointer - frame->localsplus);
}

/* Determine whether a frame is incomplete.
 * A frame is incomplete if it is part way through
 * creating cell objects or a generator or coroutine.
 *
 * Frames on the frame stack are incomplete until the
 * first RESUME instruction.
 * Frames owned by a generator are always complete.
 */
static inline bool
_PyFrame_IsIncomplete(_PyInterpreterFrame *frame)
{
    return frame->owner != FRAME_OWNED_BY_GENERATOR &&
    frame->prev_instr < _PyCode_CODE(frame->f_code) + frame->f_code->_co_firsttraceable;
}

/* For use by _PyFrame_GetFrameObject
  Do not call directly. */
PyFrameObject *
_PyFrame_MakeAndSetFrameObject(_PyInterpreterFrame *frame);

/* Gets the PyFrameObject for this frame, lazily
 * creating it if necessary.
 * Returns a borrowed referennce */
static inline PyFrameObject *
_PyFrame_GetFrameObject(_PyInterpreterFrame *frame)
{

    assert(!_PyFrame_IsIncomplete(frame));
    PyFrameObject *res =  frame->frame_obj;
    if (res != NULL) {
        return res;
    }
    return _PyFrame_MakeAndSetFrameObject(frame);
}

/* Clears all references in the frame.
 * If take is non-zero, then the _PyInterpreterFrame frame
 * may be transferred to the frame object it references
 * instead of being cleared. Either way
 * the caller no longer owns the references
 * in the frame.
 * take should  be set to 1 for heap allocated
 * frames like the ones in generators and coroutines.
 */
void
_PyFrame_Clear(_PyInterpreterFrame * frame);

int
_PyFrame_Traverse(_PyInterpreterFrame *frame, visitproc visit, void *arg);

int
_PyFrame_FastToLocalsWithError(_PyInterpreterFrame *frame);

void
_PyFrame_LocalsToFast(_PyInterpreterFrame *frame, int clear);

static inline bool
_PyThreadState_HasStackSpace(PyThreadState *tstate, int size)
{
<<<<<<< HEAD
    return tstate->frame_stack.top + size < tstate->frame_stack.limit;
=======
    assert(
        (tstate->datastack_top == NULL && tstate->datastack_limit == NULL)
        ||
        (tstate->datastack_top != NULL && tstate->datastack_limit != NULL)
    );
    return tstate->datastack_top != NULL &&
        size < tstate->datastack_limit - tstate->datastack_top;
>>>>>>> 2fd7246e
}

extern _PyInterpreterFrame *
_PyThreadState_PushFrame(PyThreadState *tstate, size_t size);

void _PyThreadState_PopFrame(PyThreadState *tstate, _PyInterpreterFrame *frame);

/* Pushes a frame without checking for space.
 * Must be guarded by _PyThreadState_HasStackSpace()
 * Consumes reference to func. */
static inline _PyInterpreterFrame *
_PyFrame_PushUnchecked(PyThreadState *tstate, PyFunctionObject *func)
{
    CALL_STAT_INC(frames_pushed);
    PyCodeObject *code = (PyCodeObject *)func->func_code;
    _PyInterpreterFrame *new_frame = (_PyInterpreterFrame *)tstate->frame_stack.top;
    tstate->frame_stack.top += code->co_framesize;
    assert(tstate->frame_stack.top < tstate->frame_stack.limit);
    _PyFrame_InitializeSpecials(new_frame, func, NULL, code);
    return new_frame;
}

int _PyInterpreterFrame_GetLine(_PyInterpreterFrame *frame);

static inline
PyGenObject *_PyFrame_GetGenerator(_PyInterpreterFrame *frame)
{
    assert(frame->owner == FRAME_OWNED_BY_GENERATOR);
    size_t offset_in_gen = offsetof(PyGenObject, gi_iframe);
    return (PyGenObject *)(((char *)frame) - offset_in_gen);
}

#ifdef __cplusplus
}
#endif
#endif /* !Py_INTERNAL_FRAME_H */<|MERGE_RESOLUTION|>--- conflicted
+++ resolved
@@ -193,17 +193,13 @@
 static inline bool
 _PyThreadState_HasStackSpace(PyThreadState *tstate, int size)
 {
-<<<<<<< HEAD
-    return tstate->frame_stack.top + size < tstate->frame_stack.limit;
-=======
     assert(
-        (tstate->datastack_top == NULL && tstate->datastack_limit == NULL)
+        (tstate->frame_stack.top == NULL && tstate->frame_stack.limit == NULL)
         ||
-        (tstate->datastack_top != NULL && tstate->datastack_limit != NULL)
+        (tstate->frame_stack.top != NULL && tstate->frame_stack.limit != NULL)
     );
-    return tstate->datastack_top != NULL &&
-        size < tstate->datastack_limit - tstate->datastack_top;
->>>>>>> 2fd7246e
+    return tstate->frame_stack.top != NULL &&
+        size < tstate->frame_stack.limit - tstate->frame_stack.top;
 }
 
 extern _PyInterpreterFrame *
