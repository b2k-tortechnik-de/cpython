--- conflicted
+++ resolved
@@ -190,7 +190,6 @@
     struct callable_cache callable_cache;
     PyCodeObject *interpreter_trampoline;
 
-<<<<<<< HEAD
     _Py_MonitoringMatrix monitoring_matrix;
     _PyInstrumentationLayout instrumentation_layout;
     uint8_t required_monitoring_bytes;
@@ -202,10 +201,9 @@
     bool sys_trace_initialized;
     Py_ssize_t sys_profiling_threads;
     Py_ssize_t sys_tracing_threads;
-=======
+
     struct _Py_interp_cached_objects cached_objects;
     struct _Py_interp_static_objects static_objects;
->>>>>>> d9dff4c8
 
     /* The following fields are here to avoid allocation during init.
        The data is exposed through PyInterpreterState pointer fields.
