
/* Generic object operations; and implementation of None */

#include "Python.h"
#include "pycore_call.h"          // _PyObject_CallNoArgs()
#include "pycore_ceval.h"         // _Py_EnterRecursiveCallTstate()
#include "pycore_context.h"       // _PyContextTokenMissing_Type
#include "pycore_dict.h"          // _PyObject_MakeDictFromInstanceAttributes()
#include "pycore_floatobject.h"   // _PyFloat_DebugMallocStats()
#include "pycore_initconfig.h"    // _PyStatus_EXCEPTION()
#include "pycore_namespace.h"     // _PyNamespace_Type
#include "pycore_object.h"        // _PyType_CheckConsistency(), _Py_FatalRefcountError()
#include "pycore_pyerrors.h"      // _PyErr_Occurred()
#include "pycore_pymem.h"         // _PyMem_IsPtrFreed()
#include "pycore_pystate.h"       // _PyThreadState_GET()
#include "pycore_symtable.h"      // PySTEntry_Type
#include "pycore_unionobject.h"   // _PyUnion_Type
#include "pycore_interpreteridobject.h"  // _PyInterpreterID_Type

#ifdef Py_LIMITED_API
   // Prevent recursive call _Py_IncRef() <=> Py_INCREF()
#  error "Py_LIMITED_API macro must not be defined"
#endif

#ifdef __cplusplus
extern "C" {
#endif

/* Defined in tracemalloc.c */
extern void _PyMem_DumpTraceback(int fd, const void *ptr);


int
_PyObject_CheckConsistency(PyObject *op, int check_content)
{
#define CHECK(expr) \
    do { if (!(expr)) { _PyObject_ASSERT_FAILED_MSG(op, Py_STRINGIFY(expr)); } } while (0)

    CHECK(!_PyObject_IsFreed(op));
    CHECK(Py_REFCNT(op) >= 1);

    _PyType_CheckConsistency(Py_TYPE(op));

    if (PyUnicode_Check(op)) {
        _PyUnicode_CheckConsistency(op, check_content);
    }
    else if (PyDict_Check(op)) {
        _PyDict_CheckConsistency(op, check_content);
    }
    return 1;

#undef CHECK
}


#ifdef Py_REF_DEBUG
Py_ssize_t _Py_RefTotal;

Py_ssize_t
_Py_GetRefTotal(void)
{
    return _Py_RefTotal;
}

void
_PyDebug_PrintTotalRefs(void) {
    fprintf(stderr,
            "[%zd refs, %zd blocks]\n",
            _Py_GetRefTotal(), _Py_GetAllocatedBlocks());
}
#endif /* Py_REF_DEBUG */

/* Object allocation routines used by NEWOBJ and NEWVAROBJ macros.
   These are used by the individual routines for object creation.
   Do not call them otherwise, they do not initialize the object! */

#ifdef Py_TRACE_REFS
/* Head of circular doubly-linked list of all objects.  These are linked
 * together via the _ob_prev and _ob_next members of a PyObject, which
 * exist only in a Py_TRACE_REFS build.
 */
static PyObject refchain = {&refchain, &refchain};

/* Insert op at the front of the list of all objects.  If force is true,
 * op is added even if _ob_prev and _ob_next are non-NULL already.  If
 * force is false amd _ob_prev or _ob_next are non-NULL, do nothing.
 * force should be true if and only if op points to freshly allocated,
 * uninitialized memory, or you've unlinked op from the list and are
 * relinking it into the front.
 * Note that objects are normally added to the list via _Py_NewReference,
 * which is called by PyObject_Init.  Not all objects are initialized that
 * way, though; exceptions include statically allocated type objects, and
 * statically allocated singletons (like Py_True and Py_None).
 */
void
_Py_AddToAllObjects(PyObject *op, int force)
{
#ifdef  Py_DEBUG
    if (!force) {
        /* If it's initialized memory, op must be in or out of
         * the list unambiguously.
         */
        _PyObject_ASSERT(op, (op->_ob_prev == NULL) == (op->_ob_next == NULL));
    }
#endif
    if (force || op->_ob_prev == NULL) {
        op->_ob_next = refchain._ob_next;
        op->_ob_prev = &refchain;
        refchain._ob_next->_ob_prev = op;
        refchain._ob_next = op;
    }
}
#endif  /* Py_TRACE_REFS */

#ifdef Py_REF_DEBUG
/* Log a fatal error; doesn't return. */
void
_Py_NegativeRefcount(const char *filename, int lineno, PyObject *op)
{
    _PyObject_AssertFailed(op, NULL, "object has negative ref count",
                           filename, lineno, __func__);
}

#endif /* Py_REF_DEBUG */

void
Py_IncRef(PyObject *o)
{
    Py_XINCREF(o);
}

void
Py_DecRef(PyObject *o)
{
    Py_XDECREF(o);
}

void
_Py_IncRef(PyObject *o)
{
    Py_INCREF(o);
}

void
_Py_DecRef(PyObject *o)
{
    Py_DECREF(o);
}

PyObject *
PyObject_Init(PyObject *op, PyTypeObject *tp)
{
    if (op == NULL) {
        return PyErr_NoMemory();
    }

    _PyObject_Init(op, tp);
    return op;
}

PyVarObject *
PyObject_InitVar(PyVarObject *op, PyTypeObject *tp, Py_ssize_t size)
{
    if (op == NULL) {
        return (PyVarObject *) PyErr_NoMemory();
    }

    _PyObject_InitVar(op, tp, size);
    return op;
}

PyObject *
_PyObject_New(PyTypeObject *tp)
{
    PyObject *op = (PyObject *) PyObject_Malloc(_PyObject_SIZE(tp));
    if (op == NULL) {
        return PyErr_NoMemory();
    }
    _PyObject_Init(op, tp);
    return op;
}

PyVarObject *
_PyObject_NewVar(PyTypeObject *tp, Py_ssize_t nitems)
{
    PyVarObject *op;
    const size_t size = _PyObject_VAR_SIZE(tp, nitems);
    op = (PyVarObject *) PyObject_Malloc(size);
    if (op == NULL) {
        return (PyVarObject *)PyErr_NoMemory();
    }
    _PyObject_InitVar(op, tp, nitems);
    return op;
}

void
PyObject_CallFinalizer(PyObject *self)
{
    PyTypeObject *tp = Py_TYPE(self);

    if (tp->tp_finalize == NULL)
        return;
    /* tp_finalize should only be called once. */
    if (_PyType_IS_GC(tp) && _PyGC_FINALIZED(self))
        return;

    tp->tp_finalize(self);
    if (_PyType_IS_GC(tp)) {
        _PyGC_SET_FINALIZED(self);
    }
}

int
PyObject_CallFinalizerFromDealloc(PyObject *self)
{
    if (Py_REFCNT(self) != 0) {
        _PyObject_ASSERT_FAILED_MSG(self,
                                    "PyObject_CallFinalizerFromDealloc called "
                                    "on object with a non-zero refcount");
    }

    /* Temporarily resurrect the object. */
    Py_SET_REFCNT(self, 1);

    PyObject_CallFinalizer(self);

    _PyObject_ASSERT_WITH_MSG(self,
                              Py_REFCNT(self) > 0,
                              "refcount is too small");

    /* Undo the temporary resurrection; can't use DECREF here, it would
     * cause a recursive call. */
    Py_SET_REFCNT(self, Py_REFCNT(self) - 1);
    if (Py_REFCNT(self) == 0) {
        return 0;         /* this is the normal path out */
    }

    /* tp_finalize resurrected it!  Make it look like the original Py_DECREF
     * never happened. */
    Py_ssize_t refcnt = Py_REFCNT(self);
    _Py_NewReference(self);
    Py_SET_REFCNT(self, refcnt);

    _PyObject_ASSERT(self,
                     (!_PyType_IS_GC(Py_TYPE(self))
                      || _PyObject_GC_IS_TRACKED(self)));
    /* If Py_REF_DEBUG macro is defined, _Py_NewReference() increased
       _Py_RefTotal, so we need to undo that. */
#ifdef Py_REF_DEBUG
    _Py_RefTotal--;
#endif
    return -1;
}

int
PyObject_Print(PyObject *op, FILE *fp, int flags)
{
    int ret = 0;
    if (PyErr_CheckSignals())
        return -1;
#ifdef USE_STACKCHECK
    if (PyOS_CheckStack()) {
        PyErr_SetString(PyExc_MemoryError, "stack overflow");
        return -1;
    }
#endif
    clearerr(fp); /* Clear any previous error condition */
    if (op == NULL) {
        Py_BEGIN_ALLOW_THREADS
        fprintf(fp, "<nil>");
        Py_END_ALLOW_THREADS
    }
    else {
        if (Py_REFCNT(op) <= 0) {
            Py_BEGIN_ALLOW_THREADS
            fprintf(fp, "<refcnt %zd at %p>", Py_REFCNT(op), (void *)op);
            Py_END_ALLOW_THREADS
        }
        else {
            PyObject *s;
            if (flags & Py_PRINT_RAW)
                s = PyObject_Str(op);
            else
                s = PyObject_Repr(op);
            if (s == NULL)
                ret = -1;
            else if (PyBytes_Check(s)) {
                fwrite(PyBytes_AS_STRING(s), 1,
                       PyBytes_GET_SIZE(s), fp);
            }
            else if (PyUnicode_Check(s)) {
                PyObject *t;
                t = PyUnicode_AsEncodedString(s, "utf-8", "backslashreplace");
                if (t == NULL) {
                    ret = -1;
                }
                else {
                    fwrite(PyBytes_AS_STRING(t), 1,
                           PyBytes_GET_SIZE(t), fp);
                    Py_DECREF(t);
                }
            }
            else {
                PyErr_Format(PyExc_TypeError,
                             "str() or repr() returned '%.100s'",
                             Py_TYPE(s)->tp_name);
                ret = -1;
            }
            Py_XDECREF(s);
        }
    }
    if (ret == 0) {
        if (ferror(fp)) {
            PyErr_SetFromErrno(PyExc_OSError);
            clearerr(fp);
            ret = -1;
        }
    }
    return ret;
}

/* For debugging convenience.  Set a breakpoint here and call it from your DLL */
void
_Py_BreakPoint(void)
{
}


/* Heuristic checking if the object memory is uninitialized or deallocated.
   Rely on the debug hooks on Python memory allocators:
   see _PyMem_IsPtrFreed().

   The function can be used to prevent segmentation fault on dereferencing
   pointers like 0xDDDDDDDDDDDDDDDD. */
int
_PyObject_IsFreed(PyObject *op)
{
    if (_PyMem_IsPtrFreed(op) || _PyMem_IsPtrFreed(Py_TYPE(op))) {
        return 1;
    }
    /* ignore op->ob_ref: its value can have be modified
       by Py_INCREF() and Py_DECREF(). */
#ifdef Py_TRACE_REFS
    if (op->_ob_next != NULL && _PyMem_IsPtrFreed(op->_ob_next)) {
        return 1;
    }
    if (op->_ob_prev != NULL && _PyMem_IsPtrFreed(op->_ob_prev)) {
         return 1;
     }
#endif
    return 0;
}


/* For debugging convenience.  See Misc/gdbinit for some useful gdb hooks */
void
_PyObject_Dump(PyObject* op)
{
    if (_PyObject_IsFreed(op)) {
        /* It seems like the object memory has been freed:
           don't access it to prevent a segmentation fault. */
        fprintf(stderr, "<object at %p is freed>\n", op);
        fflush(stderr);
        return;
    }

    /* first, write fields which are the least likely to crash */
    fprintf(stderr, "object address  : %p\n", (void *)op);
    fprintf(stderr, "object refcount : %zd\n", Py_REFCNT(op));
    fflush(stderr);

    PyTypeObject *type = Py_TYPE(op);
    fprintf(stderr, "object type     : %p\n", type);
    fprintf(stderr, "object type name: %s\n",
            type==NULL ? "NULL" : type->tp_name);

    /* the most dangerous part */
    fprintf(stderr, "object repr     : ");
    fflush(stderr);

    PyGILState_STATE gil = PyGILState_Ensure();
    PyObject *error_type, *error_value, *error_traceback;
    PyErr_Fetch(&error_type, &error_value, &error_traceback);

    (void)PyObject_Print(op, stderr, 0);
    fflush(stderr);

    PyErr_Restore(error_type, error_value, error_traceback);
    PyGILState_Release(gil);

    fprintf(stderr, "\n");
    fflush(stderr);
}

PyObject *
PyObject_Repr(PyObject *v)
{
    PyObject *res;
    if (PyErr_CheckSignals())
        return NULL;
#ifdef USE_STACKCHECK
    if (PyOS_CheckStack()) {
        PyErr_SetString(PyExc_MemoryError, "stack overflow");
        return NULL;
    }
#endif
    if (v == NULL)
        return PyUnicode_FromString("<NULL>");
    if (Py_TYPE(v)->tp_repr == NULL)
        return PyUnicode_FromFormat("<%s object at %p>",
                                    Py_TYPE(v)->tp_name, v);

    PyThreadState *tstate = _PyThreadState_GET();
#ifdef Py_DEBUG
    /* PyObject_Repr() must not be called with an exception set,
       because it can clear it (directly or indirectly) and so the
       caller loses its exception */
    assert(!_PyErr_Occurred(tstate));
#endif

    /* It is possible for a type to have a tp_repr representation that loops
       infinitely. */
    if (_Py_EnterRecursiveCallTstate(tstate,
                                     " while getting the repr of an object")) {
        return NULL;
    }
    res = (*Py_TYPE(v)->tp_repr)(v);
    _Py_LeaveRecursiveCallTstate(tstate);

    if (res == NULL) {
        return NULL;
    }
    if (!PyUnicode_Check(res)) {
        _PyErr_Format(tstate, PyExc_TypeError,
                      "__repr__ returned non-string (type %.200s)",
                      Py_TYPE(res)->tp_name);
        Py_DECREF(res);
        return NULL;
    }
#ifndef Py_DEBUG
    if (PyUnicode_READY(res) < 0) {
        return NULL;
    }
#endif
    return res;
}

PyObject *
PyObject_Str(PyObject *v)
{
    PyObject *res;
    if (PyErr_CheckSignals())
        return NULL;
#ifdef USE_STACKCHECK
    if (PyOS_CheckStack()) {
        PyErr_SetString(PyExc_MemoryError, "stack overflow");
        return NULL;
    }
#endif
    if (v == NULL)
        return PyUnicode_FromString("<NULL>");
    if (PyUnicode_CheckExact(v)) {
#ifndef Py_DEBUG
        if (PyUnicode_READY(v) < 0)
            return NULL;
#endif
        Py_INCREF(v);
        return v;
    }
    if (Py_TYPE(v)->tp_str == NULL)
        return PyObject_Repr(v);

    PyThreadState *tstate = _PyThreadState_GET();
#ifdef Py_DEBUG
    /* PyObject_Str() must not be called with an exception set,
       because it can clear it (directly or indirectly) and so the
       caller loses its exception */
    assert(!_PyErr_Occurred(tstate));
#endif

    /* It is possible for a type to have a tp_str representation that loops
       infinitely. */
    if (_Py_EnterRecursiveCallTstate(tstate, " while getting the str of an object")) {
        return NULL;
    }
    res = (*Py_TYPE(v)->tp_str)(v);
    _Py_LeaveRecursiveCallTstate(tstate);

    if (res == NULL) {
        return NULL;
    }
    if (!PyUnicode_Check(res)) {
        _PyErr_Format(tstate, PyExc_TypeError,
                      "__str__ returned non-string (type %.200s)",
                      Py_TYPE(res)->tp_name);
        Py_DECREF(res);
        return NULL;
    }
#ifndef Py_DEBUG
    if (PyUnicode_READY(res) < 0) {
        return NULL;
    }
#endif
    assert(_PyUnicode_CheckConsistency(res, 1));
    return res;
}

PyObject *
PyObject_ASCII(PyObject *v)
{
    PyObject *repr, *ascii, *res;

    repr = PyObject_Repr(v);
    if (repr == NULL)
        return NULL;

    if (PyUnicode_IS_ASCII(repr))
        return repr;

    /* repr is guaranteed to be a PyUnicode object by PyObject_Repr */
    ascii = _PyUnicode_AsASCIIString(repr, "backslashreplace");
    Py_DECREF(repr);
    if (ascii == NULL)
        return NULL;

    res = PyUnicode_DecodeASCII(
        PyBytes_AS_STRING(ascii),
        PyBytes_GET_SIZE(ascii),
        NULL);

    Py_DECREF(ascii);
    return res;
}

PyObject *
PyObject_Bytes(PyObject *v)
{
    PyObject *result, *func;

    if (v == NULL)
        return PyBytes_FromString("<NULL>");

    if (PyBytes_CheckExact(v)) {
        Py_INCREF(v);
        return v;
    }

    func = _PyObject_LookupSpecial(v, &_Py_ID(__bytes__));
    if (func != NULL) {
        result = _PyObject_CallNoArgs(func);
        Py_DECREF(func);
        if (result == NULL)
            return NULL;
        if (!PyBytes_Check(result)) {
            PyErr_Format(PyExc_TypeError,
                         "__bytes__ returned non-bytes (type %.200s)",
                         Py_TYPE(result)->tp_name);
            Py_DECREF(result);
            return NULL;
        }
        return result;
    }
    else if (PyErr_Occurred())
        return NULL;
    return PyBytes_FromObject(v);
}


/*
def _PyObject_FunctionStr(x):
    try:
        qualname = x.__qualname__
    except AttributeError:
        return str(x)
    try:
        mod = x.__module__
        if mod is not None and mod != 'builtins':
            return f"{x.__module__}.{qualname}()"
    except AttributeError:
        pass
    return qualname
*/
PyObject *
_PyObject_FunctionStr(PyObject *x)
{
    assert(!PyErr_Occurred());
    PyObject *qualname;
    int ret = _PyObject_LookupAttr(x, &_Py_ID(__qualname__), &qualname);
    if (qualname == NULL) {
        if (ret < 0) {
            return NULL;
        }
        return PyObject_Str(x);
    }
    PyObject *module;
    PyObject *result = NULL;
    ret = _PyObject_LookupAttr(x, &_Py_ID(__module__), &module);
    if (module != NULL && module != Py_None) {
        ret = PyObject_RichCompareBool(module, &_Py_ID(builtins), Py_NE);
        if (ret < 0) {
            // error
            goto done;
        }
        if (ret > 0) {
            result = PyUnicode_FromFormat("%S.%S()", module, qualname);
            goto done;
        }
    }
    else if (ret < 0) {
        goto done;
    }
    result = PyUnicode_FromFormat("%S()", qualname);
done:
    Py_DECREF(qualname);
    Py_XDECREF(module);
    return result;
}

/* For Python 3.0.1 and later, the old three-way comparison has been
   completely removed in favour of rich comparisons.  PyObject_Compare() and
   PyObject_Cmp() are gone, and the builtin cmp function no longer exists.
   The old tp_compare slot has been renamed to tp_as_async, and should no
   longer be used.  Use tp_richcompare instead.

   See (*) below for practical amendments.

   tp_richcompare gets called with a first argument of the appropriate type
   and a second object of an arbitrary type.  We never do any kind of
   coercion.

   The tp_richcompare slot should return an object, as follows:

    NULL if an exception occurred
    NotImplemented if the requested comparison is not implemented
    any other false value if the requested comparison is false
    any other true value if the requested comparison is true

  The PyObject_RichCompare[Bool]() wrappers raise TypeError when they get
  NotImplemented.

  (*) Practical amendments:

  - If rich comparison returns NotImplemented, == and != are decided by
    comparing the object pointer (i.e. falling back to the base object
    implementation).

*/

/* Map rich comparison operators to their swapped version, e.g. LT <--> GT */
int _Py_SwappedOp[] = {Py_GT, Py_GE, Py_EQ, Py_NE, Py_LT, Py_LE};

static const char * const opstrings[] = {"<", "<=", "==", "!=", ">", ">="};

/* Perform a rich comparison, raising TypeError when the requested comparison
   operator is not supported. */
static PyObject *
do_richcompare(PyThreadState *tstate, PyObject *v, PyObject *w, int op)
{
    richcmpfunc f;
    PyObject *res;
    int checked_reverse_op = 0;

    if (!Py_IS_TYPE(v, Py_TYPE(w)) &&
        PyType_IsSubtype(Py_TYPE(w), Py_TYPE(v)) &&
        (f = Py_TYPE(w)->tp_richcompare) != NULL) {
        checked_reverse_op = 1;
        res = (*f)(w, v, _Py_SwappedOp[op]);
        if (res != Py_NotImplemented)
            return res;
        Py_DECREF(res);
    }
    if ((f = Py_TYPE(v)->tp_richcompare) != NULL) {
        res = (*f)(v, w, op);
        if (res != Py_NotImplemented)
            return res;
        Py_DECREF(res);
    }
    if (!checked_reverse_op && (f = Py_TYPE(w)->tp_richcompare) != NULL) {
        res = (*f)(w, v, _Py_SwappedOp[op]);
        if (res != Py_NotImplemented)
            return res;
        Py_DECREF(res);
    }
    /* If neither object implements it, provide a sensible default
       for == and !=, but raise an exception for ordering. */
    switch (op) {
    case Py_EQ:
        res = (v == w) ? Py_True : Py_False;
        break;
    case Py_NE:
        res = (v != w) ? Py_True : Py_False;
        break;
    default:
        _PyErr_Format(tstate, PyExc_TypeError,
                      "'%s' not supported between instances of '%.100s' and '%.100s'",
                      opstrings[op],
                      Py_TYPE(v)->tp_name,
                      Py_TYPE(w)->tp_name);
        return NULL;
    }
    Py_INCREF(res);
    return res;
}

/* Perform a rich comparison with object result.  This wraps do_richcompare()
   with a check for NULL arguments and a recursion check. */

PyObject *
PyObject_RichCompare(PyObject *v, PyObject *w, int op)
{
    PyThreadState *tstate = _PyThreadState_GET();

    assert(Py_LT <= op && op <= Py_GE);
    if (v == NULL || w == NULL) {
        if (!_PyErr_Occurred(tstate)) {
            PyErr_BadInternalCall();
        }
        return NULL;
    }
    if (_Py_EnterRecursiveCallTstate(tstate, " in comparison")) {
        return NULL;
    }
    PyObject *res = do_richcompare(tstate, v, w, op);
    _Py_LeaveRecursiveCallTstate(tstate);
    return res;
}

/* Perform a rich comparison with integer result.  This wraps
   PyObject_RichCompare(), returning -1 for error, 0 for false, 1 for true. */
int
PyObject_RichCompareBool(PyObject *v, PyObject *w, int op)
{
    PyObject *res;
    int ok;

    /* Quick result when objects are the same.
       Guarantees that identity implies equality. */
    if (v == w) {
        if (op == Py_EQ)
            return 1;
        else if (op == Py_NE)
            return 0;
    }

    res = PyObject_RichCompare(v, w, op);
    if (res == NULL)
        return -1;
    if (PyBool_Check(res))
        ok = (res == Py_True);
    else
        ok = PyObject_IsTrue(res);
    Py_DECREF(res);
    return ok;
}

Py_hash_t
PyObject_HashNotImplemented(PyObject *v)
{
    PyErr_Format(PyExc_TypeError, "unhashable type: '%.200s'",
                 Py_TYPE(v)->tp_name);
    return -1;
}

Py_hash_t
PyObject_Hash(PyObject *v)
{
    PyTypeObject *tp = Py_TYPE(v);
    if (tp->tp_hash != NULL)
        return (*tp->tp_hash)(v);
    /* To keep to the general practice that inheriting
     * solely from object in C code should work without
     * an explicit call to PyType_Ready, we implicitly call
     * PyType_Ready here and then check the tp_hash slot again
     */
    if (tp->tp_dict == NULL) {
        if (PyType_Ready(tp) < 0)
            return -1;
        if (tp->tp_hash != NULL)
            return (*tp->tp_hash)(v);
    }
    /* Otherwise, the object can't be hashed */
    return PyObject_HashNotImplemented(v);
}

PyObject *
PyObject_GetAttrString(PyObject *v, const char *name)
{
    PyObject *w, *res;

    if (Py_TYPE(v)->tp_getattr != NULL)
        return (*Py_TYPE(v)->tp_getattr)(v, (char*)name);
    w = PyUnicode_FromString(name);
    if (w == NULL)
        return NULL;
    res = PyObject_GetAttr(v, w);
    Py_DECREF(w);
    return res;
}

int
PyObject_HasAttrString(PyObject *v, const char *name)
{
    PyObject *res = PyObject_GetAttrString(v, name);
    if (res != NULL) {
        Py_DECREF(res);
        return 1;
    }
    PyErr_Clear();
    return 0;
}

int
PyObject_SetAttrString(PyObject *v, const char *name, PyObject *w)
{
    PyObject *s;
    int res;

    if (Py_TYPE(v)->tp_setattr != NULL)
        return (*Py_TYPE(v)->tp_setattr)(v, (char*)name, w);
    s = PyUnicode_InternFromString(name);
    if (s == NULL)
        return -1;
    res = PyObject_SetAttr(v, s, w);
    Py_XDECREF(s);
    return res;
}

int
_PyObject_IsAbstract(PyObject *obj)
{
    int res;
    PyObject* isabstract;

    if (obj == NULL)
        return 0;

    res = _PyObject_LookupAttr(obj, &_Py_ID(__isabstractmethod__), &isabstract);
    if (res > 0) {
        res = PyObject_IsTrue(isabstract);
        Py_DECREF(isabstract);
    }
    return res;
}

PyObject *
_PyObject_GetAttrId(PyObject *v, _Py_Identifier *name)
{
    PyObject *result;
    PyObject *oname = _PyUnicode_FromId(name); /* borrowed */
    if (!oname)
        return NULL;
    result = PyObject_GetAttr(v, oname);
    return result;
}

int
_PyObject_SetAttrId(PyObject *v, _Py_Identifier *name, PyObject *w)
{
    int result;
    PyObject *oname = _PyUnicode_FromId(name); /* borrowed */
    if (!oname)
        return -1;
    result = PyObject_SetAttr(v, oname, w);
    return result;
}

static inline int
set_attribute_error_context(PyObject* v, PyObject* name)
{
    assert(PyErr_Occurred());
    if (!PyErr_ExceptionMatches(PyExc_AttributeError)){
        return 0;
    }
    // Intercept AttributeError exceptions and augment them to offer suggestions later.
    PyObject *type, *value, *traceback;
    PyErr_Fetch(&type, &value, &traceback);
    PyErr_NormalizeException(&type, &value, &traceback);
    // Check if the normalized exception is indeed an AttributeError
    if (!PyErr_GivenExceptionMatches(value, PyExc_AttributeError)) {
        goto restore;
    }
    PyAttributeErrorObject* the_exc = (PyAttributeErrorObject*) value;
    // Check if this exception was already augmented
    if (the_exc->name || the_exc->obj) {
        goto restore;
    }
    // Augment the exception with the name and object
    if (PyObject_SetAttr(value, &_Py_ID(name), name) ||
        PyObject_SetAttr(value, &_Py_ID(obj), v)) {
        return 1;
    }
restore:
    PyErr_Restore(type, value, traceback);
    return 0;
}

PyObject *
PyObject_GetAttr(PyObject *v, PyObject *name)
{
    PyTypeObject *tp = Py_TYPE(v);
    if (!PyUnicode_Check(name)) {
        PyErr_Format(PyExc_TypeError,
                     "attribute name must be string, not '%.200s'",
                     Py_TYPE(name)->tp_name);
        return NULL;
    }

    PyObject* result = NULL;
    if (tp->tp_getattro != NULL) {
        result = (*tp->tp_getattro)(v, name);
    }
    else if (tp->tp_getattr != NULL) {
        const char *name_str = PyUnicode_AsUTF8(name);
        if (name_str == NULL) {
            return NULL;
        }
        result = (*tp->tp_getattr)(v, (char *)name_str);
    }
    else {
        PyErr_Format(PyExc_AttributeError,
                    "'%.50s' object has no attribute '%U'",
                    tp->tp_name, name);
    }

    if (result == NULL) {
        set_attribute_error_context(v, name);
    }
    return result;
}

int
_PyObject_LookupAttr(PyObject *v, PyObject *name, PyObject **result)
{
    PyTypeObject *tp = Py_TYPE(v);

    if (!PyUnicode_Check(name)) {
        PyErr_Format(PyExc_TypeError,
                     "attribute name must be string, not '%.200s'",
                     Py_TYPE(name)->tp_name);
        *result = NULL;
        return -1;
    }

    if (tp->tp_getattro == PyObject_GenericGetAttr) {
        *result = _PyObject_GenericGetAttrWithDict(v, name, NULL, 1);
        if (*result != NULL) {
            return 1;
        }
        if (PyErr_Occurred()) {
            return -1;
        }
        return 0;
    }
    if (tp->tp_getattro != NULL) {
        *result = (*tp->tp_getattro)(v, name);
    }
    else if (tp->tp_getattr != NULL) {
        const char *name_str = PyUnicode_AsUTF8(name);
        if (name_str == NULL) {
            *result = NULL;
            return -1;
        }
        *result = (*tp->tp_getattr)(v, (char *)name_str);
    }
    else {
        *result = NULL;
        return 0;
    }

    if (*result != NULL) {
        return 1;
    }
    if (!PyErr_ExceptionMatches(PyExc_AttributeError)) {
        return -1;
    }
    PyErr_Clear();
    return 0;
}

int
_PyObject_LookupAttrId(PyObject *v, _Py_Identifier *name, PyObject **result)
{
    PyObject *oname = _PyUnicode_FromId(name); /* borrowed */
    if (!oname) {
        *result = NULL;
        return -1;
    }
    return  _PyObject_LookupAttr(v, oname, result);
}

int
PyObject_HasAttr(PyObject *v, PyObject *name)
{
    PyObject *res;
    if (_PyObject_LookupAttr(v, name, &res) < 0) {
        PyErr_Clear();
        return 0;
    }
    if (res == NULL) {
        return 0;
    }
    Py_DECREF(res);
    return 1;
}

int
PyObject_SetAttr(PyObject *v, PyObject *name, PyObject *value)
{
    PyTypeObject *tp = Py_TYPE(v);
    int err;

    if (!PyUnicode_Check(name)) {
        PyErr_Format(PyExc_TypeError,
                     "attribute name must be string, not '%.200s'",
                     Py_TYPE(name)->tp_name);
        return -1;
    }
    Py_INCREF(name);

    PyUnicode_InternInPlace(&name);
    if (tp->tp_setattro != NULL) {
        err = (*tp->tp_setattro)(v, name, value);
        Py_DECREF(name);
        return err;
    }
    if (tp->tp_setattr != NULL) {
        const char *name_str = PyUnicode_AsUTF8(name);
        if (name_str == NULL) {
            Py_DECREF(name);
            return -1;
        }
        err = (*tp->tp_setattr)(v, (char *)name_str, value);
        Py_DECREF(name);
        return err;
    }
    Py_DECREF(name);
    _PyObject_ASSERT(name, Py_REFCNT(name) >= 1);
    if (tp->tp_getattr == NULL && tp->tp_getattro == NULL)
        PyErr_Format(PyExc_TypeError,
                     "'%.100s' object has no attributes "
                     "(%s .%U)",
                     tp->tp_name,
                     value==NULL ? "del" : "assign to",
                     name);
    else
        PyErr_Format(PyExc_TypeError,
                     "'%.100s' object has only read-only attributes "
                     "(%s .%U)",
                     tp->tp_name,
                     value==NULL ? "del" : "assign to",
                     name);
    return -1;
}

PyObject **
_PyObject_ComputedDictPointer(PyObject *obj)
{
    Py_ssize_t dictoffset;
    PyTypeObject *tp = Py_TYPE(obj);

    assert((tp->tp_flags & Py_TPFLAGS_MANAGED_DICT) == 0);
    dictoffset = tp->tp_dictoffset;
    if (dictoffset == 0)
        return NULL;
    if (dictoffset < 0) {
        assert(dictoffset != -1);
        Py_ssize_t tsize = Py_SIZE(obj);
        if (tsize < 0) {
            tsize = -tsize;
        }
        size_t size = _PyObject_VAR_SIZE(tp, tsize);

        dictoffset += (long)size;
        _PyObject_ASSERT(obj, dictoffset > 0);
        _PyObject_ASSERT(obj, dictoffset % SIZEOF_VOID_P == 0);
    }
    return (PyObject **) ((char *)obj + dictoffset);
}

/* Helper to get a pointer to an object's __dict__ slot, if any.
 * Creates the dict from inline attributes if necessary.
 * Does not set an exception.
 *
 * Note that the tp_dictoffset docs used to recommend this function,
 * so it should be treated as part of the public API.
 */
PyObject **
_PyObject_GetDictPtr(PyObject *obj)
{
    if ((Py_TYPE(obj)->tp_flags & Py_TPFLAGS_MANAGED_DICT) == 0) {
        return _PyObject_ComputedDictPointer(obj);
    }
    PyDictOrValues *dorv_ptr = _PyObject_DictOrValuesPointer(obj);
    if (_PyDictOrValues_IsValues(*dorv_ptr)) {
        PyObject *dict = _PyObject_MakeDictFromInstanceAttributes(obj, _PyDictOrValues_GetValues(*dorv_ptr));
        if (dict == NULL) {
            PyErr_Clear();
            return NULL;
        }
        dorv_ptr->dict = dict;
    }
    return &dorv_ptr->dict;
}

PyObject *
PyObject_SelfIter(PyObject *obj)
{
    Py_INCREF(obj);
    return obj;
}

/* Helper used when the __next__ method is removed from a type:
   tp_iternext is never NULL and can be safely called without checking
   on every iteration.
 */

PyObject *
_PyObject_NextNotImplemented(PyObject *self)
{
    PyErr_Format(PyExc_TypeError,
                 "'%.200s' object is not iterable",
                 Py_TYPE(self)->tp_name);
    return NULL;
}


/* Specialized version of _PyObject_GenericGetAttrWithDict
   specifically for the LOAD_METHOD opcode.

   Return 1 if a method is found, 0 if it's a regular attribute
   from __dict__ or something returned by using a descriptor
   protocol.

   `method` will point to the resolved attribute or NULL.  In the
   latter case, an error will be set.
*/
int
_PyObject_GetMethod(PyObject *obj, PyObject *name, PyObject **method)
{
    int meth_found = 0;

    assert(*method == NULL);

    PyTypeObject *tp = Py_TYPE(obj);
    if (!_PyType_IsReady(tp)) {
        if (PyType_Ready(tp) < 0) {
            return 0;
        }
    }

    if (tp->tp_getattro != PyObject_GenericGetAttr || !PyUnicode_CheckExact(name)) {
        *method = PyObject_GetAttr(obj, name);
        return 0;
    }

    PyObject *descr = _PyType_Lookup(tp, name);
    descrgetfunc f = NULL;
    if (descr != NULL) {
        Py_INCREF(descr);
        if (_PyType_HasFeature(Py_TYPE(descr), Py_TPFLAGS_METHOD_DESCRIPTOR)) {
            meth_found = 1;
        } else {
            f = Py_TYPE(descr)->tp_descr_get;
            if (f != NULL && PyDescr_IsData(descr)) {
                *method = f(descr, obj, (PyObject *)Py_TYPE(obj));
                Py_DECREF(descr);
                return 0;
            }
        }
    }
    PyObject *dict;
    if ((tp->tp_flags & Py_TPFLAGS_MANAGED_DICT)) {
        PyDictOrValues* dorv_ptr = _PyObject_DictOrValuesPointer(obj);
        if (_PyDictOrValues_IsValues(*dorv_ptr)) {
            PyDictValues *values = _PyDictOrValues_GetValues(*dorv_ptr);
            PyObject *attr = _PyObject_GetInstanceAttribute(obj, values, name);
            if (attr != NULL) {
                *method = attr;
                Py_XDECREF(descr);
                return 0;
            }
            dict = NULL;
        }
        else {
            dict = dorv_ptr->dict;
        }
    }
    else {
        PyObject **dictptr = _PyObject_ComputedDictPointer(obj);
        if (dictptr != NULL) {
            dict = *dictptr;
        }
        else {
            dict = NULL;
        }
    }
    if (dict != NULL) {
        Py_INCREF(dict);
        PyObject *attr = PyDict_GetItemWithError(dict, name);
        if (attr != NULL) {
            *method = Py_NewRef(attr);
            Py_DECREF(dict);
            Py_XDECREF(descr);
            return 0;
        }
        Py_DECREF(dict);

        if (PyErr_Occurred()) {
            Py_XDECREF(descr);
            return 0;
        }
    }

    if (meth_found) {
        *method = descr;
        return 1;
    }

    if (f != NULL) {
        *method = f(descr, obj, (PyObject *)Py_TYPE(obj));
        Py_DECREF(descr);
        return 0;
    }

    if (descr != NULL) {
        *method = descr;
        return 0;
    }

    PyErr_Format(PyExc_AttributeError,
                 "'%.50s' object has no attribute '%U'",
                 tp->tp_name, name);

    set_attribute_error_context(obj, name);
    return 0;
}

/* Generic GetAttr functions - put these in your tp_[gs]etattro slot. */

PyObject *
_PyObject_GenericGetAttrWithDict(PyObject *obj, PyObject *name,
                                 PyObject *dict, int suppress)
{
    /* Make sure the logic of _PyObject_GetMethod is in sync with
       this method.

       When suppress=1, this function suppresses AttributeError.
    */

    PyTypeObject *tp = Py_TYPE(obj);
    PyObject *descr = NULL;
    PyObject *res = NULL;
    descrgetfunc f;

    if (!PyUnicode_Check(name)){
        PyErr_Format(PyExc_TypeError,
                     "attribute name must be string, not '%.200s'",
                     Py_TYPE(name)->tp_name);
        return NULL;
    }
    Py_INCREF(name);

    if (tp->tp_dict == NULL) {
        if (PyType_Ready(tp) < 0)
            goto done;
    }

    descr = _PyType_Lookup(tp, name);

    f = NULL;
    if (descr != NULL) {
        Py_INCREF(descr);
        f = Py_TYPE(descr)->tp_descr_get;
        if (f != NULL && PyDescr_IsData(descr)) {
            res = f(descr, obj, (PyObject *)Py_TYPE(obj));
            if (res == NULL && suppress &&
                    PyErr_ExceptionMatches(PyExc_AttributeError)) {
                PyErr_Clear();
            }
            goto done;
        }
    }
    if (dict == NULL) {
        if ((tp->tp_flags & Py_TPFLAGS_MANAGED_DICT)) {
            PyDictOrValues* dorv_ptr = _PyObject_DictOrValuesPointer(obj);
            if (_PyDictOrValues_IsValues(*dorv_ptr)) {
                PyDictValues *values = _PyDictOrValues_GetValues(*dorv_ptr);
                if (PyUnicode_CheckExact(name)) {
                    res = _PyObject_GetInstanceAttribute(obj, values, name);
                    if (res != NULL) {
                        goto done;
                    }
                }
                else {
                    dict = _PyObject_MakeDictFromInstanceAttributes(obj, values);
                    if (dict == NULL) {
                        res = NULL;
                        goto done;
                    }
                    dorv_ptr->dict = dict;
                }
            }
            else {
                dict = _PyDictOrValues_GetDict(*dorv_ptr);
            }
        }
        else {
            PyObject **dictptr = _PyObject_ComputedDictPointer(obj);
            if (dictptr) {
                dict = *dictptr;
            }
        }
    }
    if (dict != NULL) {
        Py_INCREF(dict);
        res = PyDict_GetItemWithError(dict, name);
        if (res != NULL) {
            Py_INCREF(res);
            Py_DECREF(dict);
            goto done;
        }
        else {
            Py_DECREF(dict);
            if (PyErr_Occurred()) {
                if (suppress && PyErr_ExceptionMatches(PyExc_AttributeError)) {
                    PyErr_Clear();
                }
                else {
                    goto done;
                }
            }
        }
    }

    if (f != NULL) {
        res = f(descr, obj, (PyObject *)Py_TYPE(obj));
        if (res == NULL && suppress &&
                PyErr_ExceptionMatches(PyExc_AttributeError)) {
            PyErr_Clear();
        }
        goto done;
    }

    if (descr != NULL) {
        res = descr;
        descr = NULL;
        goto done;
    }

    if (!suppress) {
        PyErr_Format(PyExc_AttributeError,
                     "'%.50s' object has no attribute '%U'",
                     tp->tp_name, name);

        set_attribute_error_context(obj, name);
    }
  done:
    Py_XDECREF(descr);
    Py_DECREF(name);
    return res;
}

PyObject *
PyObject_GenericGetAttr(PyObject *obj, PyObject *name)
{
    return _PyObject_GenericGetAttrWithDict(obj, name, NULL, 0);
}

int
_PyObject_GenericSetAttrWithDict(PyObject *obj, PyObject *name,
                                 PyObject *value, PyObject *dict)
{
    PyTypeObject *tp = Py_TYPE(obj);
    PyObject *descr;
    descrsetfunc f;
    int res = -1;

    if (!PyUnicode_Check(name)){
        PyErr_Format(PyExc_TypeError,
                     "attribute name must be string, not '%.200s'",
                     Py_TYPE(name)->tp_name);
        return -1;
    }

    if (tp->tp_dict == NULL && PyType_Ready(tp) < 0)
        return -1;

    Py_INCREF(name);
    Py_INCREF(tp);
    descr = _PyType_Lookup(tp, name);

    if (descr != NULL) {
        Py_INCREF(descr);
        f = Py_TYPE(descr)->tp_descr_set;
        if (f != NULL) {
            res = f(descr, obj, value);
            goto done;
        }
    }

    if (dict == NULL) {
        PyObject **dictptr;
        if ((tp->tp_flags & Py_TPFLAGS_MANAGED_DICT)) {
            PyDictOrValues *dorv_ptr = _PyObject_DictOrValuesPointer(obj);
            if (_PyDictOrValues_IsValues(*dorv_ptr)) {
                res = _PyObject_StoreInstanceAttribute(
                    obj, _PyDictOrValues_GetValues(*dorv_ptr), name, value);
                goto error_check;
            }
            dictptr = &dorv_ptr->dict;
        }
        else {
            dictptr = _PyObject_ComputedDictPointer(obj);
        }
        if (dictptr == NULL) {
            if (descr == NULL) {
                PyErr_Format(PyExc_AttributeError,
                            "'%.100s' object has no attribute '%U'",
                            tp->tp_name, name);
            }
            else {
                PyErr_Format(PyExc_AttributeError,
                            "'%.50s' object attribute '%U' is read-only",
                            tp->tp_name, name);
            }
            goto done;
        }
        else {
            res = _PyObjectDict_SetItem(tp, dictptr, name, value);
        }
    }
    else {
        Py_INCREF(dict);
        if (value == NULL)
            res = PyDict_DelItem(dict, name);
        else
            res = PyDict_SetItem(dict, name, value);
        Py_DECREF(dict);
    }
  error_check:
    if (res < 0 && PyErr_ExceptionMatches(PyExc_KeyError)) {
        if (PyType_IsSubtype(tp, &PyType_Type)) {
            PyErr_Format(PyExc_AttributeError,
                         "type object '%.50s' has no attribute '%U'",
                         ((PyTypeObject*)obj)->tp_name, name);
        }
        else {
            PyErr_Format(PyExc_AttributeError,
                         "'%.100s' object has no attribute '%U'",
                         tp->tp_name, name);
        }
    }
  done:
    Py_XDECREF(descr);
    Py_DECREF(tp);
    Py_DECREF(name);
    return res;
}

int
PyObject_GenericSetAttr(PyObject *obj, PyObject *name, PyObject *value)
{
    return _PyObject_GenericSetAttrWithDict(obj, name, value, NULL);
}

int
PyObject_GenericSetDict(PyObject *obj, PyObject *value, void *context)
{
    PyObject **dictptr = _PyObject_GetDictPtr(obj);
    if (dictptr == NULL) {
        if (_PyType_HasFeature(Py_TYPE(obj), Py_TPFLAGS_MANAGED_DICT) &&
            _PyDictOrValues_IsValues(*_PyObject_DictOrValuesPointer(obj)))
        {
            /* Was unable to convert to dict */
            PyErr_NoMemory();
        }
        else {
            PyErr_SetString(PyExc_AttributeError,
                            "This object has no __dict__");
        }
        return -1;
    }
    if (value == NULL) {
        PyErr_SetString(PyExc_TypeError, "cannot delete __dict__");
        return -1;
    }
    if (!PyDict_Check(value)) {
        PyErr_Format(PyExc_TypeError,
                     "__dict__ must be set to a dictionary, "
                     "not a '%.200s'", Py_TYPE(value)->tp_name);
        return -1;
    }
    Py_INCREF(value);
    Py_XSETREF(*dictptr, value);
    return 0;
}


/* Test a value used as condition, e.g., in a while or if statement.
   Return -1 if an error occurred */

int
PyObject_IsTrue(PyObject *v)
{
    Py_ssize_t res;
    if (v == Py_True)
        return 1;
    if (v == Py_False)
        return 0;
    if (v == Py_None)
        return 0;
    else if (Py_TYPE(v)->tp_as_number != NULL &&
             Py_TYPE(v)->tp_as_number->nb_bool != NULL)
        res = (*Py_TYPE(v)->tp_as_number->nb_bool)(v);
    else if (Py_TYPE(v)->tp_as_mapping != NULL &&
             Py_TYPE(v)->tp_as_mapping->mp_length != NULL)
        res = (*Py_TYPE(v)->tp_as_mapping->mp_length)(v);
    else if (Py_TYPE(v)->tp_as_sequence != NULL &&
             Py_TYPE(v)->tp_as_sequence->sq_length != NULL)
        res = (*Py_TYPE(v)->tp_as_sequence->sq_length)(v);
    else
        return 1;
    /* if it is negative, it should be either -1 or -2 */
    return (res > 0) ? 1 : Py_SAFE_DOWNCAST(res, Py_ssize_t, int);
}

/* equivalent of 'not v'
   Return -1 if an error occurred */

int
PyObject_Not(PyObject *v)
{
    int res;
    res = PyObject_IsTrue(v);
    if (res < 0)
        return res;
    return res == 0;
}

/* Test whether an object can be called */

int
PyCallable_Check(PyObject *x)
{
    if (x == NULL)
        return 0;
    return Py_TYPE(x)->tp_call != NULL;
}


/* Helper for PyObject_Dir without arguments: returns the local scope. */
static PyObject *
_dir_locals(void)
{
    PyObject *names;
    PyObject *locals;

    locals = PyEval_GetLocals();
    if (locals == NULL)
        return NULL;

    names = PyMapping_Keys(locals);
    if (!names)
        return NULL;
    if (!PyList_Check(names)) {
        PyErr_Format(PyExc_TypeError,
            "dir(): expected keys() of locals to be a list, "
            "not '%.200s'", Py_TYPE(names)->tp_name);
        Py_DECREF(names);
        return NULL;
    }
    if (PyList_Sort(names)) {
        Py_DECREF(names);
        return NULL;
    }
    /* the locals don't need to be DECREF'd */
    return names;
}

/* Helper for PyObject_Dir: object introspection. */
static PyObject *
_dir_object(PyObject *obj)
{
    PyObject *result, *sorted;
    PyObject *dirfunc = _PyObject_LookupSpecial(obj, &_Py_ID(__dir__));

    assert(obj != NULL);
    if (dirfunc == NULL) {
        if (!PyErr_Occurred())
            PyErr_SetString(PyExc_TypeError, "object does not provide __dir__");
        return NULL;
    }
    /* use __dir__ */
    result = _PyObject_CallNoArgs(dirfunc);
    Py_DECREF(dirfunc);
    if (result == NULL)
        return NULL;
    /* return sorted(result) */
    sorted = PySequence_List(result);
    Py_DECREF(result);
    if (sorted == NULL)
        return NULL;
    if (PyList_Sort(sorted)) {
        Py_DECREF(sorted);
        return NULL;
    }
    return sorted;
}

/* Implementation of dir() -- if obj is NULL, returns the names in the current
   (local) scope.  Otherwise, performs introspection of the object: returns a
   sorted list of attribute names (supposedly) accessible from the object
*/
PyObject *
PyObject_Dir(PyObject *obj)
{
    return (obj == NULL) ? _dir_locals() : _dir_object(obj);
}

/*
None is a non-NULL undefined value.
There is (and should be!) no way to create other objects of this type,
so there is exactly one (which is indestructible, by the way).
*/

/* ARGSUSED */
static PyObject *
none_repr(PyObject *op)
{
    return PyUnicode_FromString("None");
}

static void _Py_NO_RETURN
none_dealloc(PyObject* Py_UNUSED(ignore))
{
    _Py_FatalRefcountError("deallocating None");
}

static PyObject *
none_new(PyTypeObject *type, PyObject *args, PyObject *kwargs)
{
    if (PyTuple_GET_SIZE(args) || (kwargs && PyDict_GET_SIZE(kwargs))) {
        PyErr_SetString(PyExc_TypeError, "NoneType takes no arguments");
        return NULL;
    }
    Py_RETURN_NONE;
}

static int
none_bool(PyObject *v)
{
    return 0;
}

static PyNumberMethods none_as_number = {
    0,                          /* nb_add */
    0,                          /* nb_subtract */
    0,                          /* nb_multiply */
    0,                          /* nb_remainder */
    0,                          /* nb_divmod */
    0,                          /* nb_power */
    0,                          /* nb_negative */
    0,                          /* nb_positive */
    0,                          /* nb_absolute */
    (inquiry)none_bool,         /* nb_bool */
    0,                          /* nb_invert */
    0,                          /* nb_lshift */
    0,                          /* nb_rshift */
    0,                          /* nb_and */
    0,                          /* nb_xor */
    0,                          /* nb_or */
    0,                          /* nb_int */
    0,                          /* nb_reserved */
    0,                          /* nb_float */
    0,                          /* nb_inplace_add */
    0,                          /* nb_inplace_subtract */
    0,                          /* nb_inplace_multiply */
    0,                          /* nb_inplace_remainder */
    0,                          /* nb_inplace_power */
    0,                          /* nb_inplace_lshift */
    0,                          /* nb_inplace_rshift */
    0,                          /* nb_inplace_and */
    0,                          /* nb_inplace_xor */
    0,                          /* nb_inplace_or */
    0,                          /* nb_floor_divide */
    0,                          /* nb_true_divide */
    0,                          /* nb_inplace_floor_divide */
    0,                          /* nb_inplace_true_divide */
    0,                          /* nb_index */
};

PyTypeObject _PyNone_Type = {
    PyVarObject_HEAD_INIT(&PyType_Type, 0)
    "NoneType",
    0,
    0,
    none_dealloc,       /*tp_dealloc*/ /*never called*/
    0,                  /*tp_vectorcall_offset*/
    0,                  /*tp_getattr*/
    0,                  /*tp_setattr*/
    0,                  /*tp_as_async*/
    none_repr,          /*tp_repr*/
    &none_as_number,    /*tp_as_number*/
    0,                  /*tp_as_sequence*/
    0,                  /*tp_as_mapping*/
    0,                  /*tp_hash */
    0,                  /*tp_call */
    0,                  /*tp_str */
    0,                  /*tp_getattro */
    0,                  /*tp_setattro */
    0,                  /*tp_as_buffer */
    Py_TPFLAGS_DEFAULT, /*tp_flags */
    0,                  /*tp_doc */
    0,                  /*tp_traverse */
    0,                  /*tp_clear */
    0,                  /*tp_richcompare */
    0,                  /*tp_weaklistoffset */
    0,                  /*tp_iter */
    0,                  /*tp_iternext */
    0,                  /*tp_methods */
    0,                  /*tp_members */
    0,                  /*tp_getset */
    0,                  /*tp_base */
    0,                  /*tp_dict */
    0,                  /*tp_descr_get */
    0,                  /*tp_descr_set */
    0,                  /*tp_dictoffset */
    0,                  /*tp_init */
    0,                  /*tp_alloc */
    none_new,           /*tp_new */
};

PyObject _Py_NoneStruct = {
  _PyObject_EXTRA_INIT
  1, &_PyNone_Type
};

/* NotImplemented is an object that can be used to signal that an
   operation is not implemented for the given type combination. */

static PyObject *
NotImplemented_repr(PyObject *op)
{
    return PyUnicode_FromString("NotImplemented");
}

static PyObject *
NotImplemented_reduce(PyObject *op, PyObject *Py_UNUSED(ignored))
{
    return PyUnicode_FromString("NotImplemented");
}

static PyMethodDef notimplemented_methods[] = {
    {"__reduce__", NotImplemented_reduce, METH_NOARGS, NULL},
    {NULL, NULL}
};

static PyObject *
notimplemented_new(PyTypeObject *type, PyObject *args, PyObject *kwargs)
{
    if (PyTuple_GET_SIZE(args) || (kwargs && PyDict_GET_SIZE(kwargs))) {
        PyErr_SetString(PyExc_TypeError, "NotImplementedType takes no arguments");
        return NULL;
    }
    Py_RETURN_NOTIMPLEMENTED;
}

static void _Py_NO_RETURN
notimplemented_dealloc(PyObject* ignore)
{
    /* This should never get called, but we also don't want to SEGV if
     * we accidentally decref NotImplemented out of existence.
     */
    Py_FatalError("deallocating NotImplemented");
}

static int
notimplemented_bool(PyObject *v)
{
    if (PyErr_WarnEx(PyExc_DeprecationWarning,
                     "NotImplemented should not be used in a boolean context",
                     1) < 0)
    {
        return -1;
    }
    return 1;
}

static PyNumberMethods notimplemented_as_number = {
    .nb_bool = notimplemented_bool,
};

PyTypeObject _PyNotImplemented_Type = {
    PyVarObject_HEAD_INIT(&PyType_Type, 0)
    "NotImplementedType",
    0,
    0,
    notimplemented_dealloc,       /*tp_dealloc*/ /*never called*/
    0,                  /*tp_vectorcall_offset*/
    0,                  /*tp_getattr*/
    0,                  /*tp_setattr*/
    0,                  /*tp_as_async*/
    NotImplemented_repr,        /*tp_repr*/
    &notimplemented_as_number,  /*tp_as_number*/
    0,                  /*tp_as_sequence*/
    0,                  /*tp_as_mapping*/
    0,                  /*tp_hash */
    0,                  /*tp_call */
    0,                  /*tp_str */
    0,                  /*tp_getattro */
    0,                  /*tp_setattro */
    0,                  /*tp_as_buffer */
    Py_TPFLAGS_DEFAULT, /*tp_flags */
    0,                  /*tp_doc */
    0,                  /*tp_traverse */
    0,                  /*tp_clear */
    0,                  /*tp_richcompare */
    0,                  /*tp_weaklistoffset */
    0,                  /*tp_iter */
    0,                  /*tp_iternext */
    notimplemented_methods, /*tp_methods */
    0,                  /*tp_members */
    0,                  /*tp_getset */
    0,                  /*tp_base */
    0,                  /*tp_dict */
    0,                  /*tp_descr_get */
    0,                  /*tp_descr_set */
    0,                  /*tp_dictoffset */
    0,                  /*tp_init */
    0,                  /*tp_alloc */
    notimplemented_new, /*tp_new */
};

PyObject _Py_NotImplementedStruct = {
    _PyObject_EXTRA_INIT
    1, &_PyNotImplemented_Type
};

#ifdef MS_WINDOWS
extern PyTypeObject PyHKEY_Type;
#endif
extern PyTypeObject _Py_GenericAliasIterType;
extern PyTypeObject _PyMemoryIter_Type;
extern PyTypeObject _PyLineIterator;
extern PyTypeObject _PyPositionsIterator;

static PyTypeObject* static_types[] = {
    // The two most important base types: must be initialized first and
    // deallocated last.
    &PyBaseObject_Type,
    &PyType_Type,

    // Static types with base=&PyBaseObject_Type
    &PyAsyncGen_Type,
    &PyByteArrayIter_Type,
    &PyByteArray_Type,
    &PyBytesIter_Type,
    &PyBytes_Type,
    &PyCFunction_Type,
    &PyCallIter_Type,
    &PyCapsule_Type,
    &PyCell_Type,
    &PyClassMethodDescr_Type,
    &PyClassMethod_Type,
    &PyCode_Type,
    &PyComplex_Type,
    &PyContextToken_Type,
    &PyContextVar_Type,
    &PyContext_Type,
    &PyCoro_Type,
    &PyDictItems_Type,
    &PyDictIterItem_Type,
    &PyDictIterKey_Type,
    &PyDictIterValue_Type,
    &PyDictKeys_Type,
    &PyDictProxy_Type,
    &PyDictRevIterItem_Type,
    &PyDictRevIterKey_Type,
    &PyDictRevIterValue_Type,
    &PyDictValues_Type,
    &PyDict_Type,
    &PyEllipsis_Type,
    &PyEnum_Type,
    &PyFilter_Type,
    &PyFloat_Type,
    &PyFrame_Type,
    &PyFrozenSet_Type,
    &PyFunction_Type,
    &PyGen_Type,
    &PyGetSetDescr_Type,
#ifdef MS_WINDOWS
    &PyHKEY_Type,
#endif
    &PyInstanceMethod_Type,
    &PyListIter_Type,
    &PyListRevIter_Type,
    &PyList_Type,
    &PyLongRangeIter_Type,
    &PyLong_Type,
    &PyMap_Type,
    &PyMemberDescr_Type,
    &PyMemoryView_Type,
    &PyMethodDescr_Type,
    &PyMethod_Type,
    &PyModuleDef_Type,
    &PyModule_Type,
    &PyODictIter_Type,
    &PyPickleBuffer_Type,
    &PyProperty_Type,
    &PyRangeIter_Type,
    &PyRange_Type,
    &PyReversed_Type,
    &PySTEntry_Type,
    &PySeqIter_Type,
    &PySetIter_Type,
    &PySet_Type,
    &PySlice_Type,
    &PyStaticMethod_Type,
    &PyStdPrinter_Type,
    &PySuper_Type,
    &PyTraceBack_Type,
    &PyTupleIter_Type,
    &PyTuple_Type,
    &PyUnicodeIter_Type,
    &PyUnicode_Type,
    &PyWrapperDescr_Type,
    &PyZip_Type,
    &Py_GenericAliasType,
    &_PyAnextAwaitable_Type,
    &_PyAsyncGenASend_Type,
    &_PyAsyncGenAThrow_Type,
    &_PyAsyncGenWrappedValue_Type,
    &_PyContextTokenMissing_Type,
    &_PyCoroWrapper_Type,
    &_Py_GenericAliasIterType,
    &_PyHamtItems_Type,
    &_PyHamtKeys_Type,
    &_PyHamtValues_Type,
    &_PyHamt_ArrayNode_Type,
    &_PyHamt_BitmapNode_Type,
    &_PyHamt_CollisionNode_Type,
    &_PyHamt_Type,
    &_PyInterpreterID_Type,
    &_PyLineIterator,
    &_PyManagedBuffer_Type,
    &_PyMemoryIter_Type,
    &_PyMethodWrapper_Type,
    &_PyNamespace_Type,
    &_PyNone_Type,
    &_PyNotImplemented_Type,
    &_PyPositionsIterator,
    &_PyUnicodeASCIIIter_Type,
    &_PyUnion_Type,
    &_PyWeakref_CallableProxyType,
    &_PyWeakref_ProxyType,
    &_PyWeakref_RefType,

    // subclasses: _PyTypes_FiniTypes() deallocates them before their base
    // class
    &PyBool_Type,         // base=&PyLong_Type
    &PyCMethod_Type,      // base=&PyCFunction_Type
    &PyODictItems_Type,   // base=&PyDictItems_Type
    &PyODictKeys_Type,    // base=&PyDictKeys_Type
    &PyODictValues_Type,  // base=&PyDictValues_Type
    &PyODict_Type,        // base=&PyDict_Type
};


PyStatus
_PyTypes_InitTypes(PyInterpreterState *interp)
{
    if (!_Py_IsMainInterpreter(interp)) {
        return _PyStatus_OK();
    }

    // All other static types (unless initialized elsewhere)
    for (size_t i=0; i < Py_ARRAY_LENGTH(static_types); i++) {
        PyTypeObject *type = static_types[i];
        if (_PyStaticType_InitBuiltin(type) < 0) {
            return _PyStatus_ERR("Can't initialize builtin type");
        }
        if (type == &PyType_Type) {
            // Sanitify checks of the two most important types
            assert(PyBaseObject_Type.tp_base == NULL);
            assert(PyType_Type.tp_base == &PyBaseObject_Type);
        }
    }

    return _PyStatus_OK();
}


// Best-effort function clearing static types.
//
// Don't deallocate a type if it still has subclasses. If a Py_Finalize()
// sub-function is interrupted by CTRL+C or fails with MemoryError, some
// subclasses are not cleared properly. Leave the static type unchanged in this
// case.
void
_PyTypes_FiniTypes(PyInterpreterState *interp)
{
    if (!_Py_IsMainInterpreter(interp)) {
        return;
    }

    // Deallocate types in the reverse order to deallocate subclasses before
    // their base classes.
    for (Py_ssize_t i=Py_ARRAY_LENGTH(static_types)-1; i>=0; i--) {
        PyTypeObject *type = static_types[i];
        _PyStaticType_Dealloc(type);
    }
}


void
_Py_NewReference(PyObject *op)
{
    if (_Py_tracemalloc_config.tracing) {
        _PyTraceMalloc_NewReference(op);
    }
#ifdef Py_REF_DEBUG
    _Py_RefTotal++;
#endif
    Py_SET_REFCNT(op, 1);
#ifdef Py_TRACE_REFS
    _Py_AddToAllObjects(op, 1);
#endif
}


#ifdef Py_TRACE_REFS
void
_Py_ForgetReference(PyObject *op)
{
    if (Py_REFCNT(op) < 0) {
        _PyObject_ASSERT_FAILED_MSG(op, "negative refcnt");
    }

    if (op == &refchain ||
        op->_ob_prev->_ob_next != op || op->_ob_next->_ob_prev != op)
    {
        _PyObject_ASSERT_FAILED_MSG(op, "invalid object chain");
    }

#ifdef SLOW_UNREF_CHECK
    PyObject *p;
    for (p = refchain._ob_next; p != &refchain; p = p->_ob_next) {
        if (p == op) {
            break;
        }
    }
    if (p == &refchain) {
        /* Not found */
        _PyObject_ASSERT_FAILED_MSG(op,
                                    "object not found in the objects list");
    }
#endif

    op->_ob_next->_ob_prev = op->_ob_prev;
    op->_ob_prev->_ob_next = op->_ob_next;
    op->_ob_next = op->_ob_prev = NULL;
}

/* Print all live objects.  Because PyObject_Print is called, the
 * interpreter must be in a healthy state.
 */
void
_Py_PrintReferences(FILE *fp)
{
    PyObject *op;
    fprintf(fp, "Remaining objects:\n");
    for (op = refchain._ob_next; op != &refchain; op = op->_ob_next) {
        fprintf(fp, "%p [%zd] ", (void *)op, Py_REFCNT(op));
        if (PyObject_Print(op, fp, 0) != 0) {
            PyErr_Clear();
        }
        putc('\n', fp);
    }
}

/* Print the addresses of all live objects.  Unlike _Py_PrintReferences, this
 * doesn't make any calls to the Python C API, so is always safe to call.
 */
void
_Py_PrintReferenceAddresses(FILE *fp)
{
    PyObject *op;
    fprintf(fp, "Remaining object addresses:\n");
    for (op = refchain._ob_next; op != &refchain; op = op->_ob_next)
        fprintf(fp, "%p [%zd] %s\n", (void *)op,
            Py_REFCNT(op), Py_TYPE(op)->tp_name);
}

PyObject *
_Py_GetObjects(PyObject *self, PyObject *args)
{
    int i, n;
    PyObject *t = NULL;
    PyObject *res, *op;

    if (!PyArg_ParseTuple(args, "i|O", &n, &t))
        return NULL;
    op = refchain._ob_next;
    res = PyList_New(0);
    if (res == NULL)
        return NULL;
    for (i = 0; (n == 0 || i < n) && op != &refchain; i++) {
        while (op == self || op == args || op == res || op == t ||
               (t != NULL && !Py_IS_TYPE(op, (PyTypeObject *) t))) {
            op = op->_ob_next;
            if (op == &refchain)
                return res;
        }
        if (PyList_Append(res, op) < 0) {
            Py_DECREF(res);
            return NULL;
        }
        op = op->_ob_next;
    }
    return res;
}

#endif


/* Hack to force loading of abstract.o */
Py_ssize_t (*_Py_abstract_hack)(PyObject *) = PyObject_Size;


void
_PyObject_DebugTypeStats(FILE *out)
{
    _PyDict_DebugMallocStats(out);
<<<<<<< HEAD
    _PyFrame_DebugMallocStats(out);
=======
    _PyFloat_DebugMallocStats(out);
>>>>>>> f8edc6ff
    _PyList_DebugMallocStats(out);
    _PyTuple_DebugMallocStats(out);
}

/* These methods are used to control infinite recursion in repr, str, print,
   etc.  Container objects that may recursively contain themselves,
   e.g. builtin dictionaries and lists, should use Py_ReprEnter() and
   Py_ReprLeave() to avoid infinite recursion.

   Py_ReprEnter() returns 0 the first time it is called for a particular
   object and 1 every time thereafter.  It returns -1 if an exception
   occurred.  Py_ReprLeave() has no return value.

   See dictobject.c and listobject.c for examples of use.
*/

int
Py_ReprEnter(PyObject *obj)
{
    PyObject *dict;
    PyObject *list;
    Py_ssize_t i;

    dict = PyThreadState_GetDict();
    /* Ignore a missing thread-state, so that this function can be called
       early on startup. */
    if (dict == NULL)
        return 0;
    list = PyDict_GetItemWithError(dict, &_Py_ID(Py_Repr));
    if (list == NULL) {
        if (PyErr_Occurred()) {
            return -1;
        }
        list = PyList_New(0);
        if (list == NULL)
            return -1;
        if (PyDict_SetItem(dict, &_Py_ID(Py_Repr), list) < 0)
            return -1;
        Py_DECREF(list);
    }
    i = PyList_GET_SIZE(list);
    while (--i >= 0) {
        if (PyList_GET_ITEM(list, i) == obj)
            return 1;
    }
    if (PyList_Append(list, obj) < 0)
        return -1;
    return 0;
}

void
Py_ReprLeave(PyObject *obj)
{
    PyObject *dict;
    PyObject *list;
    Py_ssize_t i;
    PyObject *error_type, *error_value, *error_traceback;

    PyErr_Fetch(&error_type, &error_value, &error_traceback);

    dict = PyThreadState_GetDict();
    if (dict == NULL)
        goto finally;

    list = PyDict_GetItemWithError(dict, &_Py_ID(Py_Repr));
    if (list == NULL || !PyList_Check(list))
        goto finally;

    i = PyList_GET_SIZE(list);
    /* Count backwards because we always expect obj to be list[-1] */
    while (--i >= 0) {
        if (PyList_GET_ITEM(list, i) == obj) {
            PyList_SetSlice(list, i, i + 1, NULL);
            break;
        }
    }

finally:
    /* ignore exceptions because there is no way to report them. */
    PyErr_Restore(error_type, error_value, error_traceback);
}

/* Trashcan support. */

#define _PyTrash_UNWIND_LEVEL 50

/* Add op to the gcstate->trash_delete_later list.  Called when the current
 * call-stack depth gets large.  op must be a currently untracked gc'ed
 * object, with refcount 0.  Py_DECREF must already have been called on it.
 */
static void
_PyTrash_thread_deposit_object(PyObject *op)
{
    PyThreadState *tstate = _PyThreadState_GET();
    _PyObject_ASSERT(op, _PyObject_IS_GC(op));
    _PyObject_ASSERT(op, !_PyObject_GC_IS_TRACKED(op));
    _PyObject_ASSERT(op, Py_REFCNT(op) == 0);
    _PyGCHead_SET_PREV(_Py_AS_GC(op), (PyGC_Head*)tstate->trash_delete_later);
    tstate->trash_delete_later = op;
}

/* Deallocate all the objects in the gcstate->trash_delete_later list.
 * Called when the call-stack unwinds again. */
static void
_PyTrash_thread_destroy_chain(void)
{
    PyThreadState *tstate = _PyThreadState_GET();
    /* We need to increase trash_delete_nesting here, otherwise,
       _PyTrash_thread_destroy_chain will be called recursively
       and then possibly crash.  An example that may crash without
       increase:
           N = 500000  # need to be large enough
           ob = object()
           tups = [(ob,) for i in range(N)]
           for i in range(49):
               tups = [(tup,) for tup in tups]
           del tups
    */
    assert(tstate->trash_delete_nesting == 0);
    ++tstate->trash_delete_nesting;
    while (tstate->trash_delete_later) {
        PyObject *op = tstate->trash_delete_later;
        destructor dealloc = Py_TYPE(op)->tp_dealloc;

        tstate->trash_delete_later =
            (PyObject*) _PyGCHead_PREV(_Py_AS_GC(op));

        /* Call the deallocator directly.  This used to try to
         * fool Py_DECREF into calling it indirectly, but
         * Py_DECREF was already called on this object, and in
         * assorted non-release builds calling Py_DECREF again ends
         * up distorting allocation statistics.
         */
        _PyObject_ASSERT(op, Py_REFCNT(op) == 0);
        (*dealloc)(op);
        assert(tstate->trash_delete_nesting == 1);
    }
    --tstate->trash_delete_nesting;
}


int
_PyTrash_begin(PyThreadState *tstate, PyObject *op)
{
    if (tstate->trash_delete_nesting >= _PyTrash_UNWIND_LEVEL) {
        /* Store the object (to be deallocated later) and jump past
         * Py_TRASHCAN_END, skipping the body of the deallocator */
        _PyTrash_thread_deposit_object(op);
        return 1;
    }
    ++tstate->trash_delete_nesting;
    return 0;
}


void
_PyTrash_end(PyThreadState *tstate)
{
    --tstate->trash_delete_nesting;
    if (tstate->trash_delete_later && tstate->trash_delete_nesting <= 0) {
        _PyTrash_thread_destroy_chain();
    }
}


/* bpo-40170: It's only be used in Py_TRASHCAN_BEGIN macro to hide
   implementation details. */
int
_PyTrash_cond(PyObject *op, destructor dealloc)
{
    return Py_TYPE(op)->tp_dealloc == dealloc;
}


void _Py_NO_RETURN
_PyObject_AssertFailed(PyObject *obj, const char *expr, const char *msg,
                       const char *file, int line, const char *function)
{
    fprintf(stderr, "%s:%d: ", file, line);
    if (function) {
        fprintf(stderr, "%s: ", function);
    }
    fflush(stderr);

    if (expr) {
        fprintf(stderr, "Assertion \"%s\" failed", expr);
    }
    else {
        fprintf(stderr, "Assertion failed");
    }
    fflush(stderr);

    if (msg) {
        fprintf(stderr, ": %s", msg);
    }
    fprintf(stderr, "\n");
    fflush(stderr);

    if (_PyObject_IsFreed(obj)) {
        /* It seems like the object memory has been freed:
           don't access it to prevent a segmentation fault. */
        fprintf(stderr, "<object at %p is freed>\n", obj);
        fflush(stderr);
    }
    else {
        /* Display the traceback where the object has been allocated.
           Do it before dumping repr(obj), since repr() is more likely
           to crash than dumping the traceback. */
        void *ptr;
        PyTypeObject *type = Py_TYPE(obj);
        if (_PyType_IS_GC(type)) {
            ptr = (void *)((char *)obj - sizeof(PyGC_Head));
        }
        else {
            ptr = (void *)obj;
        }
        _PyMem_DumpTraceback(fileno(stderr), ptr);

        /* This might succeed or fail, but we're about to abort, so at least
           try to provide any extra info we can: */
        _PyObject_Dump(obj);

        fprintf(stderr, "\n");
        fflush(stderr);
    }

    Py_FatalError("_PyObject_AssertFailed");
}


void
_Py_Dealloc(PyObject *op)
{
    PyTypeObject *type = Py_TYPE(op);
    destructor dealloc = type->tp_dealloc;
#ifdef Py_DEBUG
    PyThreadState *tstate = _PyThreadState_GET();
    PyObject *old_exc_type = tstate->curexc_type;
    // Keep the old exception type alive to prevent undefined behavior
    // on (tstate->curexc_type != old_exc_type) below
    Py_XINCREF(old_exc_type);
    // Make sure that type->tp_name remains valid
    Py_INCREF(type);
#endif

#ifdef Py_TRACE_REFS
    _Py_ForgetReference(op);
#endif
    (*dealloc)(op);

#ifdef Py_DEBUG
    // gh-89373: The tp_dealloc function must leave the current exception
    // unchanged.
    if (tstate->curexc_type != old_exc_type) {
        const char *err;
        if (old_exc_type == NULL) {
            err = "Deallocator of type '%s' raised an exception";
        }
        else if (tstate->curexc_type == NULL) {
            err = "Deallocator of type '%s' cleared the current exception";
        }
        else {
            // It can happen if dealloc() normalized the current exception.
            // A deallocator function must not change the current exception,
            // not even normalize it.
            err = "Deallocator of type '%s' overrode the current exception";
        }
        _Py_FatalErrorFormat(__func__, err, type->tp_name);
    }
    Py_XDECREF(old_exc_type);
    Py_DECREF(type);
#endif
}


PyObject **
PyObject_GET_WEAKREFS_LISTPTR(PyObject *op)
{
    return _PyObject_GET_WEAKREFS_LISTPTR(op);
}


#undef Py_NewRef
#undef Py_XNewRef

// Export Py_NewRef() and Py_XNewRef() as regular functions for the stable ABI.
PyObject*
Py_NewRef(PyObject *obj)
{
    return _Py_NewRef(obj);
}

PyObject*
Py_XNewRef(PyObject *obj)
{
    return _Py_XNewRef(obj);
}

#undef Py_Is
#undef Py_IsNone
#undef Py_IsTrue
#undef Py_IsFalse

// Export Py_Is(), Py_IsNone(), Py_IsTrue(), Py_IsFalse() as regular functions
// for the stable ABI.
int Py_Is(PyObject *x, PyObject *y)
{
    return (x == y);
}

int Py_IsNone(PyObject *x)
{
    return Py_Is(x, Py_None);
}

int Py_IsTrue(PyObject *x)
{
    return Py_Is(x, Py_True);
}

int Py_IsFalse(PyObject *x)
{
    return Py_Is(x, Py_False);
}

#ifdef __cplusplus
}
#endif<|MERGE_RESOLUTION|>--- conflicted
+++ resolved
@@ -2131,11 +2131,6 @@
 _PyObject_DebugTypeStats(FILE *out)
 {
     _PyDict_DebugMallocStats(out);
-<<<<<<< HEAD
-    _PyFrame_DebugMallocStats(out);
-=======
-    _PyFloat_DebugMallocStats(out);
->>>>>>> f8edc6ff
     _PyList_DebugMallocStats(out);
     _PyTuple_DebugMallocStats(out);
 }
