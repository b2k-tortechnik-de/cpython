--- conflicted
+++ resolved
@@ -5856,10 +5856,7 @@
 void
 _PyLong_Fini(PyInterpreterState *interp)
 {
-<<<<<<< HEAD
-    for (Py_ssize_t i = 0; i < NSMALLNEGINTS + NSMALLPOSINTS; i++) {
-        Py_CLEAR(interp->small_ints[i]);
-    }
+    (void)interp;
 }
 
 PyObject *_PyLong_GetZero(void)
@@ -5870,7 +5867,4 @@
 PyObject *_PyLong_GetOne(void)
 {
     return PY_ONE();
-=======
-    (void)interp;
->>>>>>> 401d25e9
 }