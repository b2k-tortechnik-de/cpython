--- conflicted
+++ resolved
@@ -797,13 +797,8 @@
 {
     Py_ssize_t res;
     res = offsetof(PyGenObject, gi_iframe) + offsetof(_PyInterpreterFrame, localsplus);
-<<<<<<< HEAD
     PyCodeObject *code = _PyGen_GetCode(gen);
-    res += (code->co_nlocalsplus+code->co_stacksize) * sizeof(PyObject *);
-=======
-    PyCodeObject *code = gen->gi_code;
     res += _PyFrame_NumSlotsForCodeObject(code) * sizeof(PyObject *);
->>>>>>> c31e356a
     return PyLong_FromSsize_t(res);
 }
 
